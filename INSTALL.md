--- conflicted
+++ resolved
@@ -42,11 +42,7 @@
   - Boost.Range: header-only, *only used for unit testing*
 - [BTAS](http://github.com/ValeevGroup/BTAS), tag 3c91f086090390930bba62c6512c4e74a5520e76 . If usable BTAS installation is not found, TiledArray will download and compile
   BTAS from source. *This is the recommended way to compile BTAS for all users*.
-<<<<<<< HEAD
-- [MADNESS](https://github.com/m-a-d-n-e-s-s/madness), tag 31d803325623de75371774feffb0270c796bea24 .
-=======
 - [MADNESS](https://github.com/m-a-d-n-e-s-s/madness), tag 3d585293f0094588778dbd3bec24b65e7bbe6a5d .
->>>>>>> 0829b6ce
   Only the MADworld runtime and BLAS/LAPACK C API component of MADNESS is used by TiledArray.
   If usable MADNESS installation is not found, TiledArray will download and compile
   MADNESS from source. *This is the recommended way to compile MADNESS for all users*.
