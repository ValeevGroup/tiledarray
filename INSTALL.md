# TiledArray Installation Guide

## Synopsis

```.cpp
$ git clone https://github.com/ValeevGroup/TiledArray.git tiledarray
$ cd tiledarray
$ cmake -B build \
    -D CMAKE_INSTALL_PREFIX=/path/to/tiledarray/install \
    -D CMAKE_TOOLCHAIN_FILE=cmake/vg/toolchains/<toolchain-file-for-your-platform>.cmake \
    .
$ cmake --build build
(recommended, but optional): $ cmake --build build --target check
$ cmake --build build --target install
```

## Introduction

There are 2 ways to build TiledArray:
- by searching for pre-compiled dependencies first; some dependencies, if they are not found, TiledArray will build from source, and
- by building all critical dependencies from source.

Both methods are supported. However, for most users we _strongly_ recommend to build as many dependencies from source as possible. Only package maintainers have necessary expertise to properly build TiledArray from separately built components. Hence by default TiledArray will not look for precompiled versions of critical dependencies (MADNESS, BTAS, etc.).

## Prerequisites

- C++ compiler with support for the [C++17 standard](http://www.iso.org/standard/68564.html), or a more recent standard. This includes the following compilers:
  - [GNU C++](https://gcc.gnu.org/), version 7.0 or higher
  - [Clang](https://clang.llvm.org/), version 5 or higher
  - [Apple Clang](https://en.wikipedia.org/wiki/Xcode), version 9.3 or higher
  - [Intel C++ compiler](https://software.intel.com/en-us/c-compilers), version 19 or higher

  See the current [Travis CI matrix](.travis.yml) for the most up-to-date list of compilers that are known to work.

- [CMake](https://cmake.org/), version 3.15 or higher; if CUDA support is needed, CMake 3.18 or higher is required.
- [Git](https://git-scm.com/) 1.8 or later (required to obtain TiledArray and MADNESS source code from GitHub)
- [Eigen](http://eigen.tuxfamily.org/), version 3.3.5 or higher; if CUDA is enabled then 3.3.7 is required (will be downloaded automatically, if missing)
- [Boost libraries](www.boost.org/), version 1.59 or higher (will be downloaded automatically, if missing). The following principal Boost components are used:
  - Boost.Iterator: header-only
  - Boost.Container: header-only
  - Boost.Test: header-only or (optionally) as a compiled library, *only used for unit testing*
  - Boost.Range: header-only, *only used for unit testing*
<<<<<<< HEAD
- [BTAS](http://github.com/ValeevGroup/BTAS), tag fdb6aa000f4314b16d74e2dd35bfb527c268cac5 . If usable BTAS installation is not found, TiledArray will download and compile
=======
- [BTAS](http://github.com/ValeevGroup/BTAS), tag 3c91f086090390930bba62c6512c4e74a5520e76 . If usable BTAS installation is not found, TiledArray will download and compile
>>>>>>> 597295b0
  BTAS from source. *This is the recommended way to compile BTAS for all users*.
- [MADNESS](https://github.com/m-a-d-n-e-s-s/madness), tag 3d585293f0094588778dbd3bec24b65e7bbe6a5d .
  Only the MADworld runtime and BLAS/LAPACK C API component of MADNESS is used by TiledArray.
  If usable MADNESS installation is not found, TiledArray will download and compile
  MADNESS from source. *This is the recommended way to compile MADNESS for all users*.
  A detailed list of MADNESS prerequisites can be found at [MADNESS' INSTALL file](https://github.com/m-a-d-n-e-s-s/madness/blob/master/INSTALL_CMake);
  it also also contains detailed
  MADNESS compilation instructions.

Compiling MADNESS requires the following prerequisites:
  - An implementation of Message Passing Interface version 2 or 3, with support
    for `MPI_THREAD_MULTIPLE`.
  - (optional)
    Intel Thread Building Blocks (TBB), available in a [commercial](software.intel.com/tbb) or
    an [open-source](https://www.threadingbuildingblocks.org/) form

Compiling BTAS requires the following prerequisites:
  - [blaspp](https://bitbucket.org/icl/blaspp.git) -- C++ API for BLAS
  - [lapackpp](https://bitbucket.org/icl/lapackpp.git) -- C++ API for LAPACK
  - BLAS and LAPACK libraries

Optional prerequisites:
- [CUDA compiler and runtime](https://developer.nvidia.com/cuda-zone) -- for execution on CUDA-enabled accelerators. CUDA 11 or later is required. Support for CUDA also requires the following additional prerequisites, both of which will be built and installed automatically if missing:
  - [LibreTT](github.com/victor-anisimov/LibreTT) -- free tensor transpose library for CUDA, HIP, and SYCL platforms that is based on the [original cuTT library](github.com/ap-hynninen/cutt) extended to provide thread-safety improvements (via github.com/ValeevGroup/cutt) and extended to non-CUDA platforms by [@victor-anisimov](github.com/victor-anisimov) (tag f5ebdbbba9c9689aa4613a5469021db2dacd8e46).
  - [Umpire](github.com/LLNL/Umpire) -- portable memory manager for heterogeneous platforms (tag f9640e0fa4245691cdd434e4f719ac5f7d455f82).
- [Doxygen](http://www.doxygen.nl/) -- for building documentation (version 1.8.12 or later).
- [ScaLAPACK](http://www.netlib.org/scalapack/) -- a distributed-memory linear algebra package. If detected, the following C++ components will also be sought and downloaded, if missing:
  - [scalapackpp](https://github.com/wavefunction91/scalapackpp.git) -- a modern C++ (C++17) wrapper for ScaLAPACK (tag 6397f52cf11c0dfd82a79698ee198a2fce515d81); pulls and builds the following additional prerequisite
    - [blacspp](https://github.com/wavefunction91/blacspp.git) -- a modern C++ (C++17) wrapper for BLACS
- Python3 interpreter -- to test (optionally-built) Python bindings
- [Range-V3](https://github.com/ericniebler/range-v3.git) -- a Ranges library that served as the basis for Ranges component of C++20; only used for some unit testing of the functionality anticipated to be supported by future C++ standards.
- [TTG](https://github.com/TESSEorg/ttg.git) -- C++ implementation of the Template Task Graph programming model for fine-grained flow-graph composition of distributed memory programs.

Many of these dependencies can be installed with a package manager,
such as Homebrew on OS X or apt-get on Debian Linux distributions;
this is the preferred method. Since configuring and building other
dependencies (such as MADNESS) can be difficult even for experts,
we recommend letting the TiledArray download and build them for you.

## Obtain TiledArray source code

Check out the source code as follows:

```
$ git clone https://github.com/ValeevGroup/tiledarray.git
```

It is necessary to compile TiledArray outside of the source code tree. Most users can simply create
a build directory inside the source tree:

```
$ cd tiledarray; mkdir build; cd build
```

Instructions below assume that you are located in the build directory. We will assume that
the environment variable `TILEDARRAY_SOURCE_DIR` specifies the location of the
TiledArray source tree.

## Configure TiledArray

TiledArray is configured and built with CMake. When configuring with CMake, you specify a set
of CMake variables on the command line, where each variable argument is prepended with the '-D'
option. Typically, you will need to specify the install path for TiledArray,
build type, and MPI Compiler wrappers.

For basic builds you may not need to provide any arguments to CMake, however most users will want to nudge CMake towards configuring TiledArray as desired by specifying the C++ compiler to use, the MPI compiler wrapper to use, etc. The Valeev Research Group provides a number of toolchain files that can be used to specify a generic or a specific platform, e.g. to compile MPQC on MacOS use this script:
```
$ cmake -D CMAKE_INSTALL_PREFIX=/path/to/install/tiledarray \
        -D CMAKE_BUILD_TYPE=Release \
        -D CMAKE_TOOLCHAIN_FILE=cmake/vg/toolchains/macos-clang-mpi-accelerate.cmake \
        $TILEDARRAY_SOURCE_DIR
```
Note that the `macos-clang-mpi-accelerate` toolchain file is part of the [the Valeev Group CMake kit](https://github.com/ValeevGroup/kit-cmake/tree/master/toolchains) which is downloaded and placed within the build tree by CMake at configure time.

Following are several common examples of configuring TiledArray where instead of a toolchain file
we specify CMake variables "manually" (on the command line).

* Basic configuration. This will search for dependencies on your system. If the
  required dependencies are not found on your system, they will be downloaded
  and installed during the build process (this includes Eigen, Boost,
  and MADNESS, but not MPI or TBB). The `CMAKE_PREFIX_PATH` cache variables
  is a semicolon separated list of search paths.

```
$ cmake -D CMAKE_INSTALL_PREFIX=/path/to/install/tiledarray \
        -D CMAKE_BUILD_TYPE=Release \
        -D CMAKE_PREFIX_PATH=/path/to/dependency;/path/to/another/dependency \
        $TILEDARRAY_SOURCE_DIR
```

* Basic configuration with unit tests.

```
$ cmake -D CMAKE_INSTALL_PREFIX=/path/to/install/tiledarray \
        -D CMAKE_BUILD_TYPE=Debug \
        -D BOOST_ROOT=/path/to/boost \
        -D CMAKE_PREFIX_PATH=/path/to/dependency;/path/to/another/dependency \
        $TILEDARRAY_SOURCE_DIR
```

* Specify dependencies, w/o MADNESS installed on the system

```
$ cmake -D CMAKE_INSTALL_PREFIX=/path/to/install/tiledarray \
        -D CMAKE_BUILD_TYPE=Release \
        -D EIGEN3_INCLUDE_DIR=/path/to/eigen/include/eigen3 \
        -D LAPACK_LIBRARIES="-L/path/to/lapack/lib -llapack -L/path/to/blas/lib -lblas" \
        -D TBB_ROOT_DIR=/path/to/tbb \
        -D CMAKE_C_COMPILER=gcc \
        -D CMAKE_CXX_COMPILER=g++ \
        -D MPI_C_COMPILER=mpicc \
        -D MPI_CXX_COMPILER=mpicxx \
        $TILEDARRAY_SOURCE_DIR
```

* Specify dependencies, w/ MADNESS installed on the system

```
$ cmake -D CMAKE_INSTALL_PREFIX=/path/to/install/tiledarray \
        -D CMAKE_BUILD_TYPE=Release \
        -D EIGEN3_INCLUDE_DIR=/path/to/eigen/include/eigen3 \
        -D LAPACK_LIBRARIES="-L/path/to/lapack/lib -llapack -L/path/to/blas/lib -lblas" \
        -D MADNESS_ROOT_DIR=/path/to/madness \
        -D CMAKE_C_COMPILER=gcc \
        -D CMAKE_CXX_COMPILER=g++ \
        -D MPI_C_COMPILER=mpicc \
        -D MPI_CXX_COMPILER=mpicxx \
        $TILEDARRAY_SOURCE_DIR
```

Additional CMake variables are given below.

## Common CMake variables

* `CMAKE_C_COMPILER` -- The C compiler
* `CMAKE_CXX_COMPILER` -- The C++ compiler
* `CMAKE_C_FLAGS` -- The C compile flags (includes CPPFLAGS and CFLAGS)
* `CMAKE_CXX_FLAGS` -- The C++ compile flags (includes CPPFLAGS and CXXFLAGS)
* `CMAKE_EXE_LINKER_FLAGS` -- The linker flags
* `CMAKE_BUILD_TYPE` -- Optimization/debug build type options include
  `Debug` (optimization off, debugging symbols and assersions on), `Release` (optimization on, debugging symbols and assertions off), `RelWithDebInfo` (optimization on, debugging symbols and assertions on) and `MinSizeRel` (same as `Release` but optimized for executable size). The default is empty build type. It is recommended that you set the build type explicitly.
* `BUILD_SHARED_LIBS` -- Enable shared libraries. This option is only available if the platform supports shared libraries; if that's true and `TA_ASSUMES_ASLR_DISABLED` is `ON` (see below) the default is `ON`, otherwise the default is `OFF`.
* `CMAKE_CXX_STANDARD` -- Specify the C++ ISO Standard to use. Valid values are `17` (default), and `20`.

Most of these are best specified in a _toolchain file_. TiledArray is recommended to use the toolchains distributed via [the Valeev Group CMake kit](https://github.com/ValeevGroup/kit-cmake/tree/master/toolchains). TiledArray by default downloads (via [the FetchContent CMake module](https://cmake.org/cmake/help/latest/module/FetchContent.html)) the VG CMake toolkit which makes the toolchains available without having to download the toolchain files manually. E.g., to use toolchain `x` from the VG CMake kit repository provide `-DCMAKE_TOOLCHAIN_FILE=cmake/vg/toolchains/x.cmake` to CMake when configuring TiledArray.

It is typically not necessary to specify optimization or debug flags as the
default values provided by CMake are usually correct.

## TiledArray, MADNESS runtime, and the Address Space Layout Randomization (ASLR)

ASLR is a standard technique for increasing platform security implemented by the OS kernel and/or the dynamic linker by randomizing both where the shared libraries are loaded as well as (when enabled) the absolute position of the executable in memory (such executables are known as position-independent executables). Until recently TiledArray and other MADNESS-based applications could not be used on platforms with ASLR if ran with more than 1 MPI rank; if properly configured and built TA can now be safely used on ASLR platforms. Use the following variables to control the ASLR-related aspects of TiledArray and the underlying MADNESS runtime.

* `TA_ASSUMES_ASLR_DISABLED` -- TiledArray and MADNESS runtime will assume that the Address Space Layout Randomization (ASLR) is off. By default `TA_ASSUMES_ASLR_DISABLED` is set to `OFF` (i.e. ASLR is assumed to be enabled); this will cause all TiledArray libraries by default to be static (`BUILD_SHARED_LIBS=OFF`) and compiled as position-independent code (`CMAKE_POSITION_INDEPENDENT_CODE=ON`). This will also enable a runtime check in MADworld for ASLR.
* `CMAKE_POSITION_INDEPENDENT_CODE` -- This standard CMake variable controls whether targets are compiled by default as position-independent code or not. If `BUILD_SHARED_LIBS=OFF` need to set this to `ON` if want to use the TiledArray libraries to build shared libraries or position-independent executables.

To make things more concrete, consider the following 2 scenarios:
* Platform with ASLR disabled -- set `TA_ASSUMES_ASLR_DISABLED=ON` to set the defaults correctly and enable the ASLR check. `BUILD_SHARED_LIBS` can be set to `ON` (to produce shared TA/MADworld libraries, e.g., to minimize the executable size) or to `OFF` to produce static libraries. If the TA+MADworld static libraries will be linked into shared libraries set `CMAKE_POSITION_INDEPENDENT_CODE=ON`, otherwise `CMAKE_POSITION_INDEPENDENT_CODE` will be set to OFF for maximum efficiency of function calls.
* Platform with ASLR enabled -- this is the default. Setting `BUILD_SHARED_LIBS=ON` in this scenario will produce executables that can only be safely used with 1 MPI rank, thus `BUILD_SHARED_LIBS` will be defaulted to OFF (i.e. TA+MADworld libraries will be built as static libraries). `CMAKE_POSITION_INDEPENDENT_CODE` is by default set to `ON`, thus TA+MADworld libraries can be linked into position-independent executables safely. TA+MADworld libraries can also be linked into a shared library, provided that *ALL* code using TA+MADworld is part of the *SAME* shared library. E.g. to link TA+MADworld into a Python module compile TA+MADworld libraries and their dependents as static libraries (with `CMAKE_POSITION_INDEPENDENT_CODE=ON`) and link them all together into a single module (same logic applies to shared libraries using TA+MADworld).

## MPI

You may choose from MPICH, MVAPICH, OpenMPI, Intel MPI, or your vendor provided
MPI implementation. Specify the C and C++ MPI compiler wrappers with the
following CMake cache variables:

* MPI_C_COMPILER -- The MPI C compiler wrapper
* MPI_CXX_COMPILER -- The MPI C++ compiler wrapper

You can build TiledArray without MPI support by setting ENABLE_MPI to OFF.
Though we strongly recommend compiling with MPI even if you do not intend
to use TiledArray in a distributed memory environment. Note, if you
build MADNESS yourself, you must also configure MADNESS with `ENABLE_MPI=OFF`
to enable this option.

## Linear Algebra: BLAS/LAPACK/ScaLAPACK

Even for basic operation TiledArray requires a serial BLAS implementation, either by linking with a
serial version of the BLAS library or by setting the number of threads to one
(1) with an environment variable. This is necessary because TiledArray evaluates tensor
expressions in parallel by subdividing them into small tasks, each of which is assumed
to be single-threaded; attempting to run a multi-threaded BLAS function inside
tasks will oversubscribe the hardware cores (this only exception to this if the MADNESS
runtime uses the same task backend as the BLAS library; this only happens if MADNESS
is configured to use Intel TBB and TBB-based Intel MKL library is used). Thus
it is user's responsibility to correctly specify the BLAS/LAPACK libraries and/or
set the environment variables (e.g. `OMP_NUM_THREADS`, `MKL_NUM_THREADS`, etc.)
to ensure single-threaded execution of BLAS/LAPACK kernels
as needed.

As of version 1.0 TiledArray also provides a direct (non-iterative) linear solvers API
implemented using LAPACK and (optionally) ScaLAPACK. Therefore LAPACK is now a mandatory
prerequisite of TiledArray. The use of ScaLAPACK can be enabled by setting CMake cache
variable `ENABLE_SCALAPACK` to `ON`.

Robust discovery of linear algebra libraries, and _especially_ their distributed-memory
variants, is a complex process. Unfortunately even for serial/shared-memory linear
algebra libraries only basic scenarios are supported by the standard CMake modules
(e.g., [BLAS](https://cmake.org/cmake/help/latest/module/FindBLAS.html) and
[LAPACK](https://cmake.org/cmake/help/latest/module/FindLAPACK.html)).
There are several discovery mechanisms available for robust discovery of linear
algebra in TA:
- By specifying the `BLAS_LIBRARIES`, `LAPACK_LIBRARIES`, and (if `ENABLE_SCALAPACK` is on)
  `ScaLAPACK_LIBRARIES` CMake cache variables via CMake command line or via a toolchain.
  Doing this overrides all other mechanisms of discovery described below and is recommended
  if the discovery fails for some reason. To help with setting these variables for specific
  platforms consider using toolchain files from
  [the Valeev Group CMake kit](https://github.com/ValeevGroup/kit-cmake/tree/master/toolchains) (see examples above).
- The default discovery method utilizes [the recently developed linear algebra discovery kit](https://github.com/wavefunction91/cmake-modules) developed by
  [David Williams-Young](https://github.com/wavefunction91) and co-workers
  for the [NWChemEx project](https://github.com/)NWChemEx-Project). The
  discovery modules will override the standard CMake modules for BLAS and LAPACK,
  provide modules to discover BLACS and ScaLAPACK. These modules
  will then be invoked to discover the linear algebra libraries as robustly as
  feasible. The following CMake cache variables can be used to control the behavior
  of the NWChemEx discovery kit:
  - `{BLAS,LAPACK,ScaLAPACK}_PREFERS_STATIC`: if set to on, will prefer to link the corresponding component statically.
  - `{BLAS,LAPACK,ScaLAPACK}_PREFERENCE_LIST`: these specify the variants of the corresponding libraries to search,
    in the order of preference. The following are permitted values in these lists:
    - `ReferenceBLAS`: NETLIB reference implementations
    - `IntelMKL`: Intel Math Kernel Library
    - `IBMESSL`: IBM Engineering and Scientific Subroutine Library
    - `BLIS`: BLAS-Like Instantiation Software
    - `OpenBLAS`: OpenBLAS
    - `Accelerate`: Apple's Accelerate framework
    - `FLAME`: (LAPACK-only) [libFLAME](https://www.cs.utexas.edu/~flame/web/libFLAME.html)
    *N.B.* These differ from the recognized values of the `BLA_VENDOR` variable used by the [BLAS+LAPACK CMake modules](https://cmake.org/cmake/help/latest/module/FindBLAS.html).
- If the use of the NWChemEx kit is disabled by setting CMake cache variable `ENABLE_WFN91_LINALG_DISCOVERY_KIT` to `OFF`
  BLAS/LAPACK are imported transitively via the BLAS++/LAPACK++ libraries (which are themselves
  imported transitively via the BTAS library). Under the most common scenario, where TiledArray
  will configure and compile BTAS dependency and its BLAS++/LAPACK++ prerequisites from source
  (this is strongly recommended), BLAS/LAPACK will thus be discovered and imported by
  BLAS++/LAPACK++ during the TA configuration. There are 2 mechanisms by which BLAS++/LAPACK++
  discover BLAS/LAPACK:
  - _the built-in custom discovery kit_; no options exist to provide any control
  - standard CMake [BLAS](https://cmake.org/cmake/help/latest/module/FindBLAS.html)/[LAPACK](https://cmake.org/cmake/help/latest/module/FindLAPACK.html) modules.

  The latter is used if CMake cache variable `BLA_VENDOR` is specified:
  - `BLA_VENDOR` -- controls which vendor BLAS/LAPACK library will be sought
    (see [CMake docs](https://cmake.org/cmake/help/latest/module/FindLAPACK.html));
    by default all possible vendor libraries will be considered. E.g., to force the use of the Accelerate
    framework on MacOS use `-DBLA_VENDOR=Apple`.

  Unfortunately, if the standard CMake modules discover BLAS/LAPACK,
  BLAS++/LAPACK++ will not attempt to discover their name mangling convention.
  To specify the name mangling to be assumed by BLAS++/LAPACK++ specify CMake cache variable `LINALG_MANGLING`:
  - `LINALG_MANGLING` -- specifies the name mangling assumed by BLAS++/LAPACK++
     when using BLAS/LAPACK. Valid values are:
    - `lower`: function/variable `dgemm` will be mangled to `dgemm`,
    - `UPPER`: function/variable `dgemm` will be mangled to `DGEMM`,
    - `lower_`: function/variable `dgemm` will be mangled to `dgemm_` (default).

  More information can be found in the installation instructions for
  [BLAS++](https://icl.bitbucket.io/blaspp/md__i_n_s_t_a_l_l.html) and
  [LAPACK++](https://icl.bitbucket.io/lapackpp/md__i_n_s_t_a_l_l.html).

  Note that BLAS++/LAPACK++ discover BLAS and LAPACK only; ScaLAPACK
  library is always discovered using the NWChemEx kit.

Also note that all discovery methods respect the following CMake cache variable:
- `BLA_STATIC` -- indicates whether static or shared LAPACK and BLAS libraries will be preferred.

Additional platform-specific BLAS/LAPACK notes are listed below.

### Intel Math Kernel Library (MKL)

Intel MKL is a freely-available collection of high-performance libraries that implements BLAS, LAPACK, and ScaLAPACK APIs. MKL is complex: it supports both serial kernels as well as parallel kernels that can take advantage of multiple cores via the use of OpenMP and Intel TBB (the [Intel OneAPI toolkit](https://software.intel.com/oneapi) provides MKL also capable of execution on some Intel GPUs and FPGAs), and the [necessary MKL link options](https://software.intel.com/sites/products/mkl/mkl_link_line_advisor.htm) will depend on the compiler, OS, and other details.

To discover and configure the use of Intel MKL consider these suggestions:
- The use of NWChemEx discovery kit is strongly recommended for discovering Intel MKL. The following CMake cache variables can be used to specify the desired Intel MKL configuration:
  - `IntelMKL_PREFERS_STATIC`: whether to look for static or shared/dynamic libraries (default = `OFF`)
  - `IntelMKL_THREAD_LAYER`: which threading backend to use, supported values are `sequential`, `openmp`, and `tbb` (default = `openmp`)
  - `IntelMKL_OMP_LIBRARY`: which thread library to use, supported values are `Intel`, `GNU`, and `PGI` (default depends on the compile)

- Most common configurations of Intel MKL can also be discovered by BLAS++/LAPACK++ automatically; if needed, specifying `BLA_VENDOR` with [appropriate argument](https://cmake.org/cmake/help/latest/module/FindBLAS.html#input-variables) can be used to force TiledArray to use MKL. Unfortunately it is not possible to specify the use of TBB-based backend for MKL without the use of a toolchain file.

- All MKL-enabled toolchains in [The Valeev Group CMake kit](https://github.com/ValeevGroup/kit-cmake/tree/master/toolchains) can be used to configure TiledArray to use sequential, OpenMP, or TBB backend by setting the `MKL_THREADING` CMake cache variable to `SEQ`, `OMP`, or `TBB`, respectively. The toolchains also respect the user-provided choice of `BLA_STATIC`. If multiple MKL versions are present on your system, specify the apropriate variant of the library by loading the corresponding `mklvars.sh` script to set environment variables `MKLROOT` and, if necessary, `LD_LIBRARY_PATH`/`DYLD_LIBRARY_PATH`.

  On 64-bit platforms it is possible to specify whether to use 32-bit (`LP64`, the default) or 64-bit (`ILP64`) integers in BLAS/LAPACK API. To choose the `ILP64` interface when using the VG MKL toolchains set CMake cache variable `INTEGER4` to `OFF`; the same is achieved when using the default BLAS/LAPACK detection by setting `BLA_VENDOR` to [one of the valid `Intel*64ilp*` choices](https://cmake.org/cmake/help/latest/module/FindBLAS.html#input-variables). N.B. Currently `ILP64` variant of BLACS/ScaLAPACK is not supported, due to [a pending issue](https://github.com/wavefunction91/blacspp/issues/5).

Also note that even if OpenMP or TBB backends are used, TiledArray will be default set the number of threads to be used by MKL kernels to 1, regardless of the value of environment variables `MKL_NUM_THREADS`/`OMP_NUM_THREADS`. It is possible to change the number of threads to be used programmatically in your application by calling MKL function `mkl_set_num_threads()`.

## CUDA

Support for execution on CUDA-enabled hardware is controlled by the following variables:

* `ENABLE_CUDA`  -- Set to `ON` to turn on CUDA support. [Default=OFF].
* `CMAKE_CUDA_HOST_COMPILER`  -- Set to the path to the host C++ compiler to be used by CUDA compiler. CUDA compilers used to be notorious for only being able to use specific C++ host compilers, but support for more recent C++ host compilers has improved. The default is determined by the CUDA compiler and the user environment variables (`PATH` etc.).
* `ENABLE_CUDA_ERROR_CHECK` -- Set to `ON` to turn on assertions for successful completion of calls to CUDA runtime and libraries. [Default=OFF].
* `LIBRETT_INSTALL_DIR` -- the installation prefix of the pre-installed LibreTT library. This should not be normally needed; it is strongly recommended to let TiledArray build and install LibreTT.
* `UMPIRE_INSTALL_DIR` -- the installation prefix of the pre-installed Umpire library. This should not be normally needed; it is strongly recommended to let TiledArray build and install Umpire.

For the CUDA compiler and toolkit to be discoverable the CUDA compiler (`nvcc`) should be in the `PATH` environment variable. Refer to the [FindCUDAToolkit module](https://cmake.org/cmake/help/latest/module/FindCUDAToolkit.html) for more info.

## Eigen 3

You can specify the install location of Eigen 3 with the following CMake cache
variable:

* `EIGEN3_INCLUDE_DIR` -- The path to the Eigen 3 include directory

If Eigen is not found at the configure time, it will be downloaded from the Bitbucket repository.

## Python

To build Python bindings use the following variable:

* `TA_PYTHON` -- Set to `ON` to build Python bindings.

This also requires setting `BUILD_SHARED_LIBS` to `ON`.

## MADNESS

TiledArray uses a non-release version of MADNESS. Therefore, you should NOT
expect the most recent release of MADNESS to work with TiledArray. To ensure you
are using the correct version of MADNESS, we recommend allowing CMake to
automatically download, configure, and build MADNESS (this is the default
behavior). When CMake is configuring TiledArray, it will checkout
the correct revision of MADNESS.

The following CMake options may be used to modify build behavior or find MADNESS:

* `ENABLE_MPI` -- Enable MPI [Default=ON]
* `ENABLE_SCALAPACK` -- Enable the use of ScaLAPACK bindings [Default=OFF]
* `ENABLE_TBB` -- Enable the use of TBB when building MADNESS [Default=ON]
* `ENABLE_GPERFTOOLS` -- Enable the use of gperftools when building MADNESS [Default=OFF]
* `ENABLE_TCMALLOC_MINIMAL` -- Enable the use of gperftool's tcmalloc_minimal library only (the rest of gperftools is skipped) when building MADNESS [Default=OFF]
* `ENABLE_LIBUNWIND` -- Force the discovery of libunwind library when building MADNESS [Default=OFF]
* `ENABLE_WFN91_LINALG_DISCOVERY_KIT` -- Enable the use of NWChemEx's linear algebra discovery [Default=ON]
* `MADNESS_SOURCE_DIR` -- Path to the MADNESS source directory
* `MADNESS_BINARY_DIR` -- Path to the MADNESS build directory
* `MADNESS_URL` -- Path to the MADNESS repository [Default=MADNESS git repository]
* `MADNESS_TAG` -- Revision hash or tag to use when building MADNESS (expert only)
* `MADNESS_CMAKE_EXTRA_ARGS` -- Extra flags passed to MADNESS cmake command
* `MADNESS_CMAKE_GENERATOR` -- the CMake generator to use for building MADNESS [Default=Generator used to build TiledArray]

The following environment variables can be used to help discovery of MADNESS dependencies:
* `TBBROOT` -- the install prefix of TBB
* `GPERFTOOLS_DIR` -- the install prefix of gperftools
* `LIBUNWIND_DIR` -- the install prefix of libunwind

If you wish to install MADNESS yourself, we recommend downloading the latest
version from the MADNESS git repository. You should not expect the latest
release version to work correctly with TiledArray. You can specify the install
directory with:

* `MADNESS_ROOT_DIR` -- MADNESS install directory
* `CMAKE_INSTALL_PREFIX` -- Semicolon separated list of directory CMake will use
      to search for software dependencies.

## Advanced configure options:

The following CMake cache variables are for performance tuning. You should only
modify these values if you know the values for your particular system.

* `TA_ALIGN_SIZE` -- The alignment of memory allocated by TA::Tensor (and other artifacts like TA::host_allocator), in bytes. [Default is platform-specific, if no platform-specific value is found =64]
* `TA_CACHE_LINE_SIZE` -- The cache line size in bytes [Default=64]

`TA_ALIGN_SIZE` controls the alignment of memory allocated for tiles, and `TA_CACHE_LINE_SIZE`
controls the size of automatic loop unrolling for tensor operations. TiledArray
does not currently use explicit vector instructions (i.e. intrinsics), but
the code is written in such a way that compilers can more easily autovectorize
the operations when supported. In a future version, explicit vectorization
support may be added.

## Expert configure options:

* `TA_EXPERT` -- Set to `ON` to disable automatic installation of prerequisites. Useful for experts, hence the name. [Default=OFF].
* `TA_ASSERT_POLICY` -- Set to `TA_ASSERT_IGNORE` to disable `TA_ASSERT` assertions, `TA_ASSERT_THROW` to cause `TA_ASSERT` assertions to throw, `TA_ASSERT_ABORT` to cause `TA_ASSERT` assertions to abort. The default is `TA_ASSERT_IGNORE` if CMake uses a single-configuration generator and`CMAKE_BUILD_TYPE` is set to `Release` or `MinSizeRel`, else the default is `TA_ASSERT_THROW`.
* `BUILD_TESTING` -- Set of `OFF` to disable building unit tests. The default is `ON`.
* `TA_TRACE_TASKS` -- Set to `ON` to enable tracing of MADNESS tasks using custom task tracer. Note that standard profilers/tracers are generally useless (except in the trivial cases) with MADWorld-based programs since the submission context of tasks is not captured by standard tracing tools; this makes it impossible in a nontrivial program to attribute tasks to source code. WARNING: task tracing his will greatly increase the memory requirements. [Default=OFF].
* `TA_RANGEV3` -- Set to `ON` to find or fetch the Range-V3 library and enable additional tests of TA components with constructs anticipated to be supported in the future. [Default=OFF].
* `TA_TTG` -- Set to `ON` to find or fetch the TTG library. [Default=OFF].
* `TA_SIGNED_1INDEX_TYPE` -- Set to `OFF` to use unsigned 1-index coordinate type (default for TiledArray 1.0.0-alpha.2 and older). The default is `ON`, which enables the use of negative indices in coordinates.
* `TA_MAX_SOO_RANK_METADATA` -- Specifies the maximum rank for which to use Small Object Optimization (hence, avoid the use of the heap) for metadata. The default is `8`.
* `TA_TENSOR_MEM_PROFILE` -- Set to `ON` to profile host memory allocations used by TA::Tensor. This causes the use of Umpire for host memory allocation. This also enables additional tracing facilities provided by Umpire; these can be controlled via [environment variable `UMPIRE_LOG_LEVEL`](https://umpire.readthedocs.io/en/develop/sphinx/features/logging_and_replay.html), but note that the default is to log Umpire info into a file rather than stdout.
* `TA_TENSOR_MEM_TRACE` -- Set to `ON` to *trace* host memory allocations used by TA::Tensor. This turns on support for tracking memory used by `Tensor` objects; such tracking must be enabled programmatically. This can greatly increase memory consumption by the application and is only intended for expert developers troubleshooting memory use by TiledArray.
* `TA_UT_CTEST_TIMEOUT` -- The value (in seconds) of the timeout to use for running the TA unit tests via CTest when building the `check`/`check-tiledarray` targets. The default timeout is 1500s.

# Build TiledArray

```
    $ cmake --build .
    (optional) $ cmake --build . --target check
    $ cmake --build . --target install
```<|MERGE_RESOLUTION|>--- conflicted
+++ resolved
@@ -40,11 +40,7 @@
   - Boost.Container: header-only
   - Boost.Test: header-only or (optionally) as a compiled library, *only used for unit testing*
   - Boost.Range: header-only, *only used for unit testing*
-<<<<<<< HEAD
-- [BTAS](http://github.com/ValeevGroup/BTAS), tag fdb6aa000f4314b16d74e2dd35bfb527c268cac5 . If usable BTAS installation is not found, TiledArray will download and compile
-=======
 - [BTAS](http://github.com/ValeevGroup/BTAS), tag 3c91f086090390930bba62c6512c4e74a5520e76 . If usable BTAS installation is not found, TiledArray will download and compile
->>>>>>> 597295b0
   BTAS from source. *This is the recommended way to compile BTAS for all users*.
 - [MADNESS](https://github.com/m-a-d-n-e-s-s/madness), tag 3d585293f0094588778dbd3bec24b65e7bbe6a5d .
   Only the MADworld runtime and BLAS/LAPACK C API component of MADNESS is used by TiledArray.
