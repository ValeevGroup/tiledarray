--- conflicted
+++ resolved
@@ -41,15 +41,9 @@
   - Boost.Test: header-only or (optionally) as a compiled library, *only used for unit testing*
   - Boost.Range: header-only, *only used for unit testing*
 - [Range-V3](https://github.com/ericniebler/range-v3.git) -- a Ranges library that served as the basis for Ranges component of C++20 and later.
-<<<<<<< HEAD
-- [BTAS](http://github.com/ValeevGroup/BTAS), tag 4b3757cc2b5862f93589afc1e37523e543779c7a . If usable BTAS installation is not found, TiledArray will download and compile
-  BTAS from source. *This is the recommended way to compile BTAS for all users*.
-- [MADNESS](https://github.com/m-a-d-n-e-s-s/madness), tag 95589b0d020a076f93d02eead6da654b23dd3d91 .
-=======
 - [BTAS](http://github.com/ValeevGroup/BTAS), tag 1cfcb12647c768ccd83b098c64cda723e1275e49 . If usable BTAS installation is not found, TiledArray will download and compile
   BTAS from source. *This is the recommended way to compile BTAS for all users*.
 - [MADNESS](https://github.com/m-a-d-n-e-s-s/madness), tag 93a9a5cec2a8fa87fba3afe8056607e6062a9058 .
->>>>>>> 1986ccf0
   Only the MADworld runtime and BLAS/LAPACK C API component of MADNESS is used by TiledArray.
   If usable MADNESS installation is not found, TiledArray will download and compile
   MADNESS from source. *This is the recommended way to compile MADNESS for all users*.
