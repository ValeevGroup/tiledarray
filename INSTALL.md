# TiledArray Installation Guide

## Synopsis

```.cpp
$ git clone https://github.com/ValeevGroup/TiledArray.git tiledarray
$ cd tiledarray
$ cmake -B build \
    -D CMAKE_INSTALL_PREFIX=/path/to/tiledarray/install \
    -D CMAKE_TOOLCHAIN_FILE=cmake/vg/toolchains/<toolchain-file-for-your-platform>.cmake \
    .
$ cmake --build build
(recommended, but optional): $ cmake --build build --target check
$ cmake --build build --target install
```

## Introduction

There are 2 ways to build TiledArray:
- by searching for pre-compiled dependencies first; some dependencies, if they are not found, TiledArray will build from source, and
- by building all critical dependencies from source.

Both methods are supported. However, for most users we _strongly_ recommend to build as many dependencies from source as possible. Only package maintainers have necessary expertise to properly build TiledArray from separately built components. Hence by default TiledArray will not look for precompiled versions of critical dependencies (MADNESS, BTAS, etc.).

## Prerequisites

- C++ compiler with support for the [C++17 standard](http://www.iso.org/standard/68564.html), or a more recent standard. This includes the following compilers:
  - [GNU C++](https://gcc.gnu.org/), version 7.0 or higher
  - [Clang](https://clang.llvm.org/), version 5 or higher
  - [Apple Clang](https://en.wikipedia.org/wiki/Xcode), version 9.3 or higher
  - [Intel C++ compiler](https://software.intel.com/en-us/c-compilers), version 19 or higher

  See the current [Travis CI matrix](.travis.yml) for the most up-to-date list of compilers that are known to work.

- [CMake](https://cmake.org/), version 3.15 or higher; if CUDA support is needed, CMake 3.18 or higher is required.
- [Git](https://git-scm.com/) 1.8 or later (required to obtain TiledArray and MADNESS source code from GitHub)
- [Eigen](http://eigen.tuxfamily.org/), version 3.3 or higher; if CUDA is enabled then 3.3.7 is required (will be downloaded automatically, if missing)
- [Boost libraries](www.boost.org/), version 1.59 or higher (will be downloaded automatically, if missing). The following principal Boost components are used:
  - Boost.Iterator: header-only
  - Boost.Container: header-only
  - Boost.Test: header-only or (optionally) as a compiled library, *only used for unit testing*
  - Boost.Range: header-only, *only used for unit testing*
<<<<<<< HEAD
- [BTAS](http://github.com/ValeevGroup/BTAS), tag d8b2132beaf651139b3ee8162b9f41700335c37d . If usable BTAS installation is not found, TiledArray will download and compile
=======
- [BTAS](http://github.com/ValeevGroup/BTAS), tag db884b020b5c13c312c07df9d5c03cea2d65afb2 . If usable BTAS installation is not found, TiledArray will download and compile
>>>>>>> 3fee118e
  BTAS from source. *This is the recommended way to compile BTAS for all users*.
- [MADNESS](https://github.com/m-a-d-n-e-s-s/madness), tag 997e8b458c4234fb6c8c2781a5df59cb14b7e700 .
  Only the MADworld runtime and BLAS/LAPACK C API component of MADNESS is used by TiledArray.
  If usable MADNESS installation is not found, TiledArray will download and compile
  MADNESS from source. *This is the recommended way to compile MADNESS for all users*.
  A detailed list of MADNESS prerequisites can be found at [MADNESS' INSTALL file](https://github.com/m-a-d-n-e-s-s/madness/blob/master/INSTALL_CMake);
  it also also contains detailed
  MADNESS compilation instructions.

Compiling MADNESS requires the following prerequisites:
  - An implementation of Message Passing Interface version 2 or 3, with support
    for `MPI_THREAD_MULTIPLE`.
  - (optional)
    Intel Thread Building Blocks (TBB), available in a [commercial](software.intel.com/tbb) or
    an [open-source](https://www.threadingbuildingblocks.org/) form

Compiling BTAS requires the following prerequisites:
  - [blaspp](https://bitbucket.org/icl/blaspp.git) -- C++ API for BLAS
  - [lapackpp](https://bitbucket.org/icl/lapackpp.git) -- C++ API for LAPACK
  - BLAS and LAPACK libraries

Optional prerequisites:
- [CUDA compiler and runtime](https://developer.nvidia.com/cuda-zone) -- for execution on CUDA-enabled accelerators. CUDA 11 or later is required. Support for CUDA also requires the following additional prerequisites, both of which will be built and installed automatically if missing:
  - [cuTT](github.com/ValeevGroup/cutt) -- CUDA transpose library; note that our fork of the [original cuTT repo](github.com/ap-hynninen/cutt) is required to provide thread-safety (tag 0e8685bf82910bc7435835f846e88f1b39f47f09).
  - [Umpire](github.com/LLNL/Umpire) -- portable memory manager for heterogeneous platforms (tag 5201a47a35e3844160dcbecd0916f8c96aa7dd07).
- [Doxygen](http://www.doxygen.nl/) -- for building documentation (version 1.8.12 or later).
- [ScaLAPACK](http://www.netlib.org/scalapack/) -- a distributed-memory linear algebra package. If detected, the following C++ components will also be sought and downloaded, if missing:
  - [blacspp](https://github.com/wavefunction91/blacspp.git) -- a modern C++ (C++17) wrapper for BLACS (tag 88076f1706be083ead882f6ce0bfc6884a72fc03)
  - [scalapackpp](https://github.com/wavefunction91/scalapackpp.git) -- a modern C++ (C++17) wrapper for ScaLAPACK (tag 28433942197aee141cd9e96ed1d00f6ec7b902cb)
- Python3 interpreter -- to test (optionally-built) Python bindings
- [Range-V3](https://github.com/ericniebler/range-v3.git) -- a Ranges library that served as the basis for Ranges component of C++20; only used for some unit testing of the functionality anticipated to be supported by future C++ standards.

Most of the dependencies (except for MADNESS and BTAS) can be installed with a package manager,
such as Homebrew on OS X or apt-get on Debian Linux distributions;
this is the preferred method. Since on some systems configuring
and building MADNESS can be difficult even for experts, we recommend letting the
TiledArray download and build MADNESS for you.

## Obtain TiledArray source code

Check out the source code as follows:

```
$ git clone https://github.com/ValeevGroup/tiledarray.git
```

It is necessary to compile TiledArray outside of the source code tree. Most users can simply create
a build directory inside the source tree:

```
$ cd tiledarray; mkdir build; cd build
```

Instructions below assume that you are located in the build directory. We will assume that
the environment variable `TILEDARRAY_SOURCE_DIR` specifies the location of the
TiledArray source tree.

## Configure TiledArray

TiledArray is configured and built with CMake. When configuring with CMake, you specify a set
of CMake variables on the command line, where each variable argument is prepended with the '-D'
option. Typically, you will need to specify the install path for TiledArray,
build type, and MPI Compiler wrappers.

For basic builds you may not need to provide any arguments to CMake, however most users will want to nudge CMake towards configuring TiledArray as desired by specifying the C++ compiler to use, the MPI compiler wrapper to use, etc. The Valeev Research Group provides a number of toolchain files that can be used to specify a generic or a specific platform, e.g. to compile MPQC on MacOS use this script:
```
$ cmake -D CMAKE_INSTALL_PREFIX=/path/to/install/tiledarray \
        -D CMAKE_BUILD_TYPE=Release \
        -D CMAKE_TOOLCHAIN_FILE=cmake/vg/toolchains/macos-clang-mpi-accelerate.cmake \
        $TILEDARRAY_SOURCE_DIR
```
Note that the `macos-clang-mpi-accelerate` toolchain file is part of the [the Valeev Group CMake kit](https://github.com/ValeevGroup/kit-cmake/tree/master/toolchains) which is downloaded and placed within the build tree by CMake at configure time.

Following are several common examples of configuring TiledArray where instead of a toolchain file
we specify CMake variables "manually" (on the command line).

* Basic configuration. This will search for dependencies on your system. If the 
  required dependencies are not found on your system, they will be downloaded 
  and installed during the build process (this includes Eigen, Boost,
  and MADNESS, but not MPI or TBB). The `CMAKE_PREFIX_PATH` cache variables
  is a semicolon separated list of search paths. 

```
$ cmake -D CMAKE_INSTALL_PREFIX=/path/to/install/tiledarray \
        -D CMAKE_BUILD_TYPE=Release \
        -D CMAKE_PREFIX_PATH=/path/to/dependency;/path/to/another/dependency \
        $TILEDARRAY_SOURCE_DIR
```

* Basic configuration with unit tests.

```
$ cmake -D CMAKE_INSTALL_PREFIX=/path/to/install/tiledarray \
        -D CMAKE_BUILD_TYPE=Debug \
        -D BOOST_ROOT=/path/to/boost \
        -D CMAKE_PREFIX_PATH=/path/to/dependency;/path/to/another/dependency \
        $TILEDARRAY_SOURCE_DIR
```

* Specify dependencies, w/o MADNESS installed on the system

```
$ cmake -D CMAKE_INSTALL_PREFIX=/path/to/install/tiledarray \
        -D CMAKE_BUILD_TYPE=Release \
        -D EIGEN3_INCLUDE_DIR=/path/to/eigen/include/eigen3 \
        -D LAPACK_LIBRARIES="-L/path/to/lapack/lib -llapack -L/path/to/blas/lib -lblas" \
        -D TBB_ROOT_DIR=/path/to/tbb \
        -D CMAKE_C_COMPILER=gcc \
        -D CMAKE_CXX_COMPILER=g++ \
        -D MPI_C_COMPILER=mpicc \
        -D MPI_CXX_COMPILER=mpicxx \
        $TILEDARRAY_SOURCE_DIR
```

* Specify dependencies, w/ MADNESS installed on the system

```
$ cmake -D CMAKE_INSTALL_PREFIX=/path/to/install/tiledarray \
        -D CMAKE_BUILD_TYPE=Release \
        -D EIGEN3_INCLUDE_DIR=/path/to/eigen/include/eigen3 \
        -D LAPACK_LIBRARIES="-L/path/to/lapack/lib -llapack -L/path/to/blas/lib -lblas" \
        -D MADNESS_ROOT_DIR=/path/to/madness \
        -D CMAKE_C_COMPILER=gcc \
        -D CMAKE_CXX_COMPILER=g++ \
        -D MPI_C_COMPILER=mpicc \
        -D MPI_CXX_COMPILER=mpicxx \
        $TILEDARRAY_SOURCE_DIR
```

Additional CMake variables are given below.

## Common CMake variables

* `CMAKE_C_COMPILER` -- The C compiler
* `CMAKE_CXX_COMPILER` -- The C++ compiler
* `CMAKE_C_FLAGS` -- The C compile flags (includes CPPFLAGS and CFLAGS)
* `CMAKE_CXX_FLAGS` -- The C++ compile flags (includes CPPFLAGS and CXXFLAGS)
* `CMAKE_EXE_LINKER_FLAGS` -- The linker flags
* `CMAKE_BUILD_TYPE` -- Optimization/debug build type options include
  `Debug` (optimization off, debugging symbols and assersions on), `Release` (optimization on, debugging symbols and assertions off), `RelWithDebInfo` (optimization on, debugging symbols and assertions on) and `MinSizeRel` (same as `Release` but optimized for executable size). The default is empty build type. It is recommended that you set the build type explicitly.
* `BUILD_SHARED_LIBS` -- Enable shared libraries. This option is only available if the platform supports shared libraries; if that's true and `TA_ASSUMES_ASLR_DISABLED` is `ON` (see below) the default is `ON`, otherwise the default is `OFF`.
* `CMAKE_CXX_STANDARD` -- Specify the C++ ISO Standard to use. Valid values are `17` (default), and `20`.

Most of these are best specified in a _toolchain file_. TiledArray is recommended to use the toolchains distributed via [the Valeev Group CMake kit](https://github.com/ValeevGroup/kit-cmake/tree/master/toolchains). TiledArray by default downloads (via [the FetchContent CMake module](https://cmake.org/cmake/help/latest/module/FetchContent.html)) the VG CMake toolkit which makes the toolchains available without having to download the toolchain files manually. E.g., to use toolchain `x` from the VG CMake kit repository provide `-DCMAKE_TOOLCHAIN_FILE=cmake/vg/toolchains/x.cmake` to CMake when configuring TiledArray.

It is typically not necessary to specify optimization or debug flags as the
default values provided by CMake are usually correct.

## TiledArray, MADNESS runtime, and the Address Space Layout Randomization (ASLR)

ASLR is a standard technique for increasing platform security implemented by the OS kernel and/or the dynamic linker by randomizing both where the shared libraries are loaded as well as (when enabled) the absolute position of the executable in memory (such executables are known as position-independent executables). Until recently TiledArray and other MADNESS-based applications could not be used on platforms with ASLR if ran with more than 1 MPI rank; if properly configured and built TA can now be safely used on ASLR platforms. Use the following variables to control the ASLR-related aspects of TiledArray and the underlying MADNESS runtime.

* `TA_ASSUMES_ASLR_DISABLED` -- TiledArray and MADNESS runtime will assume that the Address Space Layout Randomization (ASLR) is off. By default `TA_ASSUMES_ASLR_DISABLED` is set to `OFF` (i.e. ASLR is assumed to be enabled); this will cause all TiledArray libraries by default to be static (`BUILD_SHARED_LIBS=OFF`) and compiled as position-independent code (`CMAKE_POSITION_INDEPENDENT_CODE=ON`). This will also enable a runtime check in MADworld for ASLR.
* `CMAKE_POSITION_INDEPENDENT_CODE` -- This standard CMake variable controls whether targets are compiled by default as position-independent code or not. If `BUILD_SHARED_LIBS=OFF` need to set this to `ON` if want to use the TiledArray libraries to build shared libraries or position-independent executables.

To make things more concrete, consider the following 2 scenarios:
* Platform with ASLR disabled -- set `TA_ASSUMES_ASLR_DISABLED=ON` to set the defaults correctly and enable the ASLR check. `BUILD_SHARED_LIBS` can be set to `ON` (to produce shared TA/MADworld libraries, e.g., to minimize the executable size) or to `OFF` to produce static libraries. If the TA+MADworld static libraries will be linked into shared libraries set `CMAKE_POSITION_INDEPENDENT_CODE=ON`, otherwise `CMAKE_POSITION_INDEPENDENT_CODE` will be set to OFF for maximum efficiency of function calls.
* Platform with ASLR enabled -- this is the default. Setting `BUILD_SHARED_LIBS=ON` in this scenario will produce executables that can only be safely used with 1 MPI rank, thus `BUILD_SHARED_LIBS` will be defaulted to OFF (i.e. TA+MADworld libraries will be built as static libraries). `CMAKE_POSITION_INDEPENDENT_CODE` is by default set to `ON`, thus TA+MADworld libraries can be linked into position-independent executables safely. TA+MADworld libraries can also be linked into a shared library, provided that *ALL* code using TA+MADworld is part of the *SAME* shared library. E.g. to link TA+MADworld into a Python module compile TA+MADworld libraries and their dependents as static libraries (with `CMAKE_POSITION_INDEPENDENT_CODE=ON`) and link them all together into a single module (same logic applies to shared libraries using TA+MADworld).

## MPI

You may choose from MPICH, MVAPICH, OpenMPI, Intel MPI, or your vendor provided 
MPI implementation. Specify the C and C++ MPI compiler wrappers with the 
following CMake cache variables:

* MPI_C_COMPILER -- The MPI C compiler wrapper
* MPI_CXX_COMPILER -- The MPI C++ compiler wrapper

You can build TiledArray without MPI support by setting ENABLE_MPI to OFF.
Though we strongly recommend compiling with MPI even if you do not intend
to use TiledArray in a distributed memory environment. Note, if you
build MADNESS yourself, you must also configure MADNESS with `ENABLE_MPI=OFF`
to enable this option.

## Linear Algebra: BLAS/LAPACK/ScaLAPACK

Even for basic operation TiledArray requires a serial BLAS implementation, either by linking with a
serial version of the BLAS library or by setting the number of threads to one
(1) with an environment variable. This is necessary because TiledArray evaluates tensor
expressions in parallel by subdividing them into small tasks, each of which is assumed
to be single-threaded; attempting to run a multi-threaded BLAS function inside
tasks will oversubscribe the hardware cores (this only exception to this if the MADNESS
runtime uses the same task backend as the BLAS library; this only happens if MADNESS
is configured to use Intel TBB and TBB-based Intel MKL library is used). Thus
it is user's responsibility to correctly specify the BLAS/LAPACK libraries and/or
set the environment variables (e.g. `OMP_NUM_THREADS`, `MKL_NUM_THREADS`, etc.)
to ensure single-threaded execution of BLAS/LAPACK kernels
as needed.

As of version 1.0 TiledArray also provides a direct (non-iterative) linear solvers API
implemented using LAPACK and (optionally) ScaLAPACK. Therefore LAPACK is now a mandatory
prerequisite of TiledArray. The use of ScaLAPACK can be enabled by setting CMake cache
variable `ENABLE_SCALAPACK` to `ON`.

Robust discovery of linear algebra libraries, and _especially_ their distributed-memory
variants, is a complex process. Unfortunately even for serial/shared-memory linear
algebra libraries only basic scenarios are supported by the standard CMake modules
(e.g., [BLAS](https://cmake.org/cmake/help/latest/module/FindBLAS.html) and
[LAPACK](https://cmake.org/cmake/help/latest/module/FindLAPACK.html)).
There are several discovery mechanisms available for robust discovery of linear
algebra in TA:
- By specifying the `BLAS_LIBRARIES`, `LAPACK_LIBRARIES`, and (if `ENABLE_SCALAPACK` is on)
  `ScaLAPACK_LIBRARIES` CMake cache variables via CMake command line or via a toolchain.
  Doing this overrides all other mechanisms of discovery described below and is recommended
  if the discovery fails for some reason. To help with setting these variables for specific
  platforms consider using toolchain files from
  [the Valeev Group CMake kit](https://github.com/ValeevGroup/kit-cmake/tree/master/toolchains) (see examples above).
- The default discovery method utilizes [the recently developed linear algebra discovery kit](https://github.com/wavefunction91/cmake-modules) developed by
  [David Williams-Young](https://github.com/wavefunction91) and co-workers
  for the [NWChemEx project](https://github.com/)NWChemEx-Project). The
  discovery modules will override the standard CMake modules for BLAS and LAPACK,
  provide modules to discover BLACS and ScaLAPACK. These modules
  will then be invoked to discover the linear algebra libraries as robustly as
  feasible. The following CMake cache variables can be used to control the behavior
  of the NWChemEx discovery kit:
  - `{BLAS,LAPACK,ScaLAPACK}_PREFERS_STATIC`: if set to on, will prefer to link the corresponding component statically.
  - `{BLAS,LAPACK,ScaLAPACK}_PREFERENCE_LIST`: these specify the variants of the corresponding libraries to search,
    in the order of preference. The following are permitted values in these lists:
    - `ReferenceBLAS`: NETLIB reference implementations
    - `IntelMKL`: Intel Math Kernel Library
    - `IBMESSL`: IBM Engineering and Scientific Subroutine Library
    - `BLIS`: BLAS-Like Instantiation Software
    - `OpenBLAS`: OpenBLAS
    - `Accelerate`: Apple's Accelerate framework
    - `FLAME`: (LAPACK-only) [libFLAME](https://www.cs.utexas.edu/~flame/web/libFLAME.html)
    *N.B.* These differ from the recognized values of the `BLA_VENDOR` variable used by the [BLAS+LAPACK CMake modules](https://cmake.org/cmake/help/latest/module/FindBLAS.html).
- If the use of the NWChemEx kit is disabled by setting CMake cache variable `ENABLE_WFN91_LINALG_DISCOVERY_KIT` to `OFF`
  BLAS/LAPACK are imported transitively via the BLAS++/LAPACK++ libraries (which are themselves
  imported transitively via the BTAS library). Under the most common scenario, where TiledArray
  will configure and compile BTAS dependency and its BLAS++/LAPACK++ prerequisites from source
  (this is strongly recommended), BLAS/LAPACK will thus be discovered and imported by
  BLAS++/LAPACK++ during the TA configuration. There are 2 mechanisms by which BLAS++/LAPACK++
  discover BLAS/LAPACK:
  - _the built-in custom discovery kit_; no options exist to provide any control
  - standard CMake [BLAS](https://cmake.org/cmake/help/latest/module/FindBLAS.html)/[LAPACK](https://cmake.org/cmake/help/latest/module/FindLAPACK.html) modules.
  
  The latter is used if CMake cache variable `BLA_VENDOR` is specified:
  - `BLA_VENDOR` -- controls which vendor BLAS/LAPACK library will be sought
    (see [CMake docs](https://cmake.org/cmake/help/latest/module/FindLAPACK.html));
    by default all possible vendor libraries will be considered. E.g., to force the use of the Accelerate
    framework on MacOS use `-DBLA_VENDOR=Apple`.

  Unfortunately, if the standard CMake modules discover BLAS/LAPACK,
  BLAS++/LAPACK++ will not attempt to discover their name mangling convention.
  To specify the name mangling to be assumed by BLAS++/LAPACK++ specify CMake cache variable `LINALG_MANGLING`:
  - `LINALG_MANGLING` -- specifies the name mangling assumed by BLAS++/LAPACK++
     when using BLAS/LAPACK. Valid values are:
    - `lower`: function/variable `dgemm` will be mangled to `dgemm`,
    - `UPPER`: function/variable `dgemm` will be mangled to `DGEMM`,
    - `lower_`: function/variable `dgemm` will be mangled to `dgemm_` (default).

  More information can be found in the installation instructions for
  [BLAS++](https://icl.bitbucket.io/blaspp/md__i_n_s_t_a_l_l.html) and
  [LAPACK++](https://icl.bitbucket.io/lapackpp/md__i_n_s_t_a_l_l.html).
  
  Note that BLAS++/LAPACK++ discover BLAS and LAPACK only; ScaLAPACK
  library is always discovered using the NWChemEx kit.

Also note that all discovery methods respect the following CMake cache variable:
- `BLA_STATIC` -- indicates whether static or shared LAPACK and BLAS libraries will be preferred.

Additional platform-specific BLAS/LAPACK notes are listed below.

### Intel Math Kernel Library (MKL)

Intel MKL is a freely-available collection of high-performance libraries that implements BLAS, LAPACK, and ScaLAPACK APIs. MKL is complex: it supports both serial kernels as well as parallel kernels that can take advantage of multiple cores via the use of OpenMP and Intel TBB (the [Intel OneAPI toolkit](https://software.intel.com/oneapi) provides MKL also capable of execution on some Intel GPUs and FPGAs), and the [necessary MKL link options](https://software.intel.com/sites/products/mkl/mkl_link_line_advisor.htm) will depend on the compiler, OS, and other details.

To discover and configure the use of Intel MKL consider these suggestions:
- The use of NWChemEx discovery kit is strongly recommended for discovering Intel MKL. The following CMake cache variables can be used to specify the desired Intel MKL configuration:
  - `IntelMKL_PREFERS_STATIC`: whether to look for static or shared/dynamic libraries (default = `OFF`)
  - `IntelMKL_THREAD_LAYER`: which threading backend to use, supported values are `sequential`, `openmp`, and `tbb` (default = `openmp`)
  - `IntelMKL_OMP_LIBRARY`: which thread library to use, supported values are `Intel`, `GNU`, and `PGI` (default depends on the compile)

- Most common configurations of Intel MKL can also be discovered by BLAS++/LAPACK++ automatically; if needed, specifying `BLA_VENDOR` with [appropriate argument](https://cmake.org/cmake/help/latest/module/FindBLAS.html#input-variables) can be used to force TiledArray to use MKL. Unfortunately it is not possible to specify the use of TBB-based backend for MKL without the use of a toolchain file.
  
- All MKL-enabled toolchains in [The Valeev Group CMake kit](https://github.com/ValeevGroup/kit-cmake/tree/master/toolchains) can be used to configure TiledArray to use sequential, OpenMP, or TBB backend by setting the `MKL_THREADING` CMake cache variable to `SEQ`, `OMP`, or `TBB`, respectively. The toolchains also respect the user-provided choice of `BLA_STATIC`. If multiple MKL versions are present on your system, specify the apropriate variant of the library by loading the corresponding `mklvars.sh` script to set environment variables `MKLROOT` and, if necessary, `LD_LIBRARY_PATH`/`DYLD_LIBRARY_PATH`.
  
  On 64-bit platforms it is possible to specify whether to use 32-bit (`LP64`, the default) or 64-bit (`ILP64`) integers in BLAS/LAPACK API. To choose the `ILP64` interface when using the VG MKL toolchains set CMake cache variable `INTEGER4` to `OFF`; the same is achieved when using the default BLAS/LAPACK detection by setting `BLA_VENDOR` to [one of the valid `Intel*64ilp*` choices](https://cmake.org/cmake/help/latest/module/FindBLAS.html#input-variables). N.B. Currently `ILP64` variant of BLACS/ScaLAPACK is not supported, due to [a pending issue](https://github.com/wavefunction91/blacspp/issues/5).

Also note that even if OpenMP or TBB backends are used, TiledArray will be default set the number of threads to be used by MKL kernels to 1, regardless of the value of environment variables `MKL_NUM_THREADS`/`OMP_NUM_THREADS`. It is possible to change the number of threads to be used programmatically in your application by calling MKL function `mkl_set_num_threads()`.

## CUDA

Support for execution on CUDA-enabled hardware is controlled by the following variables:

* `ENABLE_CUDA`  -- Set to `ON` to turn on CUDA support. [Default=OFF].
* `CMAKE_CUDA_HOST_COMPILER`  -- Set to the path to the host C++ compiler to be used by CUDA compiler. CUDA compilers used to be notorious for only being able to use specific C++ host compilers, but support for more recent C++ host compilers has improved. The default is determined by the CUDA compiler and the user environment variables (`PATH` etc.).
* `ENABLE_CUDA_ERROR_CHECK` -- Set to `ON` to turn on assertions for successful completion of calls to CUDA runtime and libraries. [Default=OFF].
* `CUTT_INSTALL_DIR` -- the installation prefix of the pre-installed cuTT library. This should not be normally needed; it is strongly recommended to let TiledArray build and install cuTT.
* `UMPIRE_INSTALL_DIR` -- the installation prefix of the pre-installed Umpire library. This should not be normally needed; it is strongly recommended to let TiledArray build and install Umpire.

For the CUDA compiler and toolkit to be discoverable the CUDA compiler (`nvcc`) should be in the `PATH` environment variable. Refer to the [FindCUDAToolkit module](https://cmake.org/cmake/help/latest/module/FindCUDAToolkit.html) for more info.

## Eigen 3

You can specify the install location of Eigen 3 with the following CMake cache
variable:

* `EIGEN3_INCLUDE_DIR` -- The path to the Eigen 3 include directory

If Eigen is not found at the configure time, it will be downloaded from the Bitbucket repository.

## Python

To build Python bindings use the following variable:

* `TA_PYTHON` -- Set to `ON` to build Python bindings.

This also requires setting `BUILD_SHARED_LIBS` to `ON`.

## MADNESS

TiledArray uses a non-release version of MADNESS. Therefore, you should NOT
expect the most recent release of MADNESS to work with TiledArray. To ensure you
are using the correct version of MADNESS, we recommend allowing CMake to
automatically download, configure, and build MADNESS (this is the default
behavior). When CMake is configuring TiledArray, it will checkout
the correct revision of MADNESS.

The following CMake options may be used to modify build behavior or find MADNESS:

* `ENABLE_MPI` -- Enable MPI [Default=ON]
* `ENABLE_SCALAPACK` -- Enable the use of ScaLAPACK bindings [Default=OFF]
* `ENABLE_TBB` -- Enable the use of TBB when building MADNESS [Default=ON]
* `ENABLE_GPERFTOOLS` -- Enable the use of gperftools when building MADNESS [Default=OFF]
* `ENABLE_TCMALLOC_MINIMAL` -- Enable the use of gperftool's tcmalloc_minimal library only (the rest of gperftools is skipped) when building MADNESS [Default=OFF]
* `ENABLE_LIBUNWIND` -- Force the discovery of libunwind library when building MADNESS [Default=OFF]
* `ENABLE_WFN91_LINALG_DISCOVERY_KIT` -- Enable the use of NWChemEx's linear algebra discovery [Default=ON]
* `MADNESS_SOURCE_DIR` -- Path to the MADNESS source directory
* `MADNESS_BINARY_DIR` -- Path to the MADNESS build directory
* `MADNESS_URL` -- Path to the MADNESS repository [Default=MADNESS git repository]
* `MADNESS_TAG` -- Revision hash or tag to use when building MADNESS (expert only)
* `MADNESS_CMAKE_EXTRA_ARGS` -- Extra flags passed to MADNESS cmake command
* `MADNESS_CMAKE_GENERATOR` -- the CMake generator to use for building MADNESS [Default=Generator used to build TiledArray]

The following environment variables can be used to help discovery of MADNESS dependencies:
* `TBBROOT` -- the install prefix of TBB
* `GPERFTOOLS_DIR` -- the install prefix of gperftools
* `LIBUNWIND_DIR` -- the install prefix of libunwind

If you wish to install MADNESS yourself, we recommend downloading the latest
version from the MADNESS git repository. You should not expect the latest 
release version to work correctly with TiledArray. You can specify the install
directory with:

* `MADNESS_ROOT_DIR` -- MADNESS install directory
* `CMAKE_INSTALL_PREFIX` -- Semicolon separated list of directory CMake will use
      to search for software dependencies.

## Advanced configure options:

The following CMake cache variables are tuning parameters. You should only
modify these values if you know the values for your patricular system.

* `VECTOR_ALIGNMENT` -- The alignment of memory for Tensor in bytes [Default=16]
* `CACHE_LINE_SIZE` -- The cache line size in bytes [Default=64]

`VECTOR_ALIGNMENT` controls the alignment of Tensor data, and `CACHE_LINE_SIZE`
controls the size of automatic loop unrolling for tensor operations. TiledArray
does not currently use explicit vector instructions (i.e. intrinsics), but
the code is written in such a way that compilers can more easily autovectorize
the operations when supported. In a future version, explicit vectorization
support may be added.

## Expert configure options:

* `TA_EXPERT` -- Set to `ON` to disable automatic installation of prerequisites. Useful for experts, hence the name. [Default=OFF].
* `TA_ASSERT_POLICY` -- Set to `TA_ASSERT_IGNORE` to disable `TA_ASSERT` assertions, `TA_ASSERT_THROW` to cause `TA_ASSERT` assertions to throw, `TA_ASSERT_ABORT` to cause `TA_ASSERT` assertions to abort. The default is `TA_ASSERT_IGNORE` if CMake uses a single-configuration generator and`CMAKE_BUILD_TYPE` is set to `Release` or `MinSizeRel`, else the default is `TA_ASSERT_THROW`.
* `BUILD_TESTING` -- Set of `OFF` to disable building unit tests. The default is `ON`.
* `TA_TRACE_TASKS` -- Set to `ON` to enable tracing of MADNESS tasks using custom task tracer. Note that standard profilers/tracers are generally useless (except in the trivial cases) with MADWorld-based programs since the submission context of tasks is not captured by standard tracing tools; this makes it impossible in a nontrivial program to attribute tasks to source code. WARNING: task tracing his will greatly increase the memory requirements. [Default=OFF].
* `TA_ENABLE_RANGEV3` -- Set to `ON` to find or fetch the Range-V3 library and enable additional tests of TA components with constructs anticipated to be supported in the future. [Default=OFF].
* `TA_SIGNED_1INDEX_TYPE` -- Set to `OFF` to use unsigned 1-index coordinate type (default for TiledArray 1.0.0-alpha.2 and older). The default is `ON`, which enables the use of negative indices in coordinates.
* `TA_MAX_SOO_RANK_METADATA` -- Specifies the maximum rank for which to use Small Object Optimization (hence, avoid the use of the heap) for metadata. The default is `8`.
* `TA_TENSOR_MEM_PROFILE` -- Set to `ON` to profile memory allocations in TA::Tensor.
* `TA_UT_CTEST_TIMEOUT` -- The value (in seconds) of the timeout to use for running the TA unit tests via CTest when building the `check`/`check-tiledarray` targets. The default timeout is 1500s.
 
# Build TiledArray

```
    $ cmake --build .
    (optional) $ cmake --build . --target check
    $ cmake --build . --target install
```<|MERGE_RESOLUTION|>--- conflicted
+++ resolved
@@ -40,11 +40,7 @@
   - Boost.Container: header-only
   - Boost.Test: header-only or (optionally) as a compiled library, *only used for unit testing*
   - Boost.Range: header-only, *only used for unit testing*
-<<<<<<< HEAD
-- [BTAS](http://github.com/ValeevGroup/BTAS), tag d8b2132beaf651139b3ee8162b9f41700335c37d . If usable BTAS installation is not found, TiledArray will download and compile
-=======
-- [BTAS](http://github.com/ValeevGroup/BTAS), tag db884b020b5c13c312c07df9d5c03cea2d65afb2 . If usable BTAS installation is not found, TiledArray will download and compile
->>>>>>> 3fee118e
+- [BTAS](http://github.com/ValeevGroup/BTAS), tag d059a6f76d96b869b6ae4e68bd53729932c7218c . If usable BTAS installation is not found, TiledArray will download and compile
   BTAS from source. *This is the recommended way to compile BTAS for all users*.
 - [MADNESS](https://github.com/m-a-d-n-e-s-s/madness), tag 997e8b458c4234fb6c8c2781a5df59cb14b7e700 .
   Only the MADworld runtime and BLAS/LAPACK C API component of MADNESS is used by TiledArray.
