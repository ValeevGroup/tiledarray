--- conflicted
+++ resolved
@@ -31,11 +31,7 @@
   - Boost.Test: header-only or (optionally) as a compiled library, *only used for unit testing*
 - [BTAS](http://github.com/BTAS/BTAS), tag 5890b730dc24cf308a755829e6473a7422e76c41 (will be downloaded automatically, if missing)
 - BLAS library
-<<<<<<< HEAD
-- [MADNESS](https://github.com/m-a-d-n-e-s-s/madness), tag b0c23fe771f80fa326775ca36700c3dbc0256553 .
-=======
 - [MADNESS](https://github.com/m-a-d-n-e-s-s/madness), tag 60ac5fba6e9609571d15f0f37de1b3ad635690fd .
->>>>>>> 382ce7eb
   Only the MADworld runtime and BLAS/LAPACK C API component of MADNESS is used by TiledArray.
   If usable MADNESS installation is now found, TiledArray will download and compile
   MADNESS. *This is the recommended way to compile MADNESS for all users*.
