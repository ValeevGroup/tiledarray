--- conflicted
+++ resolved
@@ -40,11 +40,7 @@
   - Boost.Container: header-only
   - Boost.Test: header-only or (optionally) as a compiled library, *only used for unit testing*
   - Boost.Range: header-only, *only used for unit testing*
-<<<<<<< HEAD
-- [BTAS](http://github.com/ValeevGroup/BTAS), tag c9f1dd8b5ebff50703f203cf64fbc1b4f453122d . If usable BTAS installation is not found, TiledArray will download and compile
-=======
 - [BTAS](http://github.com/ValeevGroup/BTAS), tag 240b49b033864b34d74f2b8d6dd55f2ab524eae3 . If usable BTAS installation is not found, TiledArray will download and compile
->>>>>>> fdd74913
   BTAS from source. *This is the recommended way to compile BTAS for all users*.
 - [MADNESS](https://github.com/m-a-d-n-e-s-s/madness), tag 66b199a08bf5f33b1565811fc202a051ec1b0fbb .
   Only the MADworld runtime and BLAS/LAPACK C API component of MADNESS is used by TiledArray.
