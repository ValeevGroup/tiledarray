#!/bin/sh

# this script builds a TiledArray docker image

# to run bash in the image: docker run --privileged -i -t tiledarray-dev:latest /sbin/my_init -- bash -l
# see docker.md for further instructions
# locations:
#   - source dir: /usr/local/src/tiledarray
#   - build dir: /usr/local/src/tiledarray/build
#   - installed headers dir: /usr/local/include/tiledarray
#   - installed libraries dir: /usr/local/lib, e.g. /usr/local/lib/libtiledarray.a

export CMAKE_VERSION=3.17.0

##############################################################
# make Dockerfile, if missing
cat > Dockerfile << END
# Use phusion/baseimage as base image. To make your builds
# reproducible, make sure you lock down to a specific version, not
# to 'latest'! See
# https://github.com/phusion/baseimage-docker/blob/master/Changelog.md
# for a list of version numbers.
FROM phusion/baseimage:0.11

# Use baseimage-docker's init system.
CMD ["/sbin/my_init"]

# update the OS
RUN apt-get update && apt-get upgrade -y -o Dpkg::Options::="--force-confold"

# build TiledArray
<<<<<<< HEAD
 # 1. basic prereqs
-RUN apt-get update && apt-get install -y python3 ninja-build liblapacke-dev liblapack-dev mpich libboost-dev libeigen3-dev git wget libboost-serialization-dev libunwind-dev clang-8 libc++-8-dev libc++abi-8-dev && apt-get clean && rm -rf /var/lib/apt/lists/* /tmp/* /var/tmp/*
+RUN apt-get update && apt-get install -y ninja-build liblapacke-dev liblapack-dev mpich libboost-dev libeigen3-dev git wget libboost-serialization-dev libunwind-dev clang-8 libc++-8-dev libc++abi-8-dev python3 python3-pip python3-test python3-numpy && apt-get clean && rm -rf /var/lib/apt/lists/* /tmp/* /var/tmp/*
 # 2. recent cmake
 RUN CMAKE_URL="https://cmake.org/files/v${CMAKE_VERSION%.[0-9]}/cmake-${CMAKE_VERSION}-Linux-x86_64.tar.gz" && wget --no-check-certificate -O - \$CMAKE_URL | tar --strip-components=1 -xz -C /usr/local
 ENV CMAKE=/usr/local/bin/cmake
=======
# 1. basic prereqs
RUN apt-get update && apt-get install -y python3 ninja-build liblapacke-dev liblapack-dev mpich libboost-dev libeigen3-dev git wget libboost-serialization-dev libunwind-dev clang-8 libc++-8-dev libc++abi-8-dev python3 python3-pip python3-test python3-numpy && apt-get clean && rm -rf /var/lib/apt/lists/* /tmp/* /var/tmp/*
# 2. recent cmake
RUN CMAKE_URL="https://cmake.org/files/v${CMAKE_VERSION%.[0-9]}/cmake-${CMAKE_VERSION}-Linux-x86_64.tar.gz" && wget --no-check-certificate -O - \$CMAKE_URL | tar --strip-components=1 -xz -C /usr/local
ENV CMAKE=/usr/local/bin/cmake
>>>>>>> 8d6e764d
# 3. download and build TiledArray
RUN cd /usr/local/src && git clone --depth=1 https://github.com/ValeevGroup/tiledarray.git && cd /usr/local/src/tiledarray && mkdir build && cd build && \$CMAKE .. -G Ninja -DCMAKE_CXX_COMPILER=clang++-8 -DCMAKE_C_COMPILER=clang-8 -DTA_BUILD_UNITTEST=ON -DCMAKE_INSTALL_PREFIX=/usr/local -DCMAKE_BUILD_TYPE=RelWithDebInfo && \$CMAKE --build . --target tiledarray && \$CMAKE --build . --target check && $CMAKE --build . --target examples && \$CMAKE --build . --target install

# Clean up APT when done.
RUN apt-get clean && rm -rf /var/lib/apt/lists/* /tmp/* /var/tmp/*
END

function clean_up {
  rm -f Dockerfile
  exit
}

trap clean_up SIGHUP SIGINT SIGTERM

##############################################################
# build a dev image
docker build -t tiledarray-dev .

##############################################################
# extra admin tasks, uncomment as needed
# docker save tiledarray-dev | bzip2 > tiledarray-dev.docker.tar.bz2

##############################################################
# done
clean_up<|MERGE_RESOLUTION|>--- conflicted
+++ resolved
@@ -29,20 +29,11 @@
 RUN apt-get update && apt-get upgrade -y -o Dpkg::Options::="--force-confold"
 
 # build TiledArray
-<<<<<<< HEAD
- # 1. basic prereqs
--RUN apt-get update && apt-get install -y python3 ninja-build liblapacke-dev liblapack-dev mpich libboost-dev libeigen3-dev git wget libboost-serialization-dev libunwind-dev clang-8 libc++-8-dev libc++abi-8-dev && apt-get clean && rm -rf /var/lib/apt/lists/* /tmp/* /var/tmp/*
-+RUN apt-get update && apt-get install -y ninja-build liblapacke-dev liblapack-dev mpich libboost-dev libeigen3-dev git wget libboost-serialization-dev libunwind-dev clang-8 libc++-8-dev libc++abi-8-dev python3 python3-pip python3-test python3-numpy && apt-get clean && rm -rf /var/lib/apt/lists/* /tmp/* /var/tmp/*
- # 2. recent cmake
- RUN CMAKE_URL="https://cmake.org/files/v${CMAKE_VERSION%.[0-9]}/cmake-${CMAKE_VERSION}-Linux-x86_64.tar.gz" && wget --no-check-certificate -O - \$CMAKE_URL | tar --strip-components=1 -xz -C /usr/local
- ENV CMAKE=/usr/local/bin/cmake
-=======
 # 1. basic prereqs
 RUN apt-get update && apt-get install -y python3 ninja-build liblapacke-dev liblapack-dev mpich libboost-dev libeigen3-dev git wget libboost-serialization-dev libunwind-dev clang-8 libc++-8-dev libc++abi-8-dev python3 python3-pip python3-test python3-numpy && apt-get clean && rm -rf /var/lib/apt/lists/* /tmp/* /var/tmp/*
 # 2. recent cmake
 RUN CMAKE_URL="https://cmake.org/files/v${CMAKE_VERSION%.[0-9]}/cmake-${CMAKE_VERSION}-Linux-x86_64.tar.gz" && wget --no-check-certificate -O - \$CMAKE_URL | tar --strip-components=1 -xz -C /usr/local
 ENV CMAKE=/usr/local/bin/cmake
->>>>>>> 8d6e764d
 # 3. download and build TiledArray
 RUN cd /usr/local/src && git clone --depth=1 https://github.com/ValeevGroup/tiledarray.git && cd /usr/local/src/tiledarray && mkdir build && cd build && \$CMAKE .. -G Ninja -DCMAKE_CXX_COMPILER=clang++-8 -DCMAKE_C_COMPILER=clang-8 -DTA_BUILD_UNITTEST=ON -DCMAKE_INSTALL_PREFIX=/usr/local -DCMAKE_BUILD_TYPE=RelWithDebInfo && \$CMAKE --build . --target tiledarray && \$CMAKE --build . --target check && $CMAKE --build . --target examples && \$CMAKE --build . --target install
 
