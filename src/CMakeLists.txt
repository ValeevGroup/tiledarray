#
#  This file is a part of TiledArray.
#  Copyright (C) 2013  Virginia Tech
#
#  This program is free software: you can redistribute it and/or modify
#  it under the terms of the GNU General Public License as published by
#  the Free Software Foundation, either version 3 of the License, or
#  (at your option) any later version.
#
#  This program is distributed in the hope that it will be useful,
#  but WITHOUT ANY WARRANTY; without even the implied warranty of
#  MERCHANTABILITY or FITNESS FOR A PARTICULAR PURPOSE.  See the
#  GNU General Public License for more details.
#
#  You should have received a copy of the GNU General Public License
#  along with this program.  If not, see <http://www.gnu.org/licenses/>.
#
#  Justus Calvin
#  Department of Chemistry, Virginia Tech
#
#  CMakeLists.txt
#  Jul 19, 2013
#

# library headers
set(TILEDARRAY_HEADER_FILES
tiledarray.h
tiledarray_fwd.h
TiledArray/fwd.h
TiledArray/config.h
TiledArray/array_impl.h
TiledArray/bitset.h
TiledArray/block_range.h
TiledArray/dense_shape.h
TiledArray/dist_array.h
TiledArray/distributed_storage.h
TiledArray/error.h
TiledArray/initialize.h
TiledArray/perm_index.h
TiledArray/permutation.h
TiledArray/proc_grid.h
TiledArray/range.h
TiledArray/range_iterator.h
TiledArray/reduce_task.h
TiledArray/replicator.h
TiledArray/shape.h
TiledArray/size_array.h
TiledArray/sparse_shape.h
TiledArray/tensor.h
TiledArray/tensor_impl.h
TiledArray/tile.h
TiledArray/tiled_range.h
TiledArray/tiled_range1.h
TiledArray/transform_iterator.h
TiledArray/type_traits.h
TiledArray/utility.h
TiledArray/val_array.h
TiledArray/version.h
TiledArray/zero_tensor.h
TiledArray/math/linalg/forward.h
TiledArray/math/linalg/conjgrad.h
TiledArray/math/linalg/diis.h
TiledArray/math/linalg/util.h
TiledArray/math/linalg/cholesky.h
TiledArray/math/linalg/heig.h
TiledArray/math/linalg/lu.h
TiledArray/math/linalg/qr.h
TiledArray/math/linalg/svd.h
TiledArray/math/linalg/scalapack/util.h
TiledArray/math/linalg/scalapack/block_cyclic.h
TiledArray/math/linalg/scalapack/cholesky.h
TiledArray/math/linalg/scalapack/heig.h
TiledArray/math/linalg/scalapack/lu.h
TiledArray/math/linalg/scalapack/qr.h
TiledArray/math/linalg/scalapack/svd.h
TiledArray/conversions/btas.h
TiledArray/conversions/clone.h
TiledArray/conversions/dense_to_sparse.h
TiledArray/conversions/eigen.h
TiledArray/conversions/foreach.h
TiledArray/conversions/vector_of_arrays.h
TiledArray/conversions/make_array.h
TiledArray/conversions/sparse_to_dense.h
TiledArray/conversions/to_new_tile_type.h
TiledArray/conversions/truncate.h
TiledArray/conversions/retile.h
TiledArray/dist_eval/array_eval.h
TiledArray/dist_eval/binary_eval.h
TiledArray/dist_eval/contraction_eval.h
TiledArray/dist_eval/dist_eval.h
TiledArray/dist_eval/unary_eval.h
TiledArray/expressions/add_engine.h
TiledArray/expressions/add_expr.h
TiledArray/expressions/binary_engine.h
TiledArray/expressions/binary_expr.h
TiledArray/expressions/blk_tsr_engine.h
TiledArray/expressions/blk_tsr_expr.h
TiledArray/expressions/cont_engine.h
TiledArray/expressions/contraction_helpers.h
TiledArray/expressions/expr.h
TiledArray/expressions/expr_engine.h
TiledArray/expressions/expr_trace.h
TiledArray/expressions/fwd.h
TiledArray/expressions/leaf_engine.h
TiledArray/expressions/mult_engine.h
TiledArray/expressions/mult_expr.h
TiledArray/expressions/permopt.h
TiledArray/expressions/product.h
TiledArray/expressions/scal_engine.h
TiledArray/expressions/scal_expr.h
TiledArray/expressions/scal_tsr_engine.h
TiledArray/expressions/scal_tsr_expr.h
TiledArray/expressions/subt_engine.h
TiledArray/expressions/subt_expr.h
TiledArray/expressions/tsr_engine.h
TiledArray/expressions/tsr_expr.h
TiledArray/expressions/unary_engine.h
TiledArray/expressions/unary_expr.h
TiledArray/expressions/index_list.h
TiledArray/external/btas.h
TiledArray/external/madness.h
TiledArray/external/umpire.h
TiledArray/host/env.h
TiledArray/host/allocator.h
TiledArray/math/blas.h
TiledArray/math/gemm_helper.h
TiledArray/math/outer.h
TiledArray/math/parallel_gemm.h
TiledArray/math/partial_reduce.h
TiledArray/math/transpose.h
TiledArray/math/vector_op.h
TiledArray/math/scalapack.h
TiledArray/math/linalg/rank-local.h
TiledArray/pmap/blocked_pmap.h
TiledArray/pmap/cyclic_pmap.h
TiledArray/pmap/hash_pmap.h
TiledArray/pmap/pmap.h
TiledArray/pmap/replicated_pmap.h
TiledArray/pmap/round_robin_pmap.h
TiledArray/pmap/user_pmap.h
TiledArray/policies/dense_policy.h
TiledArray/policies/sparse_policy.h
TiledArray/special/diagonal_array.h
TiledArray/symm/irrep.h
TiledArray/symm/permutation.h
TiledArray/symm/permutation_group.h
TiledArray/symm/representation.h
TiledArray/tensor/complex.h
TiledArray/tensor/kernels.h
TiledArray/tensor/operators.h
TiledArray/tensor/permute.h
TiledArray/tensor/shift_wrapper.h
TiledArray/tensor/tensor.h
TiledArray/tensor/tensor_interface.h
TiledArray/tensor/tensor_map.h
TiledArray/tensor/type_traits.h
TiledArray/tensor/utility.h
TiledArray/tile_interface/add.h
TiledArray/tile_interface/cast.h
TiledArray/tile_interface/clone.h
TiledArray/tile_interface/permute.h
TiledArray/tile_interface/scale.h
TiledArray/tile_interface/shift.h
TiledArray/tile_interface/trace.h
TiledArray/tile_op/add.h
TiledArray/tile_op/binary_reduction.h
TiledArray/tile_op/binary_wrapper.h
TiledArray/tile_op/contract_reduce.h
TiledArray/tile_op/mult.h
TiledArray/tile_op/noop.h
TiledArray/tile_op/reduce_wrapper.h
TiledArray/tile_op/scal.h
TiledArray/tile_op/shift.h
TiledArray/tile_op/subt.h
TiledArray/tile_op/tile_interface.h
TiledArray/tile_op/unary_reduction.h
TiledArray/tile_op/unary_wrapper.h
TiledArray/util/annotation.h
TiledArray/util/backtrace.h
TiledArray/util/bug.h
TiledArray/util/function.h
TiledArray/util/index.h
TiledArray/util/index.cpp
TiledArray/util/initializer_list.h
TiledArray/util/logger.h
TiledArray/util/random.h
TiledArray/util/range.h
TiledArray/util/singleton.h
TiledArray/util/string.h
TiledArray/util/threads.h
TiledArray/util/threads.cpp
TiledArray/util/time.h
TiledArray/util/vector.h
)

if(CUDA_FOUND)

  list(APPEND TILEDARRAY_HEADER_FILES
     TiledArray/external/cuda.h
     TiledArray/external/librett.h
     TiledArray/cuda/cublas.h
     TiledArray/cuda/btas_cublas.h
     TiledArray/cuda/btas_um_tensor.h
     TiledArray/cuda/cpu_cuda_vector.h
     TiledArray/cuda/cuda_task_fn.h
     TiledArray/cuda/kernel/mult_kernel.h
     TiledArray/cuda/kernel/mult_kernel_impl.h
     TiledArray/cuda/kernel/reduce_kernel.h
     TiledArray/cuda/kernel/reduce_kernel_impl.h
     TiledArray/cuda/platform.h
     TiledArray/cuda/thrust.h
     TiledArray/cuda/um_allocator.h
     TiledArray/cuda/um_storage.h)

endif(CUDA_FOUND)

set(TILEDARRAY_SOURCE_FILES
TiledArray/tiledarray.cpp
TiledArray/tensor/tensor.cpp
TiledArray/sparse_shape.cpp
TiledArray/tensor_impl.cpp
TiledArray/array_impl.cpp
TiledArray/dist_array.cpp
TiledArray/util/backtrace.cpp
TiledArray/util/bug.cpp
TiledArray/math/linalg/rank-local.cpp
)

# the list of libraries on which TiledArray depends on, will be cached later
# when FetchContent umpire: set(_TILEDARRAY_DEPENDENCIES MADworld TiledArray_Eigen BTAS::BTAS blaspp_headers umpire)
set(_TILEDARRAY_DEPENDENCIES MADworld TiledArray_Eigen BTAS::BTAS blaspp_headers TiledArray_UMPIRE)

# TODO better ways to handle tiledarray cuda dependency
if(CUDA_FOUND)

  list(APPEND TILEDARRAY_SOURCE_FILES
          TiledArray/cuda/btas_um_tensor.cpp
          TiledArray/cuda/cpu_cuda_vector.cu
          TiledArray/cuda/kernel/mult_kernel.cu
          TiledArray/cuda/kernel/reduce_kernel.cu
          TiledArray/cuda/um_storage.cu)

  set_source_files_properties(TiledArray/cuda/btas_um_tensor.cpp
          PROPERTIES
          LANGUAGE CUDA)

  # the list of libraries on which TiledArray depends on
<<<<<<< HEAD
  list(APPEND _TILEDARRAY_DEPENDENCIES CUDA::cublas CUDA::nvToolsExt TiledArray_UMPIRE TiledArray_LIBRETT)
=======
  list(APPEND _TILEDARRAY_DEPENDENCIES CUDA::cublas CUDA::nvToolsExt TiledArray_CUTT)
>>>>>>> 37ce1b26

endif(CUDA_FOUND)

if( TARGET TiledArray_SCALAPACK )
  list(APPEND _TILEDARRAY_DEPENDENCIES TiledArray_SCALAPACK)
endif()
list(APPEND _TILEDARRAY_DEPENDENCIES "${LAPACK_LIBRARIES}")

# cache deps as TILEDARRAY_PRIVATE_LINK_LIBRARIES
set(TILEDARRAY_PRIVATE_LINK_LIBRARIES ${_TILEDARRAY_DEPENDENCIES} CACHE STRING "List of libraries on which TiledArray depends on")

# Create the TiledArray librar{y,ies}
add_library(tiledarray ${TILEDARRAY_SOURCE_FILES} ${TILEDARRAY_HEADER_FILES})

  set(targetname tiledarray)

  target_include_directories(${targetname} INTERFACE
      $<BUILD_INTERFACE:${CMAKE_CURRENT_SOURCE_DIR}>
      $<BUILD_INTERFACE:${CMAKE_CURRENT_BINARY_DIR}>
      $<INSTALL_INTERFACE:${TILEDARRAY_INSTALL_INCLUDEDIR}>
      )

  target_link_libraries(${targetname} PUBLIC ${TILEDARRAY_PRIVATE_LINK_LIBRARIES})
  target_link_libraries(${targetname} PUBLIC MADworld)
  target_link_libraries(${targetname} PUBLIC Boost::boost)

  # build all external deps before building tiledarray
  add_dependencies(${targetname} External-tiledarray)

  # append current CMAKE_CXX_FLAGS
  string(REPLACE " " ";" CMAKE_CXX_FLAG_LIST "${CMAKE_CXX_FLAGS}")
  target_compile_options(${targetname} PUBLIC ${CMAKE_CXX_FLAG_LIST})
  target_compile_features(${targetname} PUBLIC "cxx_std_${CMAKE_CXX_STANDARD}")

  if (CUDA_FOUND)
    target_include_directories(${targetname} PUBLIC ${CMAKE_CUDA_TOOLKIT_INCLUDE_DIRECTORIES})
    target_compile_features(tiledarray PUBLIC "cuda_std_${CMAKE_CUDA_STANDARD}")
  endif (CUDA_FOUND)

  if (LAPACK_INCLUDE_DIRS)
    target_include_directories(${targetname} PUBLIC ${LAPACK_INCLUDE_DIRS})
  endif (LAPACK_INCLUDE_DIRS)
  if (LAPACK_COMPILE_OPTIONS)
    target_compile_options(${targetname} PUBLIC ${LAPACK_COMPILE_OPTIONS})
  endif (LAPACK_COMPILE_OPTIONS)
  if (LAPACK_COMPILE_DEFINITIONS)
    target_compile_definitions(${targetname} PUBLIC ${LAPACK_COMPILE_DEFINITIONS})
  endif (LAPACK_COMPILE_DEFINITIONS)

# Add library to the list of installed components
install(TARGETS tiledarray EXPORT tiledarray COMPONENT tiledarray
    LIBRARY DESTINATION "${TILEDARRAY_INSTALL_LIBDIR}"
    ARCHIVE DESTINATION "${TILEDARRAY_INSTALL_LIBDIR}")
# Install header files
install(
  DIRECTORY
      ${PROJECT_SOURCE_DIR}/src/
      ${PROJECT_BINARY_DIR}/src/
  DESTINATION ${CMAKE_INSTALL_INCLUDEDIR}
  FILES_MATCHING PATTERN "*.h"
  PATTERN "CMakeFiles" EXCLUDE
)<|MERGE_RESOLUTION|>--- conflicted
+++ resolved
@@ -245,11 +245,7 @@
           LANGUAGE CUDA)
 
   # the list of libraries on which TiledArray depends on
-<<<<<<< HEAD
   list(APPEND _TILEDARRAY_DEPENDENCIES CUDA::cublas CUDA::nvToolsExt TiledArray_UMPIRE TiledArray_LIBRETT)
-=======
-  list(APPEND _TILEDARRAY_DEPENDENCIES CUDA::cublas CUDA::nvToolsExt TiledArray_CUTT)
->>>>>>> 37ce1b26
 
 endif(CUDA_FOUND)
 
