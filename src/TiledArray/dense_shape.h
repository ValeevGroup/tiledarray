--- conflicted
+++ resolved
@@ -95,8 +95,6 @@
     template <typename Index>
     static DenseShape block(const Index&, const Index&) { return DenseShape(); }
 
-<<<<<<< HEAD
-=======
     template <typename Index, typename Scalar,
         typename std::enable_if<detail::is_numeric<Scalar>::value>::type* = nullptr>
     static DenseShape block(const Index&, const Index&, const Scalar)
@@ -110,7 +108,6 @@
     static DenseShape block(const Index&, const Index&, const Scalar, const Permutation&)
     { return DenseShape(); }
 
->>>>>>> 705bbc48
     static DenseShape perm(const Permutation&) { return DenseShape(); }
 
     template <typename Scalar>
