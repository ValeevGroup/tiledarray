/*
 *  This file is a part of TiledArray.
 *  Copyright (C) 2018  Virginia Tech
 *
 *  This program is free software: you can redistribute it and/or modify
 *  it under the terms of the GNU General Public License as published by
 *  the Free Software Foundation, either version 3 of the License, or
 *  (at your option) any later version.
 *
 *  This program is distributed in the hope that it will be useful,
 *  but WITHOUT ANY WARRANTY; without even the implied warranty of
 *  MERCHANTABILITY or FITNESS FOR A PARTICULAR PURPOSE.  See the
 *  GNU General Public License for more details.
 *
 *  You should have received a copy of the GNU General Public License
 *  along with this program.  If not, see <http://www.gnu.org/licenses/>.
 *
 *  Chong Peng
 *  Department of Chemistry, Virginia Tech
 *  July 23, 2018
 *
 */

#ifndef TILEDARRAY_EXTERNAL_DEVICE_H__INCLUDED
#define TILEDARRAY_EXTERNAL_DEVICE_H__INCLUDED

#include <cassert>
#include <cstdlib>
#include <vector>

#include <TiledArray/config.h>

#if defined(TILEDARRAY_HAS_HIP)
#include <hip/hip_runtime.h>
#elif defined(TILEDARRAY_HAS_CUDA)
#include <cuda.h>
#include <cuda_runtime.h>
#include <nvToolsExt.h>
#include <thrust/system/cuda/error.h>
#include <thrust/system_error.h>
#endif

#include <TiledArray/external/umpire.h>

#include <TiledArray/external/madness.h>
#include <madness/world/print.h>
#include <madness/world/safempi.h>
#include <madness/world/thread.h>

#include <TiledArray/error.h>

#if defined(TILEDARRAY_HAS_CUDA)

inline void __DeviceSafeCall(cudaError err, const char* file, const int line) {
  if (cudaSuccess != err) {
    std::stringstream ss;
    ss << "DeviceSafeCall() failed at: " << file << ":" << line;
    std::string what = ss.str();
    throw thrust::system_error(err, thrust::cuda_category(), what);
  }
}

inline void __cudaSafeCallNoThrow(cudaError err, const char* file,
                                  const int line) {
  if (cudaSuccess != err) {
    madness::print_error("cudaSafeCallNoThrow() failed at: ", file, ":", line);
  }
}

inline void __cudaCheckError(const char* file, const int line) {
  cudaError err = cudaGetLastError();
  if (cudaSuccess != err) {
    std::stringstream ss;
    ss << "cudaCheckError() failed at: " << file << ":" << line;
    std::string what = ss.str();
    throw thrust::system_error(err, thrust::cuda_category(), what);
  }
}

#define DeviceSafeCall(err) __DeviceSafeCall(err, __FILE__, __LINE__)
#define DeviceSafeCallNoThrow(err) \
  __cudaSafeCallNoThrow(err, __FILE__, __LINE__)
#define DeviceCheckError() __cudaCheckError(__FILE__, __LINE__)

#elif defined(TILEDARRAY_HAS_HIP)

inline void __hipSafeCall(hipError_t err, const char* file, const int line) {
  if (hipSuccess != err) {
    std::stringstream ss;
    ss << "hipSafeCall() failed at: " << file << ":" << line << ": ";
    ss << hipGetErrorString(err);
    throw std::runtime_error(ss.str());
  }
}

inline void __hipSafeCallNoThrow(hipError_t err, const char* file,
                                 const int line) {
  if (hipSuccess != err) {
    madness::print_error("hipSafeCallNoThrow() failed at: ", file, ":", line,
                         ": ", hipGetErrorString(err));
  }
}

inline void __hipCheckError(const char* file, const int line) {
  auto err = hipGetLastError();
  if (hipSuccess != err) {
    std::stringstream ss;
    ss << "hipCheckError() failed at: " << file << ":" << line << ": ";
    ss << hipGetErrorString(err);
    throw std::runtime_error(ss.str());
  }
}

#define DeviceSafeCall(err) __hipSafeCall(err, __FILE__, __LINE__)
#define DeviceSafeCallNoThrow(err) __hipSafeCallNoThrow(err, __FILE__, __LINE__)
#define DeviceCheckError() __hipCheckError(__FILE__, __LINE__)

#endif

namespace TiledArray {
namespace device {

#if defined(TILEDARRAY_HAS_CUDA)
inline namespace cuda {
using stream_t = cudaStream_t;
using error_t = cudaError_t;
using hostFn_t = cudaHostFn_t;
using deviceProp_t = cudaDeviceProp;
using deviceAttr_t = cudaDeviceAttr;
#define DeviceAttributeConcurrentManagedAccess \
  cudaDevAttrConcurrentManagedAccess
#define DEVICERT_CB CUDART_CB

enum FuncCache {
  FuncCachePreferNone = cudaFuncCachePreferNone,
  FuncCachePreferShared = cudaFuncCachePreferShared,
  FuncCachePreferL1 = cudaFuncCachePreferL1,
  FuncCachePreferEqual = cudaFuncCachePreferEqual
};

enum StreamCreateFlags {
  StreamDefault = cudaStreamDefault,
  StreamNonBlocking = cudaStreamNonBlocking
};

inline error_t launchHostFunc(stream_t stream, hostFn_t fn, void* userData) {
  return cudaLaunchHostFunc(stream, fn, userData);
}
inline error_t streamDestroy(stream_t stream) {
  return cudaStreamDestroy(stream);
}
inline error_t setDevice(int device) { return device::setDevice(device); }
inline error_t deviceSetCacheConfig(FuncCache cache_config) {
  return cudaDeviceSetCacheConfig(static_cast<cudaFuncCache>(cache_config));
}
inline error_t memGetInfo(size_t* free, size_t* total) {
  return cudaMemGetInfo(free, total);
}
inline error_t getDeviceProperties(deviceProp_t* prop, int device) {
  return cudaGetDeviceProperties(prop, device);
}
inline error_t deviceGetAttribute(int* value, deviceAttr_t attr, int device) {
  return cudaDeviceGetAttribute(value, attr, device);
}
inline error_t streamCreateWithFlags(stream_t* pStream,
                                     StreamCreateFlags flags) {
  return cudaStreamCreateWithFlags(pStream, flags);
}
inline error_t deviceSynchronize() { return cudaDeviceSynchronize(); }
inline error_t streamSynchronize(stream_t stream) {
  return cudaStreamSynchronize(stream);
}
}  // namespace cuda
#elif defined(TILEDARRAY_HAS_HIP)
inline namespace hip {
using stream_t = hipStream_t;
using error_t = hipError_t;
using hostFn_t = hipHostFn_t;
using deviceProp_t = hipDeviceProp_t;
<<<<<<< HEAD
using deviceAttr_t = hipDeviceAttr;
=======
using deviceAttr_t = hipDeviceAttribute_t;
>>>>>>> 125cba5e
#define DeviceAttributeConcurrentManagedAccess \
  hipDeviceAttributeConcurrentManagedAccess
#define DEVICERT_CB 

enum FuncCache {
  FuncCachePreferNone = hipFuncCachePreferNone,
  FuncCachePreferShared = hipFuncCachePreferShared,
  FuncCachePreferL1 = hipFuncCachePreferL1,
  FuncCachePreferEqual = hipFuncCachePreferEqual
};

enum StreamCreateFlags {
  StreamDefault = hipStreamDefault,
  StreamNonBlocking = hipStreamNonBlocking
};

inline error_t launchHostFunc(stream_t stream, hostFn_t fn, void* userData) {
  return hipLaunchHostFunc(stream, fn, userData);
}
inline error_t streamDestroy(stream_t stream) {
  return hipStreamDestroy(stream);
}
inline error_t setDevice(int device) { return hipSetDevice(device); }
inline error_t deviceSetCacheConfig(FuncCache cache_config) {
  return hipDeviceSetCacheConfig(static_cast<hipFuncCache_t>(cache_config));
}
inline error_t memGetInfo(size_t* free, size_t* total) {
  return hipMemGetInfo(free, total);
}
inline error_t getDeviceProperties(deviceProp_t* prop, int device) {
  return hipGetDeviceProperties(prop, device);
}
inline error_t deviceGetAttribute(int* value, deviceAttr_t attr, int device) {
  return hipDeviceGetAttribute(value, attr, device);
}
inline error_t streamCreateWithFlags(stream_t* pStream,
                                     StreamCreateFlags flags) {
  return hipStreamCreateWithFlags(pStream, flags);
}
inline error_t deviceSynchronize() { return hipDeviceSynchronize(); }
inline error_t streamSynchronize(stream_t stream) {
  return hipStreamSynchronize(stream);
}
}  // namespace hip
#endif

#ifdef TILEDARRAY_HAS_DEVICE

inline int num_streams() {
  int num_streams = -1;
  char* num_stream_char = std::getenv("TA_DEVICE_NUM_STREAMS");
  if (num_stream_char) {
    num_streams = std::atoi(num_stream_char);
  } else {
#if defined(TILEDARRAY_HAS_CUDA)
    char* num_stream_char = std::getenv("TA_CUDA_NUM_STREAMS");
#elif defined(TILEDARRAY_HAS_HIP)
    char* num_stream_char = std::getenv("TA_HIP_NUM_STREAMS");
#endif
    if (num_stream_char) {
      num_streams = std::atoi(num_stream_char);
    } else {
      /// default num of streams is 3
      num_streams = 3;
    }
  }
  return num_streams;
}

inline int num_devices() {
  int num_devices = -1;
#if defined(TILEDARRAY_HAS_CUDA)
  DeviceSafeCall(cudaGetDeviceCount(&num_devices));
#elif defined(TILEDARRAY_HAS_HIP)
  DeviceSafeCall(hipGetDeviceCount(&num_devices));
#endif
  return num_devices;
}

inline int current_device_id(World& world) {
  int mpi_local_size = -1;
  int mpi_local_rank = -1;
  std::tie(mpi_local_rank, mpi_local_size) = detail::mpi_local_rank_size(world);

  int num_devices = device::num_devices();

  int device_id = -1;
  // devices may already be pre-mapped
  // if mpi_local_size <= num_devices : all ranks are in same resource set, map
  // round robin
  if (mpi_local_size <= num_devices) {
    device_id = mpi_local_rank % num_devices;
  } else {  // mpi_local_size > num_devices
    const char* vd_cstr =
        std::getenv(TILEDARRAY_DEVICE_RUNTIME_STR "_VISIBLE_DEVICES");
    if (vd_cstr) {  // *_VISIBLE_DEVICES is set, assume that pre-mapped
      // make sure that there is only 1 device available here
      if (num_devices != 1) {
        throw std::runtime_error(
            std::string(
                TILEDARRAY_DEVICE_RUNTIME_STR
                "_VISIBLE_DEVICES environment variable is set, hence using "
                "the provided device-to-rank mapping; BUT TiledArray found ") +
            std::to_string(num_devices) +
            " devices; only 1 device / MPI process is supported");
      }
      device_id = 0;
    } else {  // not enough devices + devices are not pre-mapped
      throw std::runtime_error(
          std::string("TiledArray found ") + std::to_string(mpi_local_size) +
          " MPI ranks on a node with " + std::to_string(num_devices) +
          " devices; only 1 MPI process / device model is currently "
          "supported");
    }
  }

  return device_id;
}

inline void DEVICERT_CB readyflag_callback(void* userData) {
  // convert void * to std::atomic<bool>
  std::atomic<bool>* flag = static_cast<std::atomic<bool>*>(userData);
  // set the flag to be true
  flag->store(true);
}

struct ProbeFlag {
  ProbeFlag(std::atomic<bool>* f) : flag(f) {}

  bool operator()() const { return flag->load(); }

  std::atomic<bool>* flag;
};

inline void thread_wait_stream(const stream_t& stream) {
  std::atomic<bool>* flag = new std::atomic<bool>(false);

  DeviceSafeCall(launchHostFunc(stream, readyflag_callback, flag));

  ProbeFlag probe(flag);

  // wait with sleep and do not do work
  madness::ThreadPool::await(probe, false, true);
  //    madness::ThreadPool::await(probe, true, true);

  delete flag;
}

inline const stream_t*& tls_stream_accessor() {
  static thread_local const stream_t* thread_local_stream_ptr{nullptr};
  return thread_local_stream_ptr;
}

inline void synchronize_stream(const stream_t* stream) {
  tls_stream_accessor() = stream;
}

/**
 * Env maintains the device-related part of the runtime environment,
 * such as specialized data structures like device streams and memory allocators
 *
 * \note this is a Singleton
 */
class Env {
 public:
  ~Env() {
    // destroy streams on current device
    for (auto& stream : streams_) {
      DeviceSafeCallNoThrow(streamDestroy(stream));
    }
  }

  Env(const Env&) = delete;
  Env(Env&&) = delete;
  Env& operator=(const Env&) = delete;
  Env& operator=(Env&&) = delete;

  /// access the singleton instance; if not initialized will be
  /// initialized via Env::initialize() with the default params
  static std::unique_ptr<Env>& instance() {
    if (!instance_accessor()) {
      initialize();
    }
    return instance_accessor();
  }

  // clang-format off
  /// initialize the instance using explicit params
  /// \param world the world to use for initialization
  /// \param page_size memory added to the pools supporting `this->um_allocator()`, `this->device_allocator()`, and `this->pinned_allocator()` in chunks of at least
  ///                  this size (bytes) [default=2^25]
  /// \param pinned_alloc_limit the maximum total amount of memory (in bytes) that
  ///        allocator returned by `this->pinned_allocator()` can allocate;
  ///        this allocator is not used by default [default=0]
  // clang-format on
  static void initialize(World& world = TiledArray::get_default_world(),
                         const std::uint64_t page_size = (1ul << 25),
                         const std::uint64_t pinned_alloc_limit = (1ul << 40)) {
    static std::mutex mtx;  // to make initialize() reentrant
    std::scoped_lock lock{mtx};
    // only the winner of the lock race gets to initialize
    if (instance_accessor() == nullptr) {
      int num_streams = device::num_streams();
      int num_devices = device::num_devices();
      int device_id = device::current_device_id(world);
      // set device for current MPI process .. will be set in the ctor as well
      DeviceSafeCall(setDevice(device_id));
      DeviceSafeCall(deviceSetCacheConfig(FuncCachePreferShared));

      // uncomment to debug umpire ops
      //
      //      umpire::util::Logger::getActiveLogger()->setLoggingMsgLevel(
      //          umpire::util::message::Debug);

      //       make Thread Safe UM Dynamic POOL

      auto& rm = umpire::ResourceManager::getInstance();

      auto mem_total_free = Env::memory_total_and_free_device();

      // turn off Umpire introspection for non-Debug builds
#ifndef NDEBUG
      constexpr auto introspect = true;
#else
      constexpr auto introspect = false;
#endif

      // allocate all currently-free memory for UM pool
      auto um_dynamic_pool =
          rm.makeAllocator<umpire::strategy::QuickPool, introspect>(
              "UMDynamicPool", rm.getAllocator("UM"), mem_total_free.second,
              pinned_alloc_limit);

      // allocate zero memory for device pool
      auto dev_size_limited_alloc =
          rm.makeAllocator<umpire::strategy::SizeLimiter, introspect>(
              "size_limited_alloc", rm.getAllocator("DEVICE"),
              mem_total_free.first);
      auto dev_dynamic_pool =
          rm.makeAllocator<umpire::strategy::QuickPool, introspect>(
              "DEVICEDynamicPool", dev_size_limited_alloc, 0,
              pinned_alloc_limit);

      // allocate pinned_alloc_limit in pinned memory
      auto pinned_size_limited_alloc =
          rm.makeAllocator<umpire::strategy::SizeLimiter, introspect>(
              "SizeLimited_PINNED", rm.getAllocator("PINNED"),
              pinned_alloc_limit);
      auto pinned_dynamic_pool =
          rm.makeAllocator<umpire::strategy::QuickPool, introspect>(
              "QuickPool_SizeLimited_PINNED", pinned_size_limited_alloc,
              page_size, page_size, /* alignment */ TILEDARRAY_ALIGN_SIZE);

      auto env = std::unique_ptr<Env>(
          new Env(world, num_devices, device_id, num_streams, um_dynamic_pool,
                  dev_dynamic_pool, pinned_dynamic_pool));
      instance_accessor() = std::move(env);
    }
  }

  World& world() const { return *world_; }

  int num_devices() const { return num_devices_; }

  int current_device_id() const { return current_device_id_; }

  int num_streams() const { return num_streams_; }

  bool concurrent_managed_access() const {
    return device_concurrent_managed_access_;
  }

  size_t stream_id(const stream_t& stream) const {
    auto it = std::find(streams_.begin(), streams_.end(), stream);
    if (it == streams_.end()) abort();
    return it - streams_.begin();
  }

  /// @return the total size of all and free device memory on the current device
  static std::pair<size_t, size_t> memory_total_and_free_device() {
    std::pair<size_t, size_t> result;
    // N.B. *MemGetInfo returns {free,total}
    DeviceSafeCall(memGetInfo(&result.second, &result.first));
    return result;
  }

  /// Collective call to probe device {total,free} memory

  /// @return the total size of all and free device memory on every rank's
  /// device
  std::vector<std::pair<size_t, size_t>> memory_total_and_free() const {
    auto world_size = world_->size();
    std::vector<size_t> total_memory(world_size, 0), free_memory(world_size, 0);
    auto rank = world_->rank();
    std::tie(total_memory.at(rank), free_memory.at(rank)) =
        Env::memory_total_and_free_device();
    world_->gop.sum(total_memory.data(), total_memory.size());
    world_->gop.sum(free_memory.data(), free_memory.size());
    std::vector<std::pair<size_t, size_t>> result(world_size);
    for (int r = 0; r != world_size; ++r) {
      result.at(r) = {total_memory.at(r), free_memory.at(r)};
    }
    return result;
  }

  const stream_t& stream(std::size_t i) const { return streams_.at(i); }

  const stream_t& stream_h2d() const { return streams_[num_streams_]; }

  const stream_t& stream_d2h() const { return streams_[num_streams_ + 1]; }

  /// @return a (non-thread-safe) Umpire allocator for device UM
  umpire::Allocator& um_allocator() { return um_allocator_; }

  // clang-format off
  /// @return the max actual amount of memory held by um_allocator()
  /// @details returns the value provided by `umpire::strategy::QuickPool::getHighWatermark()`
  /// @note if there is only 1 Umpire allocator using UM memory should be identical to the value returned by `umpire::ResourceManager::getInstance().getAllocator("UM").getHighWatermark()`
  // clang-format on
  std::size_t um_allocator_getActualHighWatermark() {
    TA_ASSERT(dynamic_cast<umpire::strategy::QuickPool*>(
                  um_allocator_.getAllocationStrategy()) != nullptr);
    return dynamic_cast<umpire::strategy::QuickPool*>(
               um_allocator_.getAllocationStrategy())
        ->getActualHighwaterMark();
  }

  /// @return a (non-thread-safe) Umpire allocator for device memory
  umpire::Allocator& device_allocator() { return device_allocator_; }

  // clang-format off
  /// @return the max actual amount of memory held by um_allocator()
  /// @details returns the value provided by `umpire::strategy::QuickPool::getHighWatermark()`
  /// @note if there is only 1 Umpire allocator using DEVICE memory should be identical to the value returned by `umpire::ResourceManager::getInstance().getAllocator("DEVICE").getHighWatermark()`
  // clang-format on
  std::size_t device_allocator_getActualHighWatermark() {
    TA_ASSERT(dynamic_cast<umpire::strategy::QuickPool*>(
                  device_allocator_.getAllocationStrategy()) != nullptr);
    return dynamic_cast<umpire::strategy::QuickPool*>(
               device_allocator_.getAllocationStrategy())
        ->getActualHighwaterMark();
  }

  /// @return an Umpire allocator that allocates from a
  ///         pinned memory pool
  /// @warning this is not a thread-safe allocator, should be only used when
  ///          wrapped into umpire_based_allocator_impl
  umpire::Allocator& pinned_allocator() { return pinned_allocator_; }

  // clang-format off
  /// @return the max actual amount of memory held by pinned_allocator()
  /// @details returns the value provided by `umpire::strategy::QuickPool::getHighWatermark()`
  /// @note if there is only 1 Umpire allocator using PINNED memory this should be identical to the value returned by `umpire::ResourceManager::getInstance().getAllocator("PINNED").getHighWatermark()`
  // clang-format on
  std::size_t pinned_allocator_getActualHighWatermark() {
    TA_ASSERT(dynamic_cast<umpire::strategy::QuickPool*>(
                  pinned_allocator_.getAllocationStrategy()) != nullptr);
    return dynamic_cast<umpire::strategy::QuickPool*>(
               pinned_allocator_.getAllocationStrategy())
        ->getActualHighwaterMark();
  }

 protected:
  Env(World& world, int num_devices, int device_id, int num_streams,
      umpire::Allocator um_alloc, umpire::Allocator device_alloc,
      umpire::Allocator pinned_alloc)
      : world_(&world),
        um_allocator_(um_alloc),
        device_allocator_(device_alloc),
        pinned_allocator_(pinned_alloc),
        num_devices_(num_devices),
        current_device_id_(device_id),
        num_streams_(num_streams) {
    if (num_devices <= 0) {
      throw std::runtime_error("No " TILEDARRAY_DEVICE_RUNTIME_STR
                               " compute devices found!\n");
    }

    // set device for current MPI process
    DeviceSafeCall(setDevice(current_device_id_));

    /// check the capability of device
    deviceProp_t prop;
    DeviceSafeCall(getDeviceProperties(&prop, device_id));
    if (!prop.managedMemory) {
      throw std::runtime_error(TILEDARRAY_DEVICE_RUNTIME_STR
                               "device doesn't support managedMemory\n");
    }
    int concurrent_managed_access;
    DeviceSafeCall(deviceGetAttribute(&concurrent_managed_access,
                                      DeviceAttributeConcurrentManagedAccess,
                                      device_id));
    device_concurrent_managed_access_ = concurrent_managed_access;
    if (!device_concurrent_managed_access_) {
      std::cout << "\nWarning: " TILEDARRAY_DEVICE_RUNTIME_STR
                   " device doesn't support "
                   "ConcurrentManagedAccess!\n\n";
    }

    // creates streams on current device
    streams_.resize(num_streams_ + 2);
    for (auto& stream : streams_) {
      DeviceSafeCall(streamCreateWithFlags(&stream, StreamNonBlocking));
    }
    std::cout << "created " << num_streams_
              << " " TILEDARRAY_DEVICE_RUNTIME_STR " streams + 2 I/O streams"
              << std::endl;
  }

 private:
  // the world used to initialize this
  World* world_;

  /// allocator backed by a (non-thread-safe) dynamically-sized pool for UM
  umpire::Allocator um_allocator_;
  /// allocator backed by a (non-thread-safe) dynamically-sized pool for device
  /// memory
  umpire::Allocator device_allocator_;
  // allocates from a dynamic, size-limited pinned memory pool
  // N.B. not thread safe, so must be wrapped into umpire_based_allocator_impl
  umpire::Allocator pinned_allocator_;

  int num_devices_;
  int current_device_id_;
  bool device_concurrent_managed_access_;

  int num_streams_;
  std::vector<stream_t> streams_;

  inline static std::unique_ptr<Env>& instance_accessor() {
    static std::unique_ptr<Env> instance_{nullptr};
    return instance_;
  }
};

}  // namespace device

namespace detail {
template <typename Range>
const device::stream_t& get_stream_based_on_range(const Range& range) {
  // TODO better way to get stream based on the id of tensor
  auto stream_id = range.offset() % device::Env::instance()->num_streams();
  auto& stream = device::Env::instance()->stream(stream_id);
  return stream;
}
}  // namespace detail

#endif  // TILEDARRAY_HAS_DEVICE

#ifdef TILEDARRAY_HAS_CUDA
namespace nvidia {

// Color definitions for nvtxcalls
enum class argbColor : uint32_t {
  red = 0xFFFF0000,
  blue = 0xFF0000FF,
  green = 0xFF008000,
  yellow = 0xFFFFFF00,
  cyan = 0xFF00FFFF,
  magenta = 0xFFFF00FF,
  gray = 0xFF808080,
  purple = 0xFF800080
};

/// enter a profiling range by calling nvtxRangePushEx
/// \param[in] range_title a char string containing the range title
/// \param[in] range_color the range color
inline void range_push(const char* range_title, argbColor range_color) {
  nvtxEventAttributes_t eventAttrib = {0};
  eventAttrib.version = NVTX_VERSION;
  eventAttrib.size = NVTX_EVENT_ATTRIB_STRUCT_SIZE;
  eventAttrib.messageType = NVTX_MESSAGE_TYPE_ASCII;
  eventAttrib.colorType = NVTX_COLOR_ARGB;
  eventAttrib.color = static_cast<uint32_t>(range_color);
  eventAttrib.message.ascii = range_title;
  nvtxRangePushEx(&eventAttrib);
}

/// exits the current profiling range by calling nvtxRangePopEx
inline void range_pop() { nvtxRangePop(); }

}  // namespace nvidia
#endif  // TILEDARRAY_HAS_CUDA

}  // namespace TiledArray

#endif  // TILEDARRAY_EXTERNAL_DEVICE_H__INCLUDED<|MERGE_RESOLUTION|>--- conflicted
+++ resolved
@@ -177,14 +177,10 @@
 using error_t = hipError_t;
 using hostFn_t = hipHostFn_t;
 using deviceProp_t = hipDeviceProp_t;
-<<<<<<< HEAD
-using deviceAttr_t = hipDeviceAttr;
-=======
 using deviceAttr_t = hipDeviceAttribute_t;
->>>>>>> 125cba5e
 #define DeviceAttributeConcurrentManagedAccess \
   hipDeviceAttributeConcurrentManagedAccess
-#define DEVICERT_CB 
+#define DEVICERT_CB
 
 enum FuncCache {
   FuncCachePreferNone = hipFuncCachePreferNone,
