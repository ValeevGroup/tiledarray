--- conflicted
+++ resolved
@@ -525,7 +525,6 @@
     // contracted indices
     auto i = (a & b) - h;
 
-<<<<<<< HEAD
     //
     // *) Pure Hadamard indices: (h && !(i || e)) is true implies
     //   the evaluation can be delegated to the expression layer
@@ -540,13 +539,8 @@
     //
     if ((h && !(i || e))                      // pure Hadamard
         || (IsArrayToT<ArrayC> && !(i || h))  // ToT result from outer-product
-        || (IsArrayT<ArrayC> && !h)  // T from general product without Hadamard
-    ) {
-=======
-    // no Hadamard indices => standard contraction (or even outer product)
-    // same a, b, and c => pure Hadamard
-    if (!h || (h && !(i || e))) {
->>>>>>> e15fcdf0
+        || (IsArrayT<ArrayC> && !h))  // T from general product without Hadamard
+    {
       ArrayC C;
       C(std::string(c) + inner.c) = A * B;
       return C;
