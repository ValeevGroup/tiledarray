/*
 *  This file is a part of TiledArray.
 *  Copyright (C) 2013  Virginia Tech
 *
 *  This program is free software: you can redistribute it and/or modify
 *  it under the terms of the GNU General Public License as published by
 *  the Free Software Foundation, either version 3 of the License, or
 *  (at your option) any later version.
 *
 *  This program is distributed in the hope that it will be useful,
 *  but WITHOUT ANY WARRANTY; without even the implied warranty of
 *  MERCHANTABILITY or FITNESS FOR A PARTICULAR PURPOSE.  See the
 *  GNU General Public License for more details.
 *
 *  You should have received a copy of the GNU General Public License
 *  along with this program.  If not, see <http://www.gnu.org/licenses/>.
 *
 */

#ifndef TILEDARRAY_TENSOR_IMPL_H__INCLUDED
#define TILEDARRAY_TENSOR_IMPL_H__INCLUDED

#include "TiledArray/external/madness.h"
#include "error.h"
#include "policies/dense_policy.h"
#include "policies/sparse_policy.h"

namespace TiledArray {
<<<<<<< HEAD
namespace detail {

/// Tensor implementation and base for other tensor implementation objects

/// This implementation object holds the meta data for tensor object, which
/// includes tiled range, shape, and process map.
/// \note The process map must be set before data elements can be set.
/// \note It is the users responsibility to ensure the process maps on all
/// nodes are identical.
template <typename Policy>
class TensorImpl : private NO_DEFAULTS {
 public:
  typedef TensorImpl<Policy> TensorImpl_;
  typedef Policy policy_type;                        ///< Policy type
  typedef typename Policy::trange_type trange_type;  ///< Tiled range type
  typedef typename Policy::range_type range_type;  ///< Element/tile range type
  typedef typename Policy::size_type size_type;    ///< Size type
  typedef typename Policy::shape_type shape_type;  ///< Tensor shape type
  typedef typename Policy::pmap_interface
      pmap_interface;  ///< Process map interface type

 private:
  World& world_;                          ///< World that contains
  const trange_type trange_;              ///< Tiled range type
  const shape_type shape_;                ///< Tensor shape
  std::shared_ptr<pmap_interface> pmap_;  ///< Process map for tiles

 public:
  /// Constructor

  /// The size of shape must be equal to the volume of the tiled range tiles.
  /// \param world The world where this tensor will live
  /// \param trange The tiled range for this tensor
  /// \param shape The shape of this tensor
  /// \param pmap The tile-process map
  /// \throw TiledArray::Exception When the size of shape is not equal to
  /// zero
  TensorImpl(World& world, const trange_type& trange, const shape_type& shape,
             const std::shared_ptr<pmap_interface>& pmap)
      : world_(world), trange_(trange), shape_(shape), pmap_(pmap) {
    // Validate input data.
    TA_ASSERT(pmap_);
    TA_ASSERT(pmap_->size() == trange_.tiles_range().volume());
    TA_ASSERT(pmap_->rank() ==
              typename pmap_interface::size_type(world_.rank()));
    TA_ASSERT(pmap_->procs() ==
              typename pmap_interface::size_type(world_.size()));
    TA_ASSERT(shape_.validate(trange_.tiles_range()));
  }

  /// Virtual destructor
  virtual ~TensorImpl() {}

  /// Tensor process map accessor

  /// \return A shared pointer to the process map of this tensor
  /// \throw nothing
  const std::shared_ptr<pmap_interface>& pmap() const { return pmap_; }

  /// Tiles range accessor

  /// \return The range of tile indices
  /// \throw nothing
  const range_type& tiles_range() const { return trange_.tiles_range(); }

  /// Tensor tile volume accessor

  /// \return The number of tiles in the tensor
  /// \throw nothing
  size_type size() const { return trange_.tiles_range().volume(); }

  /// Local element count

  /// This function is primarily available for debugging  purposes. The
  /// returned value is volatile and may change at any time; you should not
  /// rely on it in your algorithms.
  /// \return The current number of local tiles stored in the tensor.
  size_type local_size() const { return pmap_->local_size(); }

  /// Query a tile owner

  /// \tparam Index The index type
  /// \param i The tile index to query
  /// \return The process ID of the node that owns tile \c i
  /// \throw TiledArray::Exception When \c i is outside the tiled range tile
  /// range
  /// \throw TiledArray::Exception When the process map has not been set
  template <typename Index>
  ProcessID owner(const Index& i) const {
    TA_ASSERT(trange_.tiles_range().includes(i));
    return pmap_->owner(trange_.tiles_range().ordinal(i));
  }

  /// Query for a locally owned tile

  /// \tparam Index The index type
  /// \param i The tile index to query
  /// \return \c true if the tile is owned by this node, otherwise \c false
  /// \throw TiledArray::Exception When the process map has not been set
  template <typename Index>
  bool is_local(const Index& i) const {
    TA_ASSERT(trange_.tiles_range().includes(i));
    return pmap_->is_local(trange_.tiles_range().ordinal(i));
  }

  /// Query for a zero tile

  /// \tparam Index The index type
  /// \param i The tile index to query
  /// \return \c true if the tile is zero, otherwise \c false
  /// \throw TiledArray::Exception When \c i is outside the tiled range tile
  /// range
  template <typename Index>
  bool is_zero(const Index& i) const {
    TA_ASSERT(trange_.tiles_range().includes(i));
    return shape_.is_zero(trange_.tiles_range().ordinal(i));
  }

  /// Query the density of the tensor

  /// \return \c true if the tensor is dense, otherwise false
  /// \throw nothing
  bool is_dense() const { return shape_.is_dense(); }

  /// Tensor shape accessor

  /// \return A reference to the tensor shape map
  /// \throw TiledArray::Exception When this tensor is dense
  const shape_type& shape() const { return shape_; }

  /// Tiled range accessor

  /// \return The tiled range of the tensor
  const trange_type& trange() const { return trange_; }

  /// \deprecated use TensorImpl::world()
  DEPRECATED World& get_world() const { return world_; }

  /// World accessor
=======
  namespace detail {

    /// Tensor implementation and base for other tensor implementation objects

    /// This implementation object holds the meta data for tensor object, which
    /// includes tiled range, shape, and process map.
    /// \note The process map must be set before data elements can be set.
    /// \note It is the users responsibility to ensure the process maps on all
    /// nodes are identical.
    template <typename Policy>
    class TensorImpl : private NO_DEFAULTS {
    public:
      typedef TensorImpl<Policy> TensorImpl_;
      typedef Policy policy_type; ///< Policy type
      typedef typename Policy::trange_type trange_type; ///< Tiled range type
      typedef typename Policy::range_type range_type; ///< Element/tile range type
      typedef typename Policy::size_type size_type; ///< Size type
      typedef typename Policy::shape_type shape_type; ///< Tensor shape type
      typedef typename Policy::pmap_interface pmap_interface; ///< Process map interface type

    private:
      World& world_; ///< World that contains
      const trange_type trange_; ///< Tiled range type
      const shape_type shape_; ///< Tensor shape
      std::shared_ptr<pmap_interface> pmap_; ///< Process map for tiles

    public:

      /// Constructor

      /// The size of shape must be equal to the volume of the tiled range tiles.
      /// \param world The world where this tensor will live
      /// \param trange The tiled range for this tensor
      /// \param shape The shape of this tensor
      /// \param pmap The tile-process map
      /// \throw TiledArray::Exception When the size of shape is not equal to
      /// zero
      TensorImpl(World& world, const trange_type& trange, const shape_type& shape,
          const std::shared_ptr<pmap_interface>& pmap) :
        world_(world), trange_(trange), shape_(shape), pmap_(pmap)
      {
        // Validate input data.
        TA_ASSERT(pmap_);
        TA_ASSERT(pmap_->size() == trange_.tiles_range().volume());
        TA_ASSERT(pmap_->rank() == typename pmap_interface::size_type(world_.rank()));
        TA_ASSERT(pmap_->procs() == typename pmap_interface::size_type(world_.size()));
        TA_ASSERT(shape_.validate(trange_.tiles_range()));
        // ensure that shapes are identical on every rank
        TA_ASSERT(is_replicated(world, shape));
      }

      /// Virtual destructor
      virtual ~TensorImpl() { }

      /// Tensor process map accessor

      /// \return A shared pointer to the process map of this tensor
      /// \throw nothing
      const std::shared_ptr<pmap_interface>& pmap() const { return pmap_; }

      /// Tiles range accessor

      /// \return The range of tile indices
      /// \throw nothing
      const range_type& tiles_range() const { return trange_.tiles_range(); }

      /// Tensor tile volume accessor

      /// \return The number of tiles in the tensor
      /// \throw nothing
      size_type size() const { return trange_.tiles_range().volume(); }

      /// Local element count

      /// This function is primarily available for debugging  purposes. The
      /// returned value is volatile and may change at any time; you should not
      /// rely on it in your algorithms.
      /// \return The current number of local tiles stored in the tensor.
      size_type local_size() const { return pmap_->local_size(); }

      /// Query a tile owner

      /// \tparam Index The index type
      /// \param i The tile index to query
      /// \return The process ID of the node that owns tile \c i
      /// \throw TiledArray::Exception When \c i is outside the tiled range tile
      /// range
      /// \throw TiledArray::Exception When the process map has not been set
      template <typename Index>
      ProcessID owner(const Index& i) const {
        TA_ASSERT(trange_.tiles_range().includes(i));
        return pmap_->owner(trange_.tiles_range().ordinal(i));
      }

      /// Query for a locally owned tile

      /// \tparam Index The index type
      /// \param i The tile index to query
      /// \return \c true if the tile is owned by this node, otherwise \c false
      /// \throw TiledArray::Exception When the process map has not been set
      template <typename Index>
      bool is_local(const Index& i) const {
        TA_ASSERT(trange_.tiles_range().includes(i));
        return pmap_->is_local(trange_.tiles_range().ordinal(i));
      }

      /// Query for a zero tile

      /// \tparam Index The index type
      /// \param i The tile index to query
      /// \return \c true if the tile is zero, otherwise \c false
      /// \throw TiledArray::Exception When \c i is outside the tiled range tile
      /// range
      template <typename Index>
      bool is_zero(const Index& i) const {
        TA_ASSERT(trange_.tiles_range().includes(i));
        return shape_.is_zero(trange_.tiles_range().ordinal(i));
      }

      /// Query the density of the tensor

      /// \return \c true if the tensor is dense, otherwise false
      /// \throw nothing
      bool is_dense() const { return shape_.is_dense(); }

      /// Tensor shape accessor

      /// \return A reference to the tensor shape map
      /// \throw TiledArray::Exception When this tensor is dense
      const shape_type& shape() const { return shape_; }

      /// Tiled range accessor

      /// \return The tiled range of the tensor
      const trange_type& trange() const { return trange_; }

      /// \deprecated use TensorImpl::world()
      DEPRECATED World& get_world() const { return world_; }

      /// World accessor

      /// \return A reference to the world that contains this tensor
      World& world() const { return world_; }
>>>>>>> bf57f736

  /// \return A reference to the world that contains this tensor
  World& world() const { return world_; }

};  // class TensorImpl

#ifndef TILEDARRAY_HEADER_ONLY

extern template class TensorImpl<DensePolicy>;
extern template class TensorImpl<SparsePolicy>;

#endif  // TILEDARRAY_HEADER_ONLY

}  // namespace detail
}  // namespace TiledArray

#endif  // TILEDARRAY_TENSOR_IMPL_H__INCLUDED<|MERGE_RESOLUTION|>--- conflicted
+++ resolved
@@ -26,7 +26,6 @@
 #include "policies/sparse_policy.h"
 
 namespace TiledArray {
-<<<<<<< HEAD
 namespace detail {
 
 /// Tensor implementation and base for other tensor implementation objects
@@ -75,6 +74,8 @@
     TA_ASSERT(pmap_->procs() ==
               typename pmap_interface::size_type(world_.size()));
     TA_ASSERT(shape_.validate(trange_.tiles_range()));
+    // ensure that shapes are identical on every rank
+    TA_ASSERT(is_replicated(world, shape));
   }
 
   /// Virtual destructor
@@ -166,151 +167,6 @@
   DEPRECATED World& get_world() const { return world_; }
 
   /// World accessor
-=======
-  namespace detail {
-
-    /// Tensor implementation and base for other tensor implementation objects
-
-    /// This implementation object holds the meta data for tensor object, which
-    /// includes tiled range, shape, and process map.
-    /// \note The process map must be set before data elements can be set.
-    /// \note It is the users responsibility to ensure the process maps on all
-    /// nodes are identical.
-    template <typename Policy>
-    class TensorImpl : private NO_DEFAULTS {
-    public:
-      typedef TensorImpl<Policy> TensorImpl_;
-      typedef Policy policy_type; ///< Policy type
-      typedef typename Policy::trange_type trange_type; ///< Tiled range type
-      typedef typename Policy::range_type range_type; ///< Element/tile range type
-      typedef typename Policy::size_type size_type; ///< Size type
-      typedef typename Policy::shape_type shape_type; ///< Tensor shape type
-      typedef typename Policy::pmap_interface pmap_interface; ///< Process map interface type
-
-    private:
-      World& world_; ///< World that contains
-      const trange_type trange_; ///< Tiled range type
-      const shape_type shape_; ///< Tensor shape
-      std::shared_ptr<pmap_interface> pmap_; ///< Process map for tiles
-
-    public:
-
-      /// Constructor
-
-      /// The size of shape must be equal to the volume of the tiled range tiles.
-      /// \param world The world where this tensor will live
-      /// \param trange The tiled range for this tensor
-      /// \param shape The shape of this tensor
-      /// \param pmap The tile-process map
-      /// \throw TiledArray::Exception When the size of shape is not equal to
-      /// zero
-      TensorImpl(World& world, const trange_type& trange, const shape_type& shape,
-          const std::shared_ptr<pmap_interface>& pmap) :
-        world_(world), trange_(trange), shape_(shape), pmap_(pmap)
-      {
-        // Validate input data.
-        TA_ASSERT(pmap_);
-        TA_ASSERT(pmap_->size() == trange_.tiles_range().volume());
-        TA_ASSERT(pmap_->rank() == typename pmap_interface::size_type(world_.rank()));
-        TA_ASSERT(pmap_->procs() == typename pmap_interface::size_type(world_.size()));
-        TA_ASSERT(shape_.validate(trange_.tiles_range()));
-        // ensure that shapes are identical on every rank
-        TA_ASSERT(is_replicated(world, shape));
-      }
-
-      /// Virtual destructor
-      virtual ~TensorImpl() { }
-
-      /// Tensor process map accessor
-
-      /// \return A shared pointer to the process map of this tensor
-      /// \throw nothing
-      const std::shared_ptr<pmap_interface>& pmap() const { return pmap_; }
-
-      /// Tiles range accessor
-
-      /// \return The range of tile indices
-      /// \throw nothing
-      const range_type& tiles_range() const { return trange_.tiles_range(); }
-
-      /// Tensor tile volume accessor
-
-      /// \return The number of tiles in the tensor
-      /// \throw nothing
-      size_type size() const { return trange_.tiles_range().volume(); }
-
-      /// Local element count
-
-      /// This function is primarily available for debugging  purposes. The
-      /// returned value is volatile and may change at any time; you should not
-      /// rely on it in your algorithms.
-      /// \return The current number of local tiles stored in the tensor.
-      size_type local_size() const { return pmap_->local_size(); }
-
-      /// Query a tile owner
-
-      /// \tparam Index The index type
-      /// \param i The tile index to query
-      /// \return The process ID of the node that owns tile \c i
-      /// \throw TiledArray::Exception When \c i is outside the tiled range tile
-      /// range
-      /// \throw TiledArray::Exception When the process map has not been set
-      template <typename Index>
-      ProcessID owner(const Index& i) const {
-        TA_ASSERT(trange_.tiles_range().includes(i));
-        return pmap_->owner(trange_.tiles_range().ordinal(i));
-      }
-
-      /// Query for a locally owned tile
-
-      /// \tparam Index The index type
-      /// \param i The tile index to query
-      /// \return \c true if the tile is owned by this node, otherwise \c false
-      /// \throw TiledArray::Exception When the process map has not been set
-      template <typename Index>
-      bool is_local(const Index& i) const {
-        TA_ASSERT(trange_.tiles_range().includes(i));
-        return pmap_->is_local(trange_.tiles_range().ordinal(i));
-      }
-
-      /// Query for a zero tile
-
-      /// \tparam Index The index type
-      /// \param i The tile index to query
-      /// \return \c true if the tile is zero, otherwise \c false
-      /// \throw TiledArray::Exception When \c i is outside the tiled range tile
-      /// range
-      template <typename Index>
-      bool is_zero(const Index& i) const {
-        TA_ASSERT(trange_.tiles_range().includes(i));
-        return shape_.is_zero(trange_.tiles_range().ordinal(i));
-      }
-
-      /// Query the density of the tensor
-
-      /// \return \c true if the tensor is dense, otherwise false
-      /// \throw nothing
-      bool is_dense() const { return shape_.is_dense(); }
-
-      /// Tensor shape accessor
-
-      /// \return A reference to the tensor shape map
-      /// \throw TiledArray::Exception When this tensor is dense
-      const shape_type& shape() const { return shape_; }
-
-      /// Tiled range accessor
-
-      /// \return The tiled range of the tensor
-      const trange_type& trange() const { return trange_; }
-
-      /// \deprecated use TensorImpl::world()
-      DEPRECATED World& get_world() const { return world_; }
-
-      /// World accessor
-
-      /// \return A reference to the world that contains this tensor
-      World& world() const { return world_; }
->>>>>>> bf57f736
 
   /// \return A reference to the world that contains this tensor
   World& world() const { return world_; }
