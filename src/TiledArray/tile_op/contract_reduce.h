--- conflicted
+++ resolved
@@ -34,424 +34,12 @@
 #include <TiledArray/tensor/complex.h>
 
 namespace TiledArray {
-<<<<<<< HEAD
-
-  /// Contract and (sum) reduce base
-
-  /// This implementation class is used to provide shallow copy semantics for ContractReduce.
-  /// It encodes a binary tensor contraction mapped to a GEMM, as well as the sum reduction and post-processing.
-  template <typename Left, typename Right, typename Scalar>
-  class ContractReduceBase {
-  public:
-    typedef ContractReduceBase<Left, Right, Scalar>
-        ContractReduceBase_; ///< This class type
-    typedef const Left& first_argument_type; ///< The left tile type
-    typedef const Right& second_argument_type; ///< The right tile type
-    typedef Scalar scalar_type;
-
-  private:
-
-    struct Impl {
-      Impl(const madness::cblas::CBLAS_TRANSPOSE left_op,
-          const madness::cblas::CBLAS_TRANSPOSE right_op, const scalar_type alpha,
-          const unsigned int result_rank, const unsigned int left_rank,
-          const unsigned int right_rank, const Permutation& perm = Permutation()) :
-        gemm_helper_(left_op, right_op, result_rank, left_rank, right_rank),
-        alpha_(alpha), perm_(perm)
-      { }
-
-      math::GemmHelper gemm_helper_; ///< Gemm helper object
-      scalar_type alpha_; ///< Scaling factor applied to the contraction of the left- and right-hand arguments
-      Permutation perm_; ///< Permutation that is applied to the final result tensor
-    };
-
-    std::shared_ptr<Impl> pimpl_;
-
-  public:
-
-    // Compiler generated defaults are fine
-
-    ContractReduceBase() = default;
-    ContractReduceBase(const ContractReduceBase_&) = default;
-    ContractReduceBase(ContractReduceBase_&&) = default;
-    ~ContractReduceBase() = default;
-    ContractReduceBase_& operator=(const ContractReduceBase_&) = default;
-    ContractReduceBase_& operator=(ContractReduceBase_&&) = default;
-
-    /// Construct contract/reduce functor
-
-    /// \param left_op The left-hand BLAS matrix operation
-    /// \param right_op The right-hand BLAS matrix operation
-    /// \param alpha The scaling factor applied to the contracted tiles
-    /// \param result_rank The rank of the result tensor
-    /// \param left_rank The rank of the left-hand tensor
-    /// \param right_rank The rank of the right-hand tensor
-    /// \param perm The permutation to be applied to the result tensor
-    /// (default = no permute)
-    ContractReduceBase(const madness::cblas::CBLAS_TRANSPOSE left_op,
-        const madness::cblas::CBLAS_TRANSPOSE right_op, const scalar_type alpha,
-        const unsigned int result_rank, const unsigned int left_rank,
-        const unsigned int right_rank, const Permutation& perm = Permutation()) :
-      pimpl_(std::make_shared<Impl>(left_op, right_op, alpha, result_rank, left_rank, right_rank, perm))
-    { }
-
-
-    /// Gemm meta data accessor
-
-    /// \return A const reference to the gemm helper object
-    const math::GemmHelper& gemm_helper() const {
-      TA_ASSERT(pimpl_);
-      return pimpl_->gemm_helper_;
-    }
-
-    /// Permutation accessor
-
-    /// \return A const reference to the permutation for this operation
-    const Permutation& perm() const {
-      TA_ASSERT(pimpl_);
-      return pimpl_->perm_;
-    }
-
-
-    /// Scaling factor accessor
-
-    /// \return The scaling factor for this operation
-    scalar_type factor() const {
-      TA_ASSERT(pimpl_);
-      return pimpl_->alpha_;
-    }
-
-    //-------------- these are only used for unit tests -----------------
-
-    /// Compute the number of contracted ranks
-
-    /// \return The number of ranks that are summed by this operation
-    unsigned int num_contract_ranks() const {
-      TA_ASSERT(pimpl_);
-      return pimpl_->gemm_helper_.num_contract_ranks();
-    }
-
-    /// Result rank accessor
-
-    /// \return The rank of the result tile
-    unsigned int result_rank() const {
-      TA_ASSERT(pimpl_);
-      return pimpl_->gemm_helper_.result_rank();
-    }
-
-    /// Left-hand argument rank accessor
-
-    /// \return The rank of the left-hand tile
-    unsigned int left_rank() const {
-      TA_ASSERT(pimpl_);
-      return pimpl_->gemm_helper_.left_rank();
-    }
-
-    /// Right-hand argument rank accessor
-
-    /// \return The rank of the right-hand tile
-    unsigned int right_rank() const {
-      TA_ASSERT(pimpl_);
-      return pimpl_->gemm_helper_.right_rank();
-    }
-
-  }; // class ContractReduceBase
-
-  /// Contract and (sum) reduce operation
-
-  /// This encodes a binary tensor contraction mapped to a GEMM, as well as the sum reduction and post-processing.
-  template <typename Left, typename Right, typename Scalar>
-  class ContractReduce : public ContractReduceBase<Left, Right, Scalar> {
-  public:
-    typedef ContractReduce<Left, Right, Scalar>
-        ContractReduce_; ///< This class type
-    typedef ContractReduceBase<Left, Right, Scalar>
-        ContractReduceBase_; ///< This class type
-    typedef typename ContractReduceBase_::first_argument_type
-        first_argument_type; ///< The left tile type
-    typedef typename ContractReduceBase_::second_argument_type
-        second_argument_type; ///< The right tile type
-    typedef decltype(gemm(std::declval<Left>(), std::declval<Right>(),
-        std::declval<Scalar>(), std::declval<math::GemmHelper>()))
-        result_type; ///< The result tile type.
-    typedef Scalar scalar_type;
-
-    // Compiler generated defaults are fine. N.B. this is shallow-copy.
-
-    ContractReduce() = default;
-    ContractReduce(const ContractReduce_&) = default;
-    ContractReduce(ContractReduce_&&) = default;
-    ~ContractReduce() = default;
-    ContractReduce_& operator=(const ContractReduce_&) = default;
-    ContractReduce_& operator=(ContractReduce_&&) = default;
-
-    /// Construct contract/reduce functor
-
-    /// \param left_op The left-hand BLAS matrix operation
-    /// \param right_op The right-hand BLAS matrix operation
-    /// \param alpha The scaling factor applied to the contracted tiles
-    /// \param result_rank The rank of the result tensor
-    /// \param left_rank The rank of the left-hand tensor
-    /// \param right_rank The rank of the right-hand tensor
-    /// \param perm The permutation to be applied to the result tensor
-    /// (default = no permute)
-    ContractReduce(const madness::cblas::CBLAS_TRANSPOSE left_op,
-        const madness::cblas::CBLAS_TRANSPOSE right_op, const scalar_type alpha,
-        const unsigned int result_rank, const unsigned int left_rank,
-        const unsigned int right_rank, const Permutation& perm = Permutation()) :
-      ContractReduceBase_(left_op, right_op, alpha, result_rank, left_rank,
-          right_rank, perm)
-    { }
-
-
-    /// Create a result type object
-
-    /// Initialize a result object for subsequent reductions
-    result_type operator()() const {
-      return result_type();
-    }
-
-    /// Post processing step
-    result_type operator()(const result_type& temp) const {
-      using TiledArray::empty;
-      TA_ASSERT(! empty(temp));
-
-      if(! ContractReduceBase_::perm())
-        return temp;
-
-      using TiledArray::permute;
-      return permute(temp, ContractReduceBase_::perm());
-    }
-
-    /// Reduce two result objects
-
-    /// Add \c arg to \c result .
-    /// \param[in,out] result The result object that will be the reduction target
-    /// \param[in] arg The argument that will be added to \c result
-    void operator()(result_type& result, const result_type& arg) const {
-      using TiledArray::add_to;
-      add_to(result, arg);
-    }
-
-    /// Contract a pair of tiles and add to a target tile
-
-    /// Contract \c left and \c right and add the result to \c result.
-    /// \param[in,out] result The result object that will be the reduction target
-    /// \param[in] left The left-hand tile to be contracted
-    /// \param[in] right The right-hand tile to be contracted
-    void operator()(result_type& result, first_argument_type left,
-        second_argument_type right) const
-    {
-      using TiledArray::empty;
-      using TiledArray::gemm;
-      if(empty(result))
-        result = gemm(left, right, ContractReduceBase_::factor(),
-            ContractReduceBase_::gemm_helper());
-      else
-        gemm(result, left, right, ContractReduceBase_::factor(),
-            ContractReduceBase_::gemm_helper());
-    }
-
-  }; // class ContractReduce
-
-
-  /// Contract and reduce operation
-
-  /// This object uses a tile contraction operation to form a pair reduction
-  /// operation.
-  template <typename Left, typename Right>
-  class ContractReduce<Left, Right, TiledArray::detail::ComplexConjugate<void> > :
-      public ContractReduceBase<Left, Right, TiledArray::detail::ComplexConjugate<void> >
-  {
-  public:
-    typedef ContractReduce<Left, Right, TiledArray::detail::ComplexConjugate<void>>
-        ContractReduce_; ///< This class type
-    typedef ContractReduceBase<Left, Right, TiledArray::detail::ComplexConjugate<void>>
-        ContractReduceBase_; ///< This class type
-    typedef typename ContractReduceBase_::first_argument_type
-        first_argument_type; ///< The left tile type
-    typedef typename ContractReduceBase_::second_argument_type
-        second_argument_type; ///< The right tile type
-    typedef decltype(gemm(std::declval<Left>(), std::declval<Right>(), 1,
-        std::declval<math::GemmHelper>()))
-        result_type; ///< The result tile type.
-    typedef TiledArray::detail::ComplexConjugate<void> scalar_type;
-
-    // Compiler generated defaults are fine. N.B. This has shallow copy semantics.
-
-    ContractReduce() = default;
-    ContractReduce(const ContractReduce_&) = default;
-    ContractReduce(ContractReduce_&&) = default;
-    ~ContractReduce() = default;
-    ContractReduce_& operator=(const ContractReduce_&) = default;
-    ContractReduce_& operator=(ContractReduce_&&) = default;
-
-    /// Construct contract/reduce functor
-
-    /// \param left_op The left-hand BLAS matrix operation
-    /// \param right_op The right-hand BLAS matrix operation
-    /// \param alpha The scaling factor applied to the contracted tiles
-    /// \param result_rank The rank of the result tensor
-    /// \param left_rank The rank of the left-hand tensor
-    /// \param right_rank The rank of the right-hand tensor
-    /// \param perm The permutation to be applied to the result tensor
-    /// (default = no permute)
-    ContractReduce(const madness::cblas::CBLAS_TRANSPOSE left_op,
-        const madness::cblas::CBLAS_TRANSPOSE right_op, const scalar_type alpha,
-        const unsigned int result_rank, const unsigned int left_rank,
-        const unsigned int right_rank, const Permutation& perm = Permutation()) :
-      ContractReduceBase_(left_op, right_op, alpha, result_rank, left_rank,
-          right_rank, perm)
-    { }
-
-
-    /// Create a result type object
-
-    /// Initialize a result object for subsequent reductions
-    result_type operator()() const {
-      return result_type();
-    }
-
-    /// Post processing step
-    result_type operator()(result_type& temp) const {
-      using TiledArray::empty;
-      TA_ASSERT(! empty(temp));
-
-      if(! ContractReduceBase_::perm()) {
-        using TiledArray::conj_to;
-        return conj_to(temp);
-      }
-
-      using TiledArray::conj;
-      return conj(temp, ContractReduceBase_::perm());
-    }
-
-    /// Reduce two result objects
-
-    /// Add \c arg to \c result .
-    /// \param[in,out] result The result object that will be the reduction target
-    /// \param[in] arg The argument that will be added to \c result
-    void operator()(result_type& result, const result_type& arg) const {
-      using TiledArray::add_to;
-      add_to(result, arg);
-    }
-
-    /// Contract a pair of tiles and add to a target tile
-
-    /// Contract \c left and \c right and add the result to \c result.
-    /// \param[in,out] result The result object that will be the reduction target
-    /// \param[in] left The left-hand tile to be contracted
-    /// \param[in] right The right-hand tile to be contracted
-    void operator()(result_type& result, first_argument_type left,
-        second_argument_type right) const
-    {
-      using TiledArray::empty;
-      using TiledArray::gemm;
-      if(empty(result))
-        result = gemm(left, right, 1, ContractReduceBase_::gemm_helper());
-      else
-        gemm(result, left, right, 1, ContractReduceBase_::gemm_helper());
-    }
-
-  }; // class ContractReduce
-
-
-  /// Contract and reduce operation
-
-  /// This object uses a tile contraction operation to form a pair reduction
-  /// operation.
-  template <typename Left, typename Right, typename Scalar>
-  class ContractReduce<Left, Right, TiledArray::detail::ComplexConjugate<Scalar> > :
-      public ContractReduceBase<Left, Right, TiledArray::detail::ComplexConjugate<Scalar> >
-  {
-  public:
-    typedef ContractReduce<Left, Right, TiledArray::detail::ComplexConjugate<Scalar> >
-        ContractReduce_; ///< This class type
-    typedef ContractReduceBase<Left, Right, TiledArray::detail::ComplexConjugate<Scalar> >
-        ContractReduceBase_; ///< This class type
-    typedef typename ContractReduceBase_::first_argument_type
-        first_argument_type; ///< The left tile type
-    typedef typename ContractReduceBase_::second_argument_type
-        second_argument_type; ///< The right tile type
-    typedef decltype(gemm(std::declval<Left>(), std::declval<Right>(), 1,
-        std::declval<math::GemmHelper>()))
-        result_type; ///< The result tile type.
-    typedef TiledArray::detail::ComplexConjugate<Scalar> scalar_type;
-
-    /// Compiler generated functions
-    ContractReduce() = default;
-    ContractReduce(const ContractReduce_&) = default;
-    ContractReduce(ContractReduce_&&) = default;
-    ~ContractReduce() = default;
-    ContractReduce_& operator=(const ContractReduce_&) = default;
-    ContractReduce_& operator=(ContractReduce_&&) = default;
-
-    /// Construct contract/reduce functor
-
-    /// \param left_op The left-hand BLAS matrix operation
-    /// \param right_op The right-hand BLAS matrix operation
-    /// \param alpha The scaling factor applied to the contracted tiles
-    /// \param result_rank The rank of the result tensor
-    /// \param left_rank The rank of the left-hand tensor
-    /// \param right_rank The rank of the right-hand tensor
-    /// \param perm The permutation to be applied to the result tensor
-    /// (default = no permute)
-    ContractReduce(const madness::cblas::CBLAS_TRANSPOSE left_op,
-        const madness::cblas::CBLAS_TRANSPOSE right_op, const scalar_type alpha,
-        const unsigned int result_rank, const unsigned int left_rank,
-        const unsigned int right_rank, const Permutation& perm = Permutation()) :
-      ContractReduceBase_(left_op, right_op, alpha, result_rank, left_rank,
-          right_rank, perm)
-    { }
-
-
-    /// Create a result type object
-
-    /// Initialize a result object for subsequent reductions
-    result_type operator()() const {
-      return result_type();
-    }
-
-    /// Post processing step
-    result_type operator()(result_type& temp) const {
-      using TiledArray::empty;
-      TA_ASSERT(! empty(temp));
-
-      if(! ContractReduceBase_::perm()) {
-        using TiledArray::conj_to;
-        return conj_to(temp, ContractReduceBase_::factor().factor());
-      }
-
-      using TiledArray::conj;
-      return conj(temp, ContractReduceBase_::factor().factor(),
-          ContractReduceBase_::perm());
-    }
-
-    /// Reduce two result objects
-
-    /// Add \c arg to \c result .
-    /// \param[in,out] result The result object that will be the reduction target
-    /// \param[in] arg The argument that will be added to \c result
-    void operator()(result_type& result, const result_type& arg) const {
-      using TiledArray::add_to;
-      add_to(result, arg);
-    }
-
-    /// Contract a pair of tiles and add to a target tile
-
-    /// Contract \c left and \c right and add the result to \c result.
-    /// \param[in,out] result The result object that will be the reduction target
-    /// \param[in] left The left-hand tile to be contracted
-    /// \param[in] right The right-hand tile to be contracted
-    void operator()(result_type& result, first_argument_type left,
-        second_argument_type right) const
-=======
   namespace detail {
 
-    /// Contract and reduce base
-
-    /// This object uses a tile contraction operation to form a pair reduction
-    /// operation.
+    /// Contract and (sum) reduce base
+
+    /// This implementation class is used to provide shallow copy semantics for ContractReduce.
+    /// It encodes a binary tensor contraction mapped to a GEMM, as well as the sum reduction and post-processing.
     /// \tparam Result The result tile type
     /// \tparam Left The left-hand tile type
     /// \tparam Right The right-hand tile type
@@ -489,7 +77,8 @@
 
     public:
 
-      /// Compiler generated functions
+      // Compiler generated defaults are fine
+      
       ContractReduceBase() = default;
       ContractReduceBase(const ContractReduceBase_&) = default;
       ContractReduceBase(ContractReduceBase_&&) = default;
@@ -512,7 +101,7 @@
           const scalar_type alpha, const unsigned int result_rank,
           const unsigned int left_rank, const unsigned int right_rank,
           const Permutation& perm = Permutation()) :
-        pimpl_(new Impl(left_op, right_op, alpha, result_rank, left_rank,
+        pimpl_(std::make_shared<Impl>(left_op, right_op, alpha, result_rank, left_rank,
             right_rank, perm))
       { }
 
@@ -542,6 +131,8 @@
         return pimpl_->alpha_;
       }
 
+      //-------------- these are only used for unit tests -----------------
+      
       /// Compute the number of contracted ranks
 
       /// \return The number of ranks that are summed by this operation
@@ -576,10 +167,9 @@
 
     }; // class ContractReduceBase
 
-    /// Contract and reduce operation
-
-    /// This object uses a tile contraction operation to form a pair reduction
-    /// operation.
+    /// Contract and (sum) reduce operation
+    
+    /// This encodes a binary tensor contraction mapped to a GEMM, as well as the sum reduction and post-processing.
     /// \tparam Result The result tile type
     /// \tparam Left The left-hand tile type
     /// \tparam Right The right-hand tile type
@@ -600,7 +190,8 @@
       typedef Result result_type; ///< The result tile type.
       typedef Scalar scalar_type;
 
-      /// Compiler generated functions
+      // Compiler generated defaults are fine. N.B. this is shallow-copy.
+      
       ContractReduce() = default;
       ContractReduce(const ContractReduce_&) = default;
       ContractReduce(ContractReduce_&&) = default;
@@ -681,10 +272,9 @@
     }; // class ContractReduce
 
 
-    /// Contract and reduce operation
-
-    /// This object uses a tile contraction operation to form a pair reduction
-    /// operation.
+    /// Contract and (sum) reduce operation
+  
+    /// This encodes a binary tensor contraction mapped to a GEMM, as well as the sum reduction and post-processing.
     /// \tparam Result The result tile type
     /// \tparam Left The left-hand tile type
     /// \tparam Right The right-hand tile type
@@ -710,7 +300,8 @@
           result_type; ///< The result tile type.
       typedef TiledArray::detail::ComplexConjugate<void> scalar_type;
 
-      /// Compiler generated functions
+      // Compiler generated defaults are fine. N.B. This has shallow copy semantics.
+              
       ContractReduce() = default;
       ContractReduce(const ContractReduce_&) = default;
       ContractReduce(ContractReduce_&&) = default;
@@ -747,13 +338,15 @@
 
       /// Post processing step
       result_type operator()(result_type& temp) const {
+        using TiledArray::empty;
+        TA_ASSERT(! empty(temp));
+
+        if(! ContractReduceBase_::perm()) {
+          using TiledArray::conj_to;
+          return conj_to(temp);
+        }
+
         using TiledArray::conj;
-        using TiledArray::empty;
-        TA_ASSERT(! empty(temp));
-
-        if(! ContractReduceBase_::perm())
-          return conj_to(temp);
-
         return conj(temp, ContractReduceBase_::perm());
       }
 
@@ -802,7 +395,6 @@
         TiledArray::detail::ComplexConjugate<Scalar> > :
         public ContractReduceBase<Result, Left, Right,
             TiledArray::detail::ComplexConjugate<Scalar> >
->>>>>>> 85f62f85
     {
     public:
       typedef ContractReduce<Result, Left, Right,
@@ -857,13 +449,15 @@
 
       /// Post processing step
       result_type operator()(result_type& temp) const {
+        using TiledArray::empty;
+        TA_ASSERT(! empty(temp));
+
+        if(! ContractReduceBase_::perm()) {
+          using TiledArray::conj_to;
+          return conj_to(temp, ContractReduceBase_::factor().factor());
+        }
+
         using TiledArray::conj;
-        using TiledArray::empty;
-        TA_ASSERT(! empty(temp));
-
-        if(! ContractReduceBase_::perm())
-          return conj_to(temp, ContractReduceBase_::factor().factor());
-
         return conj(temp, ContractReduceBase_::factor().factor(),
             ContractReduceBase_::perm());
       }
