//
// Created by Chong Peng on 2019-05-01.
//

#ifndef TILEDARRAY_CONVERSIONS_VECTOR_OF_ARRAYS_H_
#define TILEDARRAY_CONVERSIONS_VECTOR_OF_ARRAYS_H_

#include <tiledarray.h>

namespace TiledArray {

namespace detail {

/// @brief prepends an extra dimension to a TRange

/// The extra dimension will be the leading dimension, and will be blocked by @c
/// block_size

/// @param array_rank extent of the leading dimension of the result
/// @param array_trange the base trange
/// @param block_size blocking range for the new dimension, the dimension being
/// fused
/// @return TiledRange of fused Array object
inline TiledArray::TiledRange prepend_dim_to_trange(
    std::size_t array_rank, const TiledArray::TiledRange& array_trange,
<<<<<<< HEAD
    std::size_t nblocks, std::size_t avg_block_size, std::size_t num_avg_plus_one) {
=======
    std::size_t nblocks, std::size_t avg_block_size,
    std::size_t num_avg_plus_one) {
>>>>>>> b70e348a
  /// make the new TiledRange1 for new dimension
  TiledArray::TiledRange1 new_trange1;
  {
    std::vector<std::size_t> new_trange1_v;
    new_trange1_v.reserve(nblocks + 1);
    auto block_counter = 0;
<<<<<<< HEAD
    for(auto i = 0; i < num_avg_plus_one; ++i, block_counter += avg_block_size + 1){
      new_trange1_v.emplace_back(block_counter);
    }
    for (auto i = num_avg_plus_one; i < nblocks; ++i, block_counter+= avg_block_size) {
      new_trange1_v.emplace_back(block_counter);
    }
    new_trange1_v.emplace_back(array_rank);
    new_trange1 = TiledArray::TiledRange1(new_trange1_v.begin(), new_trange1_v.end());
=======
    for (auto i = 0; i < num_avg_plus_one;
         ++i, block_counter += avg_block_size + 1) {
      new_trange1_v.emplace_back(block_counter);
    }
    for (auto i = num_avg_plus_one; i < nblocks;
         ++i, block_counter += avg_block_size) {
      new_trange1_v.emplace_back(block_counter);
    }
    new_trange1_v.emplace_back(array_rank);
    new_trange1 =
        TiledArray::TiledRange1(new_trange1_v.begin(), new_trange1_v.end());
>>>>>>> b70e348a
  }

  /// make the new range for N+1 Array
  TiledArray::TiledRange new_trange;
  {
    auto old_trange1s = array_trange.data();
    old_trange1s.insert(old_trange1s.begin(), new_trange1);
    new_trange =
        TiledArray::TiledRange(old_trange1s.begin(), old_trange1s.end());
  }

  return new_trange;
}

/// @brief fuses the SparseShape objects of a tilewise-round-robin distributed
///        vector of Arrays into single SparseShape object,
///        with the vector index forming the first dimension.
///
/// This is used to fuse shapes of a sequence of N-dimensional arrays
/// into the shape of the fused (N+1)-dimensional array. The sequence is
/// *tiled*, and the tiles are round-robin distributed. Hence for p ranks tile I
/// will reside on processor I%p ; this tile includes shapes of arrays [I*b,
/// (I+1)*b).
///
/// @param global_world the World object in which the new fused array will live
/// @param[in] arrays a vector of DistArray objects; these are local components
///            of a vector distributed tilewise in round-robin manner; each
///            element of @c arrays must have the same TiledRange;
/// @param array_rank Sum of the sizes of @c arrays on each rank
///        (the size of @c arrays on each rank will depend on world.size)
/// @param[in] fused_trange the TiledRange of the fused @c arrays
/// @param[in] avg_block_size The average number of elements per block
<<<<<<< HEAD
/// @param[in] num_avg_plus_one Number of tiles with one more than the average block size.
/// @return SparseShape of fused Array object
template <typename Tile>
TiledArray::SparseShape<float> fuse_tilewise_vector_of_shapes(
        madness::World& global_world,
        const std::vector<TiledArray::DistArray<Tile, TiledArray::SparsePolicy>>& arrays,
        const std::size_t array_rank, const TiledArray::TiledRange& fused_trange,
        const size_t avg_block_size, const size_t num_avg_plus_one) {
=======
/// @param[in] num_avg_plus_one Number of tiles with one more than the average
/// block size.
/// @return SparseShape of fused Array object
template <typename Tile>
TiledArray::SparseShape<float> fuse_tilewise_vector_of_shapes(
    madness::World& global_world,
    const std::vector<TiledArray::DistArray<Tile, TiledArray::SparsePolicy>>&
        arrays,
    const std::size_t array_rank, const TiledArray::TiledRange& fused_trange,
    const size_t avg_block_size, const size_t num_avg_plus_one) {
>>>>>>> b70e348a
  if (arrays.size() == 0) {
    TiledArray::Tensor<float> fused_tile_norms(fused_trange.tiles_range(), 0.f);
    return TiledArray::SparseShape<float>(global_world, fused_tile_norms,
                                          fused_trange, true);
  }
  const std::size_t rank = global_world.rank();
  auto size = global_world.size();

  std::size_t ntiles_per_array = arrays[0].trange().tiles_range().volume();
  // precompute tile volumes for later repeated use
  std::vector<size_t> tile_volumes;
  tile_volumes.reserve(ntiles_per_array);
  auto tile_volumes_ptr = tile_volumes.begin();
  {
    const auto& tiles_range = arrays[0].trange().tiles_range();
    for (auto&& tile_idx : tiles_range) {
      const auto tile_ord = tiles_range.ordinal(tile_idx);
<<<<<<< HEAD
      tile_volumes.emplace(tile_volumes_ptr + tile_ord, arrays[0].trange().make_tile_range(tile_idx).volume());
=======
      tile_volumes.emplace(
          tile_volumes_ptr + tile_ord,
          arrays[0].trange().make_tile_range(tile_idx).volume());
>>>>>>> b70e348a
    }
  }

  TiledArray::Tensor<float> fused_tile_norms(
          fused_trange.tiles_range(), 0.f);  // use nonzeroes for local tiles only

  // compute norms of fused tiles
  // N.B. tile norms are stored in scaled format, unscale in order to compute
  // norms of fused tiles
  std::size_t narrays = array_rank;
  size_t fused_tile_ord = 0;
  auto element_offset_in_owner = 0;
<<<<<<< HEAD
  // need to do this loop twice once for tiles with avg + 1 and once for tiles with avg
=======
  // need to do this loop twice once for tiles with avg + 1 and once for tiles
  // with avg
>>>>>>> b70e348a
  auto block_size = avg_block_size + 1;
  size_t vidx = 0, fused_vidx = 0;
  for (; fused_vidx < num_avg_plus_one; vidx += block_size, ++fused_vidx) {
    bool have_rank = (rank == fused_vidx % size);
    // how many arrays actually constribute to this fused tile ... last fused
    // tile may have fewer than block_size
    if (have_rank) {
      for (size_t tile_ord = 0; tile_ord != ntiles_per_array;
           ++tile_ord, ++fused_tile_ord) {
        auto array_ptr = arrays.begin() + element_offset_in_owner * block_size;
        float unscaled_fused_tile_norm2 = 0;
        const auto tile_volume = tile_volumes[tile_ord];
        for (size_t v = 0, vv = vidx; v != block_size; ++v, ++vv) {
          const auto unscaled_tile_norm =
<<<<<<< HEAD
                  (*(array_ptr)).shape().data()[tile_ord] * tile_volume;
=======
              (*(array_ptr)).shape().data().at_ordinal(tile_ord) * tile_volume;
>>>>>>> b70e348a
          unscaled_fused_tile_norm2 += unscaled_tile_norm * unscaled_tile_norm;
          ++array_ptr;
        }
        const auto fused_tile_volume = tile_volume * block_size;
        const auto fused_tile_norm =
                std::sqrt(unscaled_fused_tile_norm2) / fused_tile_volume;

        *(fused_tile_norms.data() + fused_tile_ord) = fused_tile_norm;
      }
      element_offset_in_owner += 1;
    } else {
      fused_tile_ord += ntiles_per_array;
    }
  }

  block_size = avg_block_size;
<<<<<<< HEAD
  for (;vidx < narrays; vidx += block_size, ++fused_vidx) {
=======
  for (; vidx < narrays; vidx += block_size, ++fused_vidx) {
>>>>>>> b70e348a
    bool have_rank = (rank == fused_vidx % size);
    // how many arrays actually constribute to this fused tile ... last fused
    // tile may have fewer than block_size
    if (have_rank) {
      for (size_t tile_ord = 0; tile_ord != ntiles_per_array;
           ++tile_ord, ++fused_tile_ord) {
        auto array_ptr = arrays.begin() + element_offset_in_owner * block_size;
        float unscaled_fused_tile_norm2 = 0;
        const auto tile_volume = tile_volumes[tile_ord];
        for (size_t v = 0, vv = vidx; v != block_size; ++v, ++vv) {
          const auto unscaled_tile_norm =
<<<<<<< HEAD
                  (*(array_ptr)).shape().data()[tile_ord] * tile_volume;
=======
              (*(array_ptr)).shape().data().at_ordinal(tile_ord) * tile_volume;
>>>>>>> b70e348a
          unscaled_fused_tile_norm2 += unscaled_tile_norm * unscaled_tile_norm;
          ++array_ptr;
        }
        const auto fused_tile_volume = tile_volume * block_size;
        const auto fused_tile_norm =
<<<<<<< HEAD
                std::sqrt(unscaled_fused_tile_norm2) / fused_tile_volume;
=======
            std::sqrt(unscaled_fused_tile_norm2) / fused_tile_volume;
>>>>>>> b70e348a

        *(fused_tile_norms.data() + fused_tile_ord) = fused_tile_norm;
      }
      element_offset_in_owner += 1;
    } else {
      fused_tile_ord += ntiles_per_array;
    }
  }
<<<<<<< HEAD
  auto fused_shapes = TiledArray::SparseShape<float>(global_world, fused_tile_norms,
                                             fused_trange, true);
=======
  auto fused_shapes = TiledArray::SparseShape<float>(
      global_world, fused_tile_norms, fused_trange, true);
>>>>>>> b70e348a

  return fused_shapes;
}

/// @brief fuses the DenseShape objects of a tilewise-round-robin distributed
///        vector of Arrays into single DenseShape object,
///        with the vector index forming the first dimension.
///
/// This is the same as the sparse version above, but far simpler.
///
/// @param global_world the World object in which the new fused array will live
/// @param[in] arrays a vector of DistArray objects; these are local components
///            of a vector distributed tilewise in round-robin manner; each
///            element of @c arrays must have the same TiledRange;
/// @param array_rank Sum of the sizes of @c arrays on each rank
///        (the size of @c arrays on each rank will depend on world.size)
/// @param[in] fused_trange the TiledRange of the fused @c arrays
/// @param[in] avg_block_size The average number of elements per block
<<<<<<< HEAD
/// @param[in] num_avg_plus_one Number of tiles with one more than the average block size.
=======
/// @param[in] num_avg_plus_one Number of tiles with one more than the average
/// block size.
>>>>>>> b70e348a
/// @return DenseShape of fused Array object
template <typename Tile>
TiledArray::DenseShape fuse_tilewise_vector_of_shapes(
    madness::World&,
<<<<<<< HEAD
    const std::vector<TiledArray::DistArray<Tile, TiledArray::DensePolicy>>& arrays,
=======
    const std::vector<TiledArray::DistArray<Tile, TiledArray::DensePolicy>>&
        arrays,
>>>>>>> b70e348a
    const std::size_t array_rank, const TiledArray::TiledRange& fused_trange,
    const size_t avg_block_size, const size_t num_avg_plus_one) {
  return TiledArray::DenseShape(1, fused_trange);
}

/// @brief extracts the shape of a slice of a fused array created with
/// fuse_vector_of_arrays

/// @param[in] split_trange the TiledRange object of each "slice" array that was
/// fused via fuse_vector_of_arrays
/// @param[in] shape the shape of a DistArray created with fuse_vector_of_arrays
/// @param[in] tile_idx the tile index of the leading mode that will be sliced
/// off
/// @param[in] split_ntiles the number of tiles in each "slice" array that was
/// fused via fuse_vector_of_arrays
/// @param[in] tile_size the size of the tile of the leading dimension of the
/// fused array
/// @return the Shape of the @c i -th subarray
inline TiledArray::SparseShape<float> tilewise_slice_of_fused_shape(
    const TiledArray::TiledRange& split_trange,
    const TiledArray::SparsePolicy::shape_type& shape, const std::size_t tile_idx,
    const std::size_t split_ntiles, const std::size_t tile_size) {
  TA_ASSERT(split_ntiles == split_trange.tiles_range().volume());
  TiledArray::Tensor<float> split_tile_norms(split_trange.tiles_range());

  // map element i to its tile index
  std::size_t offset = tile_idx * split_ntiles;

  // note that unlike fusion we cannot compute exact norm of the split tile
  // to guarantee upper bound we have to multiply the norms by the number of
  // split tiles in the fused tile; to see why multiplication is necessary think
  // of a tile obtained by fusing 1 nonzero tile with one or more zero tiles.
  const auto* split_tile_begin = shape.data().data() + offset;
  std::transform(split_tile_begin, split_tile_begin + split_ntiles,
                 split_tile_norms.data(),
                 [tile_size](const float& elem) { return elem * tile_size; });

  auto split_shape =
      TiledArray::SparseShape<float>(split_tile_norms, split_trange, true);
  return split_shape;
}

/// @brief extracts the shape of a subarray of a fused array created with
/// fuse_vector_of_arrays

/// @param[in] fused_array a DistArray created with fuse_vector_of_arrays
/// @param[in] i the index of the subarray whose Shape will be extracted (i.e.
/// the index of the corresponding tile of the leading dimension)
/// @param[in] split_trange TiledRange of the target subarray objct
/// @return the Shape of the @c i -th subarray
inline TiledArray::DenseShape tilewise_slice_of_fused_shape(
    const TiledArray::TiledRange& split_trange,
    const TiledArray::DensePolicy::shape_type& shape,
    const std::size_t tile_idx, const std::size_t split_ntiles,
    const std::size_t tile_size) {
  return TiledArray::DenseShape(tile_size, split_trange);
}
}  // namespace detail

namespace detail {
/// @brief global view of a tilewise-round-robin distributed std::vector of
/// Arrays
template <typename Array>
class dist_subarray_vec
    : public madness::WorldObject<dist_subarray_vec<Array>> {
 public:
  using Tile = typename Array::value_type;
  using Policy = typename Array::policy_type;

  /// @param world world object that contains all the worlds which arrays in @c
  /// split_array live in
  /// @param array possibly distributed vector of arrays
  /// @param rank total number of Arrays (sum of arrays per process for each
  /// processor)
  dist_subarray_vec(madness::World& world, const std::vector<Array>& array,
                    const std::size_t rank)
      : madness::WorldObject<dist_subarray_vec<Array>>(world),
        split_array(array),
        rank_(rank) {
    this->process_pending();
  }

  virtual ~dist_subarray_vec() {}

  /// Tile accessor for distributed arrays
  /// @param r index of the requested array in @c split_array
  /// @param i tile index for the @c r array in @c split_array
  /// @return @c i -th tile of the @c r -th array in @c split_array
  template <typename Index>
  madness::Future<Tile> get_tile(int r, Index& i) {
    return split_array.at(r).find(i);
  }

  /// @return Accessor to @c split_array
  const std::vector<Array>& array_accessor() const { return split_array; }

  /// @return number of Array in @c split_array
  unsigned long size() const { return rank_; }

<<<<<<< HEAD
  void delete_arrays(int begin_index, int end_index){
    for(auto array_ptr = split_array.begin() + begin_index; array_ptr() != split_array.begin() + end_index; ++array_ptr()) {
=======
  void delete_arrays(int begin_index, int end_index) {
    for (auto array_ptr = split_array.begin() + begin_index;
         array_ptr() != split_array.begin() + end_index; ++array_ptr()) {
>>>>>>> b70e348a
      (*array_ptr) = Array();
    }
    Array::wait_for_lazy_cleanup();
  }

 private:
  const std::vector<Array>& split_array;
  const int rank_;
};
}  // namespace detail

/// @brief fuses a vector of DistArray objects, each with the same TiledRange
/// into a DistArray with 1 more dimensions

/// The leading dimension of the resulting array is the vector dimension, and
/// will be blocked by @block_size .
///
/// @param global_world the world in which the result will live and across which
/// this is invoked.
/// @param[in] array_vec a vector of DistArray objects; every element of @c
/// arrays must have the same TiledRange object and live in the same world.
/// @param[in] fused_dim_extent the extent of the resulting (fused) mode; equals
/// the total number of arrays in a fused @c arrays (sum of @c arrays.size() on
/// each rank)
/// @param[in] block_size the block size for the "vector" dimension of the tiled
/// range of the result
/// @return @c arrays fused into a DistArray
/// @note This is a collective function. It assumes that it is invoked across @c
/// global_world, but the subarrays are "local" to each rank and distributed in
/// tilewise-round-robin fashion.
///       The result will live in @c global_world.
/// @sa detail::fuse_tilewise_vector_of_shapes
template <typename Tile, typename Policy>
TiledArray::DistArray<Tile, Policy> fuse_tilewise_vector_of_arrays(
<<<<<<< HEAD
        madness::World& global_world,
        const std::vector<TiledArray::DistArray<Tile, Policy>>& array_vec,
        const std::size_t fused_dim_extent,
        const TiledArray::TiledRange& array_trange, std::size_t target_block_size = 1) {
    auto nproc = global_world.size();

    // make instances of array_vec globally accessible
    using Array = TiledArray::DistArray<Tile, Policy>;
    detail::dist_subarray_vec<Array> arrays(global_world, array_vec,
                                            fused_dim_extent);

    std::size_t nblocks =
            (fused_dim_extent + target_block_size - 1) / target_block_size;
    auto dv = std::div((int) (fused_dim_extent + nblocks - 1), (int) nblocks);
    auto avg_block_size = dv.quot - 1, num_avg_plus_one = dv.rem + 1;
    auto dv1 = std::div(num_avg_plus_one, nproc);

    // make fused tiledrange
    auto fused_trange =
            detail::prepend_dim_to_trange(fused_dim_extent, array_trange,
                                          nblocks, avg_block_size, num_avg_plus_one);
    std::size_t ntiles_per_array = array_trange.tiles_range().volume();

    // make fused shape
    auto fused_shape = detail::fuse_tilewise_vector_of_shapes(
            global_world, arrays.array_accessor(), fused_dim_extent, fused_trange,
            avg_block_size, num_avg_plus_one);

    // make fused array
    TiledArray::DistArray<Tile, Policy> fused_array(global_world, fused_trange,
                                            fused_shape);

    /// copy the data from a sequence of tiles
    auto make_tile = [](const TiledArray::Range& range,
                        const std::vector<madness::Future<Tile>>& tiles) {
      TA_ASSERT(range.extent(0) == tiles.size());
      Tile result(range);
      const auto volume = range.volume();
      size_t result_volume = 0;
      auto* result_ptr = result.data();
      for (auto&& fut_of_tile : tiles) {
        TA_ASSERT(fut_of_tile.probe());
        const auto& tile = fut_of_tile.get();
        const auto* tile_data = tile.data();
        const auto tile_volume = tile.size();
        std::copy(tile_data, tile_data + tile_volume, result_ptr);
        result_ptr += tile_volume;
        result_volume += tile_volume;
      }
      TA_ASSERT(volume == result_volume);
      return result;
    };

    /// write to blocks of fused_array
    for (auto&& fused_tile_ord : *fused_array.pmap()) {
      if (!fused_array.is_zero(fused_tile_ord)) {
        // convert ordinal of the fused tile to the ordinals of its constituent
        // tiles
        const auto div0 = std::ldiv(fused_tile_ord, ntiles_per_array);
        // index of the 0th mode of this tile
        const auto tile_idx_mode0 = div0.quot;
        // ordinal of the corresponding tile in the unfused array
        const auto tile_ord_array = div0.rem;

        const auto div1 = std::ldiv(tile_idx_mode0, nproc);
        const auto tile_idx_on_owner = div1.quot;
        auto block_size = (tile_idx_mode0 < num_avg_plus_one ?
                avg_block_size + 1 : avg_block_size);

        const auto owner_rank = div1.rem;

        auto num_avg_plusone_on_owner = (owner_rank < dv1.rem ? dv1.quot + 1 : dv1.quot);
        const auto vector_idx_offset_on_owner = (tile_idx_mode0 < num_avg_plus_one ?
                                                 tile_idx_on_owner * block_size :
                                                 (num_avg_plusone_on_owner) * (block_size + 1) + (tile_idx_on_owner - num_avg_plusone_on_owner) * block_size);

        auto fused_tile_range =
                fused_array.trange().make_tile_range(fused_tile_ord);
        // make a vector of Futures to the input tiles
        std::vector<madness::Future<Tile>> input_tiles;
        input_tiles.reserve(fused_tile_range.extent(0));
        for (size_t v = 0, vidx = tile_idx_mode0 * block_size;
             v != block_size && vidx < fused_dim_extent; ++v, ++vidx) {
          using Index = decltype(tile_ord_array);
          input_tiles.emplace_back(
                  arrays.task(owner_rank,
                              &detail::dist_subarray_vec<
                                      DistArray<Tile, Policy>>::template get_tile<Index>,
                              vector_idx_offset_on_owner + v, tile_ord_array));
        }
        fused_array.set(
                fused_tile_ord,
                global_world.taskq.add(make_tile, std::move(fused_tile_range),
                                       std::move(input_tiles)));
=======
    madness::World& global_world,
    const std::vector<TiledArray::DistArray<Tile, Policy>>& array_vec,
    const std::size_t fused_dim_extent,
    const TiledArray::TiledRange& array_trange,
    std::size_t target_block_size = 1) {
  auto nproc = global_world.size();

  // make instances of array_vec globally accessible
  using Array = TiledArray::DistArray<Tile, Policy>;
  detail::dist_subarray_vec<Array> arrays(global_world, array_vec,
                                          fused_dim_extent);

  std::size_t nblocks =
      (fused_dim_extent + target_block_size - 1) / target_block_size;
  auto dv = std::div((int)(fused_dim_extent + nblocks - 1), (int)nblocks);
  auto avg_block_size = dv.quot - 1, num_avg_plus_one = dv.rem + 1;
  auto dv1 = std::div(num_avg_plus_one, nproc);

  // make fused tiledrange
  auto fused_trange =
      detail::prepend_dim_to_trange(fused_dim_extent, array_trange, nblocks,
                                    avg_block_size, num_avg_plus_one);
  std::size_t ntiles_per_array = array_trange.tiles_range().volume();

  // make fused shape
  auto fused_shape = detail::fuse_tilewise_vector_of_shapes(
      global_world, arrays.array_accessor(), fused_dim_extent, fused_trange,
      avg_block_size, num_avg_plus_one);

  // make fused array
  TiledArray::DistArray<Tile, Policy> fused_array(global_world, fused_trange,
                                                  fused_shape);

  /// copy the data from a sequence of tiles
  auto make_tile = [](const TiledArray::Range& range,
                      const std::vector<madness::Future<Tile>>& tiles) {
    TA_ASSERT(range.extent(0) == tiles.size());
    Tile result(range);
    const auto volume = range.volume();
    size_t result_volume = 0;
    auto* result_ptr = result.data();
    for (auto&& fut_of_tile : tiles) {
      TA_ASSERT(fut_of_tile.probe());
      const auto& tile = fut_of_tile.get();
      const auto* tile_data = tile.data();
      const auto tile_volume = tile.size();
      std::copy(tile_data, tile_data + tile_volume, result_ptr);
      result_ptr += tile_volume;
      result_volume += tile_volume;
    }
    TA_ASSERT(volume == result_volume);
    return result;
  };

  /// write to blocks of fused_array
  for (auto&& fused_tile_ord : *fused_array.pmap()) {
    if (!fused_array.is_zero(fused_tile_ord)) {
      // convert ordinal of the fused tile to the ordinals of its constituent
      // tiles
      const auto div0 = std::ldiv(fused_tile_ord, ntiles_per_array);
      // index of the 0th mode of this tile
      const auto tile_idx_mode0 = div0.quot;
      // ordinal of the corresponding tile in the unfused array
      const auto tile_ord_array = div0.rem;

      const auto div1 = std::ldiv(tile_idx_mode0, nproc);
      const auto tile_idx_on_owner = div1.quot;
      auto block_size = (tile_idx_mode0 < num_avg_plus_one ? avg_block_size + 1
                                                           : avg_block_size);

      const auto owner_rank = div1.rem;

      auto num_avg_plusone_on_owner =
          (owner_rank < dv1.rem ? dv1.quot + 1 : dv1.quot);
      const auto vector_idx_offset_on_owner =
          (tile_idx_mode0 < num_avg_plus_one
               ? tile_idx_on_owner * block_size
               : (num_avg_plusone_on_owner) * (block_size + 1) +
                     (tile_idx_on_owner - num_avg_plusone_on_owner) *
                         block_size);

      auto fused_tile_range =
          fused_array.trange().make_tile_range(fused_tile_ord);
      // make a vector of Futures to the input tiles
      std::vector<madness::Future<Tile>> input_tiles;
      input_tiles.reserve(fused_tile_range.extent(0));
      for (size_t v = 0, vidx = tile_idx_mode0 * block_size;
           v != block_size && vidx < fused_dim_extent; ++v, ++vidx) {
        using Index = decltype(tile_ord_array);
        input_tiles.emplace_back(
            arrays.task(owner_rank,
                        &detail::dist_subarray_vec<
                            DistArray<Tile, Policy>>::template get_tile<Index>,
                        vector_idx_offset_on_owner + v, tile_ord_array));
>>>>>>> b70e348a
      }
    }

    // keep arrays around until everyone is done
    global_world.gop.fence();

    return fused_array;
  }

/// @brief extracts a subarray of a fused array created with
/// fuse_vector_of_arrays and creates the array in @c local_world.

/// @param[in] local_world The World object where the @i -th subarray is
///             created
/// @param[in] fused_array a DistArray created with fuse_vector_of_arrays
/// @param[in] i the index of the subarray to be extracted
///            (i.e. the index of the corresponding *element* index of the
///            leading dimension)
/// @param[in] tile_of_i tile range information for tile i
/// @param[in] split_trange TiledRange of the split Array object
/// @return the @c i -th subarray
/// @sa detail::tilewise_slice_of_fused_shape
template <typename Tile, typename Policy>
void split_tilewise_fused_array(
    madness::World& local_world, const TiledArray::DistArray<Tile, Policy>& fused_array,
    std::size_t tile_idx,
    std::vector<TiledArray::DistArray<Tile, Policy>>& split_arrays,
    const TiledArray::TiledRange& split_trange) {
  TA_ASSERT(tile_idx < fused_array.trange().dim(0).extent());
  auto arrays_size = split_arrays.size();

  // calculate the number of elements in the 0th dimension are in this tile
  auto tile_range = fused_array.trange().dim(0).tile(tile_idx);
  auto tile_size = tile_range.second - tile_range.first;
  std::size_t split_ntiles = split_trange.tiles_range().volume();
  auto& shape = fused_array.shape();

  // Create tile_size arrays and put them into split_arrays
  for (size_t i = tile_range.first; i < tile_range.second; ++i) {
    auto split_shape = detail::tilewise_slice_of_fused_shape(
        split_trange, shape, tile_idx, split_ntiles, tile_size);
    // create split Array object
    TiledArray::DistArray<Tile, Policy> split_array(local_world, split_trange,
<<<<<<< HEAD
                                            split_shape);
    //split_arrays.push_back(split_array);
=======
                                                    split_shape);
    // split_arrays.push_back(split_array);
>>>>>>> b70e348a
    split_arrays.emplace_back(std::move(split_array));
  }

  /// copy the data from tile
  auto make_tile = [](const TiledArray::Range& range, const Tile& fused_tile,
                      const size_t i_offset_in_tile) {
    const auto split_tile_volume = range.volume();
    return Tile(range,
                fused_tile.data() + i_offset_in_tile * split_tile_volume);
  };

  /// write to blocks of fused_array
  auto split_array_ptr = split_arrays.data();
  for (std::size_t index : *(*split_array_ptr).pmap()) {
    std::size_t fused_array_index = tile_idx * split_ntiles + index;
    if (!fused_array.is_zero(fused_array_index)) {
      for (std::size_t i = tile_range.first, tile_count = 0;
           i < tile_range.second; ++i, ++tile_count) {
        auto& array = *(split_array_ptr + arrays_size + tile_count);
        array.set(index, local_world.taskq.add(
                             make_tile, array.trange().make_tile_range(index),
                             fused_array.find(fused_array_index), tile_count));
      }
    }
  }
  return;
}

}  // namespace TiledArray

#endif  // TILEDARRAY_CONVERSIONS_VECTOR_OF_ARRAYS_H_<|MERGE_RESOLUTION|>--- conflicted
+++ resolved
@@ -23,28 +23,14 @@
 /// @return TiledRange of fused Array object
 inline TiledArray::TiledRange prepend_dim_to_trange(
     std::size_t array_rank, const TiledArray::TiledRange& array_trange,
-<<<<<<< HEAD
-    std::size_t nblocks, std::size_t avg_block_size, std::size_t num_avg_plus_one) {
-=======
     std::size_t nblocks, std::size_t avg_block_size,
     std::size_t num_avg_plus_one) {
->>>>>>> b70e348a
   /// make the new TiledRange1 for new dimension
   TiledArray::TiledRange1 new_trange1;
   {
     std::vector<std::size_t> new_trange1_v;
     new_trange1_v.reserve(nblocks + 1);
     auto block_counter = 0;
-<<<<<<< HEAD
-    for(auto i = 0; i < num_avg_plus_one; ++i, block_counter += avg_block_size + 1){
-      new_trange1_v.emplace_back(block_counter);
-    }
-    for (auto i = num_avg_plus_one; i < nblocks; ++i, block_counter+= avg_block_size) {
-      new_trange1_v.emplace_back(block_counter);
-    }
-    new_trange1_v.emplace_back(array_rank);
-    new_trange1 = TiledArray::TiledRange1(new_trange1_v.begin(), new_trange1_v.end());
-=======
     for (auto i = 0; i < num_avg_plus_one;
          ++i, block_counter += avg_block_size + 1) {
       new_trange1_v.emplace_back(block_counter);
@@ -56,7 +42,6 @@
     new_trange1_v.emplace_back(array_rank);
     new_trange1 =
         TiledArray::TiledRange1(new_trange1_v.begin(), new_trange1_v.end());
->>>>>>> b70e348a
   }
 
   /// make the new range for N+1 Array
@@ -89,16 +74,6 @@
 ///        (the size of @c arrays on each rank will depend on world.size)
 /// @param[in] fused_trange the TiledRange of the fused @c arrays
 /// @param[in] avg_block_size The average number of elements per block
-<<<<<<< HEAD
-/// @param[in] num_avg_plus_one Number of tiles with one more than the average block size.
-/// @return SparseShape of fused Array object
-template <typename Tile>
-TiledArray::SparseShape<float> fuse_tilewise_vector_of_shapes(
-        madness::World& global_world,
-        const std::vector<TiledArray::DistArray<Tile, TiledArray::SparsePolicy>>& arrays,
-        const std::size_t array_rank, const TiledArray::TiledRange& fused_trange,
-        const size_t avg_block_size, const size_t num_avg_plus_one) {
-=======
 /// @param[in] num_avg_plus_one Number of tiles with one more than the average
 /// block size.
 /// @return SparseShape of fused Array object
@@ -109,7 +84,6 @@
         arrays,
     const std::size_t array_rank, const TiledArray::TiledRange& fused_trange,
     const size_t avg_block_size, const size_t num_avg_plus_one) {
->>>>>>> b70e348a
   if (arrays.size() == 0) {
     TiledArray::Tensor<float> fused_tile_norms(fused_trange.tiles_range(), 0.f);
     return TiledArray::SparseShape<float>(global_world, fused_tile_norms,
@@ -127,18 +101,14 @@
     const auto& tiles_range = arrays[0].trange().tiles_range();
     for (auto&& tile_idx : tiles_range) {
       const auto tile_ord = tiles_range.ordinal(tile_idx);
-<<<<<<< HEAD
-      tile_volumes.emplace(tile_volumes_ptr + tile_ord, arrays[0].trange().make_tile_range(tile_idx).volume());
-=======
       tile_volumes.emplace(
           tile_volumes_ptr + tile_ord,
           arrays[0].trange().make_tile_range(tile_idx).volume());
->>>>>>> b70e348a
     }
   }
 
   TiledArray::Tensor<float> fused_tile_norms(
-          fused_trange.tiles_range(), 0.f);  // use nonzeroes for local tiles only
+      fused_trange.tiles_range(), 0.f);  // use nonzeroes for local tiles only
 
   // compute norms of fused tiles
   // N.B. tile norms are stored in scaled format, unscale in order to compute
@@ -146,12 +116,8 @@
   std::size_t narrays = array_rank;
   size_t fused_tile_ord = 0;
   auto element_offset_in_owner = 0;
-<<<<<<< HEAD
-  // need to do this loop twice once for tiles with avg + 1 and once for tiles with avg
-=======
   // need to do this loop twice once for tiles with avg + 1 and once for tiles
   // with avg
->>>>>>> b70e348a
   auto block_size = avg_block_size + 1;
   size_t vidx = 0, fused_vidx = 0;
   for (; fused_vidx < num_avg_plus_one; vidx += block_size, ++fused_vidx) {
@@ -166,17 +132,13 @@
         const auto tile_volume = tile_volumes[tile_ord];
         for (size_t v = 0, vv = vidx; v != block_size; ++v, ++vv) {
           const auto unscaled_tile_norm =
-<<<<<<< HEAD
-                  (*(array_ptr)).shape().data()[tile_ord] * tile_volume;
-=======
               (*(array_ptr)).shape().data().at_ordinal(tile_ord) * tile_volume;
->>>>>>> b70e348a
           unscaled_fused_tile_norm2 += unscaled_tile_norm * unscaled_tile_norm;
           ++array_ptr;
         }
         const auto fused_tile_volume = tile_volume * block_size;
         const auto fused_tile_norm =
-                std::sqrt(unscaled_fused_tile_norm2) / fused_tile_volume;
+            std::sqrt(unscaled_fused_tile_norm2) / fused_tile_volume;
 
         *(fused_tile_norms.data() + fused_tile_ord) = fused_tile_norm;
       }
@@ -187,11 +149,7 @@
   }
 
   block_size = avg_block_size;
-<<<<<<< HEAD
-  for (;vidx < narrays; vidx += block_size, ++fused_vidx) {
-=======
   for (; vidx < narrays; vidx += block_size, ++fused_vidx) {
->>>>>>> b70e348a
     bool have_rank = (rank == fused_vidx % size);
     // how many arrays actually constribute to this fused tile ... last fused
     // tile may have fewer than block_size
@@ -203,21 +161,13 @@
         const auto tile_volume = tile_volumes[tile_ord];
         for (size_t v = 0, vv = vidx; v != block_size; ++v, ++vv) {
           const auto unscaled_tile_norm =
-<<<<<<< HEAD
-                  (*(array_ptr)).shape().data()[tile_ord] * tile_volume;
-=======
               (*(array_ptr)).shape().data().at_ordinal(tile_ord) * tile_volume;
->>>>>>> b70e348a
           unscaled_fused_tile_norm2 += unscaled_tile_norm * unscaled_tile_norm;
           ++array_ptr;
         }
         const auto fused_tile_volume = tile_volume * block_size;
         const auto fused_tile_norm =
-<<<<<<< HEAD
-                std::sqrt(unscaled_fused_tile_norm2) / fused_tile_volume;
-=======
             std::sqrt(unscaled_fused_tile_norm2) / fused_tile_volume;
->>>>>>> b70e348a
 
         *(fused_tile_norms.data() + fused_tile_ord) = fused_tile_norm;
       }
@@ -226,13 +176,8 @@
       fused_tile_ord += ntiles_per_array;
     }
   }
-<<<<<<< HEAD
-  auto fused_shapes = TiledArray::SparseShape<float>(global_world, fused_tile_norms,
-                                             fused_trange, true);
-=======
   auto fused_shapes = TiledArray::SparseShape<float>(
       global_world, fused_tile_norms, fused_trange, true);
->>>>>>> b70e348a
 
   return fused_shapes;
 }
@@ -251,22 +196,14 @@
 ///        (the size of @c arrays on each rank will depend on world.size)
 /// @param[in] fused_trange the TiledRange of the fused @c arrays
 /// @param[in] avg_block_size The average number of elements per block
-<<<<<<< HEAD
-/// @param[in] num_avg_plus_one Number of tiles with one more than the average block size.
-=======
 /// @param[in] num_avg_plus_one Number of tiles with one more than the average
 /// block size.
->>>>>>> b70e348a
 /// @return DenseShape of fused Array object
 template <typename Tile>
 TiledArray::DenseShape fuse_tilewise_vector_of_shapes(
     madness::World&,
-<<<<<<< HEAD
-    const std::vector<TiledArray::DistArray<Tile, TiledArray::DensePolicy>>& arrays,
-=======
     const std::vector<TiledArray::DistArray<Tile, TiledArray::DensePolicy>>&
         arrays,
->>>>>>> b70e348a
     const std::size_t array_rank, const TiledArray::TiledRange& fused_trange,
     const size_t avg_block_size, const size_t num_avg_plus_one) {
   return TiledArray::DenseShape(1, fused_trange);
@@ -287,8 +224,9 @@
 /// @return the Shape of the @c i -th subarray
 inline TiledArray::SparseShape<float> tilewise_slice_of_fused_shape(
     const TiledArray::TiledRange& split_trange,
-    const TiledArray::SparsePolicy::shape_type& shape, const std::size_t tile_idx,
-    const std::size_t split_ntiles, const std::size_t tile_size) {
+    const TiledArray::SparsePolicy::shape_type& shape,
+    const std::size_t tile_idx, const std::size_t split_ntiles,
+    const std::size_t tile_size) {
   TA_ASSERT(split_ntiles == split_trange.tiles_range().volume());
   TiledArray::Tensor<float> split_tile_norms(split_trange.tiles_range());
 
@@ -366,14 +304,9 @@
   /// @return number of Array in @c split_array
   unsigned long size() const { return rank_; }
 
-<<<<<<< HEAD
-  void delete_arrays(int begin_index, int end_index){
-    for(auto array_ptr = split_array.begin() + begin_index; array_ptr() != split_array.begin() + end_index; ++array_ptr()) {
-=======
   void delete_arrays(int begin_index, int end_index) {
     for (auto array_ptr = split_array.begin() + begin_index;
          array_ptr() != split_array.begin() + end_index; ++array_ptr()) {
->>>>>>> b70e348a
       (*array_ptr) = Array();
     }
     Array::wait_for_lazy_cleanup();
@@ -408,102 +341,6 @@
 /// @sa detail::fuse_tilewise_vector_of_shapes
 template <typename Tile, typename Policy>
 TiledArray::DistArray<Tile, Policy> fuse_tilewise_vector_of_arrays(
-<<<<<<< HEAD
-        madness::World& global_world,
-        const std::vector<TiledArray::DistArray<Tile, Policy>>& array_vec,
-        const std::size_t fused_dim_extent,
-        const TiledArray::TiledRange& array_trange, std::size_t target_block_size = 1) {
-    auto nproc = global_world.size();
-
-    // make instances of array_vec globally accessible
-    using Array = TiledArray::DistArray<Tile, Policy>;
-    detail::dist_subarray_vec<Array> arrays(global_world, array_vec,
-                                            fused_dim_extent);
-
-    std::size_t nblocks =
-            (fused_dim_extent + target_block_size - 1) / target_block_size;
-    auto dv = std::div((int) (fused_dim_extent + nblocks - 1), (int) nblocks);
-    auto avg_block_size = dv.quot - 1, num_avg_plus_one = dv.rem + 1;
-    auto dv1 = std::div(num_avg_plus_one, nproc);
-
-    // make fused tiledrange
-    auto fused_trange =
-            detail::prepend_dim_to_trange(fused_dim_extent, array_trange,
-                                          nblocks, avg_block_size, num_avg_plus_one);
-    std::size_t ntiles_per_array = array_trange.tiles_range().volume();
-
-    // make fused shape
-    auto fused_shape = detail::fuse_tilewise_vector_of_shapes(
-            global_world, arrays.array_accessor(), fused_dim_extent, fused_trange,
-            avg_block_size, num_avg_plus_one);
-
-    // make fused array
-    TiledArray::DistArray<Tile, Policy> fused_array(global_world, fused_trange,
-                                            fused_shape);
-
-    /// copy the data from a sequence of tiles
-    auto make_tile = [](const TiledArray::Range& range,
-                        const std::vector<madness::Future<Tile>>& tiles) {
-      TA_ASSERT(range.extent(0) == tiles.size());
-      Tile result(range);
-      const auto volume = range.volume();
-      size_t result_volume = 0;
-      auto* result_ptr = result.data();
-      for (auto&& fut_of_tile : tiles) {
-        TA_ASSERT(fut_of_tile.probe());
-        const auto& tile = fut_of_tile.get();
-        const auto* tile_data = tile.data();
-        const auto tile_volume = tile.size();
-        std::copy(tile_data, tile_data + tile_volume, result_ptr);
-        result_ptr += tile_volume;
-        result_volume += tile_volume;
-      }
-      TA_ASSERT(volume == result_volume);
-      return result;
-    };
-
-    /// write to blocks of fused_array
-    for (auto&& fused_tile_ord : *fused_array.pmap()) {
-      if (!fused_array.is_zero(fused_tile_ord)) {
-        // convert ordinal of the fused tile to the ordinals of its constituent
-        // tiles
-        const auto div0 = std::ldiv(fused_tile_ord, ntiles_per_array);
-        // index of the 0th mode of this tile
-        const auto tile_idx_mode0 = div0.quot;
-        // ordinal of the corresponding tile in the unfused array
-        const auto tile_ord_array = div0.rem;
-
-        const auto div1 = std::ldiv(tile_idx_mode0, nproc);
-        const auto tile_idx_on_owner = div1.quot;
-        auto block_size = (tile_idx_mode0 < num_avg_plus_one ?
-                avg_block_size + 1 : avg_block_size);
-
-        const auto owner_rank = div1.rem;
-
-        auto num_avg_plusone_on_owner = (owner_rank < dv1.rem ? dv1.quot + 1 : dv1.quot);
-        const auto vector_idx_offset_on_owner = (tile_idx_mode0 < num_avg_plus_one ?
-                                                 tile_idx_on_owner * block_size :
-                                                 (num_avg_plusone_on_owner) * (block_size + 1) + (tile_idx_on_owner - num_avg_plusone_on_owner) * block_size);
-
-        auto fused_tile_range =
-                fused_array.trange().make_tile_range(fused_tile_ord);
-        // make a vector of Futures to the input tiles
-        std::vector<madness::Future<Tile>> input_tiles;
-        input_tiles.reserve(fused_tile_range.extent(0));
-        for (size_t v = 0, vidx = tile_idx_mode0 * block_size;
-             v != block_size && vidx < fused_dim_extent; ++v, ++vidx) {
-          using Index = decltype(tile_ord_array);
-          input_tiles.emplace_back(
-                  arrays.task(owner_rank,
-                              &detail::dist_subarray_vec<
-                                      DistArray<Tile, Policy>>::template get_tile<Index>,
-                              vector_idx_offset_on_owner + v, tile_ord_array));
-        }
-        fused_array.set(
-                fused_tile_ord,
-                global_world.taskq.add(make_tile, std::move(fused_tile_range),
-                                       std::move(input_tiles)));
-=======
     madness::World& global_world,
     const std::vector<TiledArray::DistArray<Tile, Policy>>& array_vec,
     const std::size_t fused_dim_extent,
@@ -598,15 +435,19 @@
                         &detail::dist_subarray_vec<
                             DistArray<Tile, Policy>>::template get_tile<Index>,
                         vector_idx_offset_on_owner + v, tile_ord_array));
->>>>>>> b70e348a
       }
-    }
-
-    // keep arrays around until everyone is done
-    global_world.gop.fence();
-
-    return fused_array;
-  }
+      fused_array.set(
+          fused_tile_ord,
+          global_world.taskq.add(make_tile, std::move(fused_tile_range),
+                                 std::move(input_tiles)));
+    }
+  }
+
+  // keep arrays around until everyone is done
+  global_world.gop.fence();
+
+  return fused_array;
+}
 
 /// @brief extracts a subarray of a fused array created with
 /// fuse_vector_of_arrays and creates the array in @c local_world.
@@ -623,7 +464,8 @@
 /// @sa detail::tilewise_slice_of_fused_shape
 template <typename Tile, typename Policy>
 void split_tilewise_fused_array(
-    madness::World& local_world, const TiledArray::DistArray<Tile, Policy>& fused_array,
+    madness::World& local_world,
+    const TiledArray::DistArray<Tile, Policy>& fused_array,
     std::size_t tile_idx,
     std::vector<TiledArray::DistArray<Tile, Policy>>& split_arrays,
     const TiledArray::TiledRange& split_trange) {
@@ -642,13 +484,8 @@
         split_trange, shape, tile_idx, split_ntiles, tile_size);
     // create split Array object
     TiledArray::DistArray<Tile, Policy> split_array(local_world, split_trange,
-<<<<<<< HEAD
-                                            split_shape);
-    //split_arrays.push_back(split_array);
-=======
                                                     split_shape);
     // split_arrays.push_back(split_array);
->>>>>>> b70e348a
     split_arrays.emplace_back(std::move(split_array));
   }
 
