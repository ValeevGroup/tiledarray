//
// Created by Chong Peng on 2019-05-01.
//

#ifndef TILEDARRAY_CONVERSIONS_VECTOR_OF_ARRAYS_H_
#define TILEDARRAY_CONVERSIONS_VECTOR_OF_ARRAYS_H_

#include <tiledarray.h>

namespace TiledArray {

namespace detail {

/// @brief fuses the TRanges of a vector of Arrays into 1 TRange, with the vector index forming the first mode

/// The vector dimension will be the leading dimension, and will be blocked by 1.
/// @warning all arrays in the vector must have the same TiledRange

/// @param arrays a vector of DistArray objects; all members of @c arrays must have the same TiledRange
/// @param block_size blocking range for the new dimension, the dimension being fused
/// @return TiledRange of fused Array object
template <typename Tile, typename Policy>
TA::TiledRange fuse_vector_of_tranges(
    const std::vector<TA::DistArray<Tile, Policy>>& arrays,
    std::size_t block_size = 1) {
  auto array_trange = arrays[0].trange();

  /// make the new TiledRange1 for new dimension
  TA::TiledRange1 new_trange1;
  {
    std::vector<std::size_t> new_trange1_v;
    auto range_size = arrays.size();
    new_trange1_v.push_back(0);
    for (std::size_t i = block_size; i < range_size; i += block_size) {
      new_trange1_v.push_back(i);
    }
    new_trange1_v.push_back(range_size);
    new_trange1 = TA::TiledRange1(new_trange1_v.begin(), new_trange1_v.end());
  }

  /// make the new range for N+1 Array
  TA::TiledRange new_trange;
  {
    auto old_trange1s = array_trange.data();
    old_trange1s.insert(old_trange1s.begin(), new_trange1);
    new_trange = TA::TiledRange(old_trange1s.begin(), old_trange1s.end());
  }

  return new_trange;
}

/// @brief fuses the TRanges of a vector of Arrays into 1 TRange, with the vector index forming the first mode

/// The vector dimension will be the leading dimension, and will be blocked by 1.
/// @warning all arrays in the vector must have the same TiledRange

/// @param arrays a vector of DistArray objects; all members of @c arrays must have the same TiledRange
/// @param array_trange TiledRange of subvectors in @c arrays.
/// @param block_size blocking range for the new dimension, the dimension being fused
/// @return TiledRange of fused Array object
template <typename Tile, typename Policy>
TA::TiledRange fuse_vector_of_tranges(
    const std::vector<TA::DistArray<Tile, Policy>>& arrays,
    const TiledArray::TiledRange& array_trange, std::size_t block_size = 1) {
  /// make the new TiledRange1 for new dimension
  TA::TiledRange1 new_trange1;
  {
    std::vector<std::size_t> new_trange1_v;
    auto range_size = arrays.size();
    new_trange1_v.push_back(0);
    for (std::size_t i = block_size; i < range_size; i += block_size) {
      new_trange1_v.push_back(i);
    }
    new_trange1_v.push_back(range_size);
    new_trange1 = TA::TiledRange1(new_trange1_v.begin(), new_trange1_v.end());
  }

  /// make the new range for N+1 Array
  TA::TiledRange new_trange;
  {
    auto old_trange1s = array_trange.data();
    old_trange1s.insert(old_trange1s.begin(), new_trange1);
    new_trange = TA::TiledRange(old_trange1s.begin(), old_trange1s.end());
  }

  return new_trange;
}

/// @brief fuses the Shapes of a vector of Arrays into 1 Shape, with the vector index forming the first mode

/// @param arrays a vector of DistArray objects; all members of @c arrays must have the same TiledRange
/// @param trange the TiledRange of the fused @c arrays
/// @return Shape of fused Array object
template <typename Tile>
TA::DenseShape fuse_vector_of_shapes(
    const std::vector<TA::DistArray<Tile, TA::DensePolicy>>& arrays,
    const TA::TiledRange& trange) {
  return TA::DenseShape(1, trange);
}

/// @brief fuses the Shapes of a vector of Arrays into 1 Shape, with the vector index forming the first mode

/// @param global_world the world object which the new fused array will live in.
/// @param arrays a vector of DistArray objects; all members of @c arrays must have the same TiledRange
/// @param trange the TiledRange of the fused @c arrays
/// @return Shape of fused Array object
template <typename Tile>
TA::DenseShape fuse_vector_of_shapes(madness::World& global_world,
        const std::vector<TA::DistArray<Tile, TA::DensePolicy>>& arrays,
        const TA::TiledRange& trange) {
  return TA::DenseShape(1, trange);
}

/// @brief fuses the Shapes of a vector of Arrays into 1 Shape, with the vector index forming the first mode

/// @param[in] arrays a vector of DistArray objects; all members of @c arrays must have the same TiledRange
/// @param[in] fused_trange the TiledRange of the fused @c arrays
/// @return Shape of fused Array object
template <typename Tile>
TA::SparseShape<float> fuse_vector_of_shapes(
    const std::vector<TA::DistArray<Tile, TA::SparsePolicy>>& arrays,
    const TA::TiledRange& fused_trange) {
  auto first_tile_in_mode0 = *fused_trange.dim(0).begin();
  const auto block_size =
      first_tile_in_mode0.second - first_tile_in_mode0.first;

  std::size_t ntiles_per_array = arrays[0].trange().tiles_range().volume();
  // precompute tile volumes for later repeated use
  std::vector<size_t> tile_volumes(ntiles_per_array);
  {
    const auto& tiles_range = arrays[0].trange().tiles_range();
    for (auto&& tile_idx : tiles_range) {
      const auto tile_ord = tiles_range.ordinal(tile_idx);
      tile_volumes[tile_ord] =
          arrays[0].trange().make_tile_range(tile_idx).volume();
    }
  }

  TA::Tensor<float> fused_tile_norms(fused_trange.tiles_range());

  // compute norms of fused tiles
  // N.B. tile norms are stored in scaled format, unscale in order to compute norms of fused tiles
  std::size_t narrays = arrays.size();
  size_t fused_tile_ord = 0;
  for (size_t vidx = 0, fused_vidx = 0; vidx < narrays;
       vidx += block_size, ++fused_vidx) {
    // how many arrays actually constribute to this fused tile ... last fused tile may have fewer than block_size
    const auto vblk_size =
        (narrays - vidx) >= block_size ? block_size : narrays - vidx;
    for (size_t tile_ord = 0; tile_ord != ntiles_per_array;
         ++tile_ord, ++fused_tile_ord) {
      float unscaled_fused_tile_norm2 = 0;
      const auto tile_volume = tile_volumes[tile_ord];
      for (size_t v = 0, vv = vidx; v != vblk_size; ++v, ++vv) {
        const auto unscaled_tile_norm =
            arrays[vv].shape().data()[tile_ord] * tile_volume;
        unscaled_fused_tile_norm2 += unscaled_tile_norm * unscaled_tile_norm;
      }
      const auto fused_tile_volume = tile_volume * vblk_size;
      const auto fused_tile_norm =
          std::sqrt(unscaled_fused_tile_norm2) / fused_tile_volume;

      *(fused_tile_norms.data() + fused_tile_ord) = fused_tile_norm;
    }
  }

  auto fused_shapes =
      TA::SparseShape<float>(fused_tile_norms, fused_trange, true);

  return fused_shapes;
}

/// @brief fuses the Shapes of a vector of Arrays into 1 Shape, with the vector index forming the first mode
///
/// @param global_world the world object which the new fused array will live in.
/// @param[in] arrays a vector of DistArray objects; all members of @c arrays must have the same TiledRange
/// @param[in] fused_trange the TiledRange of the fused @c arrays
/// @return Shape of fused Array object
template <typename Tile>
TA::SparseShape<float> fuse_vector_of_shapes(
    madness::World& global_world,
    const std::vector<TA::DistArray<Tile, TA::SparsePolicy>>& arrays,
    const TA::TiledRange& fused_trange) {
  auto rank = global_world.rank();
  auto size = global_world.size();
  auto first_tile_in_mode0 = *fused_trange.dim(0).begin();
  const auto block_size =
      first_tile_in_mode0.second - first_tile_in_mode0.first;

  std::size_t ntiles_per_array = arrays[rank].trange().tiles_range().volume();
  // precompute tile volumes for later repeated use
  std::vector<size_t> tile_volumes(ntiles_per_array);
  {
    const auto& tiles_range = arrays[rank].trange().tiles_range();
    for (auto&& tile_idx : tiles_range) {
      const auto tile_ord = tiles_range.ordinal(tile_idx);
      tile_volumes[tile_ord] =
          arrays[rank].trange().make_tile_range(tile_idx).volume();
    }
  }

  TA::Tensor<float> fused_tile_norms(fused_trange.tiles_range());

  // compute norms of fused tiles
  // N.B. tile norms are stored in scaled format, unscale in order to compute norms of fused tiles
  std::size_t narrays = arrays.size();
  size_t fused_tile_ord = 0;
  for (size_t vidx = 0, fused_vidx = 0; vidx < narrays;
       vidx += block_size, ++fused_vidx) {
    // how many arrays actually constribute to this fused tile ... last fused tile may have fewer than block_size
    const auto vblk_size =
        (narrays - vidx) >= block_size ? block_size : narrays - vidx;
    for (size_t tile_ord = 0; tile_ord != ntiles_per_array;
         ++tile_ord, ++fused_tile_ord) {
      float unscaled_fused_tile_norm2 = 0;
      const auto tile_volume = tile_volumes[tile_ord];
      for (size_t v = 0, vv = vidx; v != vblk_size; ++v, ++vv) {
        if (rank == vv % size) {
          const auto unscaled_tile_norm =
              arrays[vv].shape().data()[tile_ord] * tile_volume;
          unscaled_fused_tile_norm2 += unscaled_tile_norm * unscaled_tile_norm;
        }
      }
      const auto fused_tile_volume = tile_volume * vblk_size;
      const auto fused_tile_norm =
          std::sqrt(unscaled_fused_tile_norm2) / fused_tile_volume;

      *(fused_tile_norms.data() + fused_tile_ord) = fused_tile_norm;
    }
  }

  auto fused_shapes =
      TA::SparseShape<float>(fused_tile_norms, fused_trange, true);

  return fused_shapes;
}

/// @brief extracts the shape of a subarray of a fused array created with fuse_vector_of_arrays

/// @param[in] fused_array a DistArray created with fuse_vector_of_arrays
/// @param[in] i the index of the subarray whose Shape will be extracted (i.e. the index of the corresponding tile of the leading dimension)
/// @param[in] split_trange TiledRange of the target subarray objct
/// @return the Shape of the @c i -th subarray
template <typename Tile>
TA::DenseShape subshape_from_fused_array(
    const TA::DistArray<Tile, TA::DensePolicy>& fused_array,
    const std::size_t i, const TA::TiledRange& split_trange) {
  return TA::DenseShape(1, split_trange);
}

/// @brief extracts the shape of a subarray of a fused array created with fuse_vector_of_arrays

/// @param[in] fused_array a DistArray created with fuse_vector_of_arrays
/// @param[in] i the index of the subarray whose Shape will be extracted
///            (i.e. the index of the corresponding *element* index of the
///            leading dimension)
/// @param[in] split_trange TiledRange of the target subarray object
/// @return the Shape of the @c i -th subarray
template <typename Tile>
TA::SparseShape<float> subshape_from_fused_array(
    const TA::DistArray<Tile, TA::SparsePolicy>& fused_array,
    const std::size_t i, const TA::TiledRange& split_trange) {
  TA_ASSERT(i < fused_array.trange().dim(0).extent());

  std::size_t split_array_ntiles = split_trange.tiles_range().volume();

  TA::Tensor<float> split_tile_norms(split_trange.tiles_range());

  // map element i to its tile index
  const auto tile_idx_of_i = fused_array.trange().dim(0).element_to_tile(i);
  std::size_t offset = tile_idx_of_i * split_array_ntiles;
  const auto tile_of_i = fused_array.trange().dim(0).tile(tile_idx_of_i);
  const float extent_of_tile_of_i = tile_of_i.second - tile_of_i.first;
  auto& shape = fused_array.shape();

  // note that unlike fusion we cannot compute exact norm of the split tile
  // to guarantee upper bound we have to multiply the norms by the number of
  // split tiles in the fused tile; to see why multiplication is necessary think
  // of a tile obtained by fusing 1 nonzero tile with one or more zero tiles.
  const auto* split_tile_begin = shape.data().data() + offset;
  std::transform(split_tile_begin, split_tile_begin + split_array_ntiles,
                 split_tile_norms.data(),
                 [extent_of_tile_of_i](const float& elem) {
                   return elem * extent_of_tile_of_i;
                 });

  auto split_shape =
      TA::SparseShape<float>(split_tile_norms, split_trange, true);

  return split_shape;
}

}  // namespace detail

/// @brief fuses a vector of DistArray objects, each with the same TiledRange into a DistArray with 1 more dimensions

/// The leading dimension of the resulting array is the vector dimension, and will be blocked by @block_size .
///
/// @param[in] arrays a vector of DistArray objects; every element of @c arrays must have the same TiledRange object and live in the same world.
/// @param[in] block_size the block size for the "vector" dimension of the tiled range of the result
/// @return @c arrays fused into a DistArray
/// @note This is a collective function. It assumes that it is invoked across the world in which all subarrays live; the result will live in the same world.
template <typename Tile, typename Policy>
TA::DistArray<Tile, Policy> fuse_vector_of_arrays(
    const std::vector<TA::DistArray<Tile, Policy>>& arrays,
    std::size_t block_size = 1) {
  auto& world = arrays[0].world();
  auto array_trange = arrays[0].trange();
  const auto mode0_extent = arrays.size();

  // make fused tiledrange
  auto fused_trange = detail::fuse_vector_of_tranges(arrays, block_size);
  std::size_t ntiles_per_array = array_trange.tiles_range().volume();

  // make fused shape
  auto fused_shape = detail::fuse_vector_of_shapes(arrays, fused_trange);

  // make fused array
  TA::DistArray<Tile, Policy> fused_array(world, fused_trange, fused_shape);

  /// copy the data from a sequence of tiles
  auto make_tile = [](const TA::Range& range,
                      const std::vector<madness::Future<Tile>>& tiles) {
    TA_ASSERT(range.extent(0) == tiles.size());
    Tile result(range);
    auto* result_ptr = result.data();
    for (auto&& fut_of_tile : tiles) {
      TA_ASSERT(fut_of_tile.probe());
      const auto& tile = fut_of_tile.get();
      const auto* tile_data = tile.data();
      const auto tile_volume = tile.size();
      std::copy(tile_data, tile_data + tile_volume, result_ptr);
      result_ptr += tile_volume;
    }
    return result;
  };

  /// write to blocks of fused_array
  for (auto&& fused_tile_ord : *fused_array.pmap()) {
    if (!fused_array.is_zero(fused_tile_ord)) {
      // convert ordinal of the fused tile to the ordinals of its consituent tiles
      const auto div = std::ldiv(fused_tile_ord, ntiles_per_array);
      const auto tile_idx_mode0 = div.quot;
      // ordinal of the coresponding tile in the arrays
      const auto tile_ord_array = div.rem;

      auto fused_tile_range =
          fused_array.trange().make_tile_range(fused_tile_ord);
      // make a vector of Futures to the input tiles
      std::vector<madness::Future<Tile>> input_tiles;
      input_tiles.reserve(fused_tile_range.extent(0));
      for (size_t v = 0, vidx = tile_idx_mode0 * block_size;
           v != block_size && vidx < mode0_extent; ++v, ++vidx) {
        input_tiles.emplace_back(arrays[vidx].find(tile_ord_array));
      }
      fused_array.set(fused_tile_ord,
                      world.taskq.add(make_tile, std::move(fused_tile_range),
                                      std::move(input_tiles)));
    }
  }

  return fused_array;
}

namespace detail {
<<<<<<< HEAD
/// @brief There is no guarantee that subvectors will live in the same world. @c dist_subarray_vec
/// manages the subvectors and must have a world object that encompases all the world which the
/// subvectors live in.
template<typename Array>
class dist_subarray_vec : public madness::WorldObject<dist_subarray_vec<Array>> {

=======
/// @brief global view of a distributed vector of local arrays
template <typename Array>
class dist_subarray_vec
    : public madness::WorldObject<dist_subarray_vec<Array>> {
>>>>>>> 76a6a23e
 public:
  using Tile = typename Array::value_type;
  using Policy = typename Array::policy_type;

<<<<<<< HEAD
  /// @param world world object that contains all the worlds which arrays in @c split_array live in
  /// @param array possibly distributed vector of arrays
  dist_subarray_vec(madness::World &world, const std::vector<Array> &array) :
      madness::WorldObject<dist_subarray_vec<Array>>(world), split_array(array) {
=======
  dist_subarray_vec(madness::World& world, const std::vector<Array>& array)
      : madness::WorldObject<dist_subarray_vec<Array>>(world),
        split_array(array) {
>>>>>>> 76a6a23e
    this->process_pending();
  }

  virtual ~dist_subarray_vec() {}

  /// Tile accessor for distributed arrays
  /// @param r index of the requested array in @c split_array
  /// @param i tile index for the @c r array in @c split_array
  /// @return @c i -th tile of the @c r -th array in @c split_array
  template <typename Index>
  madness::Future<Tile> get_tile(int r, Index& i) {
    return split_array.at(r).find(i);
  }

<<<<<<< HEAD
  /// @return Accessor to @c split_array
  const std::vector<Array>& array_accessor() const {
    return split_array;
  }

  /// @return number of Array in @c split_array
  const unsigned long size() const {
    return split_array.size();
  }
 private:
  const std::vector<Array> &split_array;  // distributed vector of arrays
=======
  const std::vector<Array>& array_accessor() const { return split_array; }

  const unsigned long size() const { return split_array.size(); }

 private:
  const std::vector<Array>& split_array;
>>>>>>> 76a6a23e
};
}

/// @brief fuses a vector of DistArray objects, each with the same TiledRange into a DistArray with 1 more dimensions

<<<<<<< HEAD
/// The leading dimension of the resulting array is the vector dimension, and will
/// be blocked by @block_size .
///
/// @param[in] global_world the world object which the new fused array will live in, must contain all the worlds
///            which Arrays in @c arrays live in.
/// @param[in] arrays a vector of DistArray objects; every element of @c arrays must have the same TiledRange object
/// @param[in] array_trange TiledRange of subvectors in @c arrays.
/// @param[in] block_size the block size for the "vector" dimension of the tiled range of the result
/// @return @c arrays fused into a DistArray
  template <typename Tile, typename Policy>
  TA::DistArray<Tile, Policy> fuse_vector_of_arrays(madness::World & global_world,
          const std::vector<TA::DistArray<Tile, Policy>>& array_vec,
          const TiledArray::TiledRange& array_trange, std::size_t block_size = 1) {
    auto size = global_world.size();

    // make instances of array_vec globally accessible
    using Array = TA::DistArray<Tile, Policy>;
    detail::dist_subarray_vec<Array> arrays(global_world, array_vec);

    const auto mode0_extent = arrays.size();

    // make fused tiledrange
    auto fused_trange = detail::fuse_vector_of_tranges(arrays.array_accessor(), array_trange, block_size);
    std::size_t ntiles_per_array = array_trange.tiles_range().volume();

    // make fused shape
    auto fused_shape = detail::fuse_vector_of_shapes(global_world, arrays.array_accessor(), fused_trange);

    // make fused array
    TA::DistArray<Tile, Policy> fused_array(global_world, fused_trange, fused_shape);

    /// copy the data from a sequence of tiles
    auto make_tile = [](const TA::Range& range, const std::vector<madness::Future<Tile>>& tiles) {
      TA_ASSERT( range.extent(0) == tiles.size() );
      Tile result(range);
      const auto volume = range.volume();
      size_t result_volume = 0;
      auto* result_ptr = result.data();
      for(auto&& fut_of_tile: tiles) {
        TA_ASSERT(fut_of_tile.probe());
        const auto& tile = fut_of_tile.get();
        const auto* tile_data = tile.data();
        const auto tile_volume = tile.size();
        std::copy(tile_data, tile_data + tile_volume, result_ptr);
        result_ptr += tile_volume;
        result_volume += tile_volume;
      }
      TA_ASSERT(volume == result_volume);
      return result;
    };

    /// write to blocks of fused_array
    for (auto&& fused_tile_ord : *fused_array.pmap()) {
      if (!fused_array.is_zero(fused_tile_ord)) {
        // convert ordinal of the fused tile to the ordinals of its constituent tiles
        const auto div = std::ldiv(fused_tile_ord, ntiles_per_array);
        const auto tile_idx_mode0 = div.quot;
        // ordinal of the corresponding tile in the arrays
        const auto tile_ord_array = div.rem;
        using Index = decltype(tile_ord_array);

        auto fused_tile_range = fused_array.trange().make_tile_range(fused_tile_ord);
        // make a vector of Futures to the input tiles
        std::vector<madness::Future<Tile>> input_tiles;
        input_tiles.reserve(fused_tile_range.extent(0));
        for(size_t v=0, vidx=tile_idx_mode0*block_size;
            v!=block_size && vidx<mode0_extent; ++v, ++vidx) {
          int owner_rank = vidx % size;

          input_tiles.emplace_back(arrays.task(owner_rank,
                  &detail::dist_subarray_vec<DistArray<Tile, Policy>>:: template get_tile<Index>,
                  vidx, tile_ord_array));
        }
        fused_array.set(fused_tile_ord, global_world.taskq.add(
                make_tile, std::move(fused_tile_range),
                std::move(input_tiles)));
      }
=======
/// The leading dimension of the resulting array is the vector dimension, and will be blocked by @block_size .
///
/// @param global_world the world in which the result will live and across which this is invoked.
/// @param[in] arrays a vector of DistArray objects; every element of @c arrays must have the same TiledRange object and live in the same world.
/// @param[in] block_size the block size for the "vector" dimension of the tiled range of the result
/// @return @c arrays fused into a DistArray
/// @note This is a collective function. It assumes that it is invoked across @c global_world, but the subarrays are "local" to each rank and distributed in round-robin fashion.
///       The result will live in @c global_world.
template <typename Tile, typename Policy>
TA::DistArray<Tile, Policy> fuse_vector_of_arrays(
    madness::World& global_world,
    const std::vector<TA::DistArray<Tile, Policy>>& array_vec,
    const TiledArray::TiledRange& array_trange, std::size_t block_size = 1) {
  auto rank = global_world.rank();
  auto size = global_world.size();

  // make instances of array_vec globally accessible
  using Array = TA::DistArray<Tile, Policy>;
  detail::dist_subarray_vec<Array> arrays(global_world, array_vec);

  const auto mode0_extent = arrays.size();

  // make fused tiledrange
  auto fused_trange = detail::fuse_vector_of_tranges(arrays.array_accessor(),
                                                     array_trange, block_size);
  std::size_t ntiles_per_array = array_trange.tiles_range().volume();

  // make fused shape
  auto fused_shape = detail::fuse_vector_of_shapes(
      global_world, arrays.array_accessor(), fused_trange);

  // make fused array
  TA::DistArray<Tile, Policy> fused_array(global_world, fused_trange,
                                          fused_shape);

  /// copy the data from a sequence of tiles
  auto make_tile = [](const TA::Range& range,
                      const std::vector<madness::Future<Tile>>& tiles) {
    TA_ASSERT(range.extent(0) == tiles.size());
    Tile result(range);
    const auto volume = range.volume();
    size_t result_volume = 0;
    auto* result_ptr = result.data();
    for (auto&& fut_of_tile : tiles) {
      TA_ASSERT(fut_of_tile.probe());
      const auto& tile = fut_of_tile.get();
      const auto* tile_data = tile.data();
      const auto tile_volume = tile.size();
      std::copy(tile_data, tile_data + tile_volume, result_ptr);
      result_ptr += tile_volume;
      result_volume += tile_volume;
>>>>>>> 76a6a23e
    }
    TA_ASSERT(volume == result_volume);
    return result;
  };

  /// write to blocks of fused_array
  for (auto&& fused_tile_ord : *fused_array.pmap()) {
    if (!fused_array.is_zero(fused_tile_ord)) {
      // convert ordinal of the fused tile to the ordinals of its constituent tiles
      const auto div = std::ldiv(fused_tile_ord, ntiles_per_array);
      const auto tile_idx_mode0 = div.quot;
      // ordinal of the corresponding tile in the arrays
      const auto tile_ord_array = div.rem;
      using Index = decltype(tile_ord_array);

      auto fused_tile_range =
          fused_array.trange().make_tile_range(fused_tile_ord);
      // make a vector of Futures to the input tiles
      std::vector<madness::Future<Tile>> input_tiles;
      input_tiles.reserve(fused_tile_range.extent(0));
      for (size_t v = 0, vidx = tile_idx_mode0 * block_size;
           v != block_size && vidx < mode0_extent; ++v, ++vidx) {
        int owner_rank = vidx % size;

        input_tiles.emplace_back(
            arrays.task(owner_rank,
                        &detail::dist_subarray_vec<
                            DistArray<Tile, Policy>>::template get_tile<Index>,
                        vidx, tile_ord_array));
      }
      fused_array.set(
          fused_tile_ord,
          global_world.taskq.add(make_tile, std::move(fused_tile_range),
                                 std::move(input_tiles)));
    }
  }

  // keep arrays around until everyone is done
  global_world.gop.fence();

  return fused_array;
}

/// @brief extracts a subarray of a fused array created with fuse_vector_of_arrays

/// @param[in] fused_array a DistArray created with fuse_vector_of_arrays
/// @param[in] i the index of the subarray to be extracted
///            (i.e. the index of the corresponding *element* index of the
///            leading dimension)
/// @param[in] split_trange TiledRange of the split Array object
/// @return the @c i -th subarray
template <typename Tile, typename Policy>
TA::DistArray<Tile, Policy> subarray_from_fused_array(
    const TA::DistArray<Tile, Policy>& fused_array, std::size_t i,
    const TA::TiledRange& split_trange) {
  auto& world = fused_array.world();

  // get the shape of split Array
  auto split_shape =
      detail::subshape_from_fused_array(fused_array, i, split_trange);

  // determine where subtile i starts
  size_t i_offset_in_tile;
  size_t tile_idx_of_i;
  {
    tile_idx_of_i = fused_array.trange().dim(0).element_to_tile(i);
    const auto tile_of_i = fused_array.trange().dim(0).tile(tile_idx_of_i);
    TA_ASSERT(i >= tile_of_i.first && i < tile_of_i.second);
    i_offset_in_tile = i - tile_of_i.first;
  }

  // create split Array object
  TA::DistArray<Tile, Policy> split_array(world, split_trange, split_shape);

  std::size_t split_ntiles = split_trange.tiles_range().volume();

  /// copy the data from tile
  auto make_tile = [i_offset_in_tile](const TA::Range& range,
                                      const Tile& fused_tile) {
    const auto split_tile_volume = range.volume();
    return Tile(range,
                fused_tile.data() + i_offset_in_tile * split_tile_volume);
  };

  /// write to blocks of fused_array
  for (std::size_t index : *split_array.pmap()) {
    if (!split_array.is_zero(index)) {
      std::size_t fused_array_index = tile_idx_of_i * split_ntiles + index;

      split_array.set(
          index, world.taskq.add(make_tile,
                                 split_array.trange().make_tile_range(index),
                                 fused_array.find(fused_array_index)));
    }
  }

  return split_array;
}

/// @brief extracts a subarray of a fused array created with fuse_vector_of_arrays
/// and creates the array in @c local_world.

/// @param[in] local_world The World object where the @i -th subarray is
///             created
/// @param[in] fused_array a DistArray created with fuse_vector_of_arrays
/// @param[in] i the index of the subarray to be extracted
///            (i.e. the index of the corresponding *element* index of the
///            leading dimension)
/// @param[in] split_trange TiledRange of the split Array object
/// @return the @c i -th subarray
template <typename Tile, typename Policy>
TA::DistArray<Tile, Policy> subarray_from_fused_array(
    madness::World& local_world, const TA::DistArray<Tile, Policy>& fused_array,
    std::size_t i, const TA::TiledRange& split_trange) {
  // get the shape of split Array
  auto split_shape =
      detail::subshape_from_fused_array(fused_array, i, split_trange);

  // determine where subtile i starts
  size_t i_offset_in_tile;
  size_t tile_idx_of_i;
  {
    tile_idx_of_i = fused_array.trange().dim(0).element_to_tile(i);
    const auto tile_of_i = fused_array.trange().dim(0).tile(tile_idx_of_i);
    TA_ASSERT(i >= tile_of_i.first && i < tile_of_i.second);
    i_offset_in_tile = i - tile_of_i.first;
  }

  // create split Array object
  TA::DistArray<Tile, Policy> split_array(local_world, split_trange,
                                          split_shape);

  std::size_t split_ntiles = split_trange.tiles_range().volume();

  /// copy the data from tile
  auto make_tile = [i_offset_in_tile](const TA::Range& range,
                                      const Tile& fused_tile) {
    const auto split_tile_volume = range.volume();
    return Tile(range,
                fused_tile.data() + i_offset_in_tile * split_tile_volume);
  };

  /// write to blocks of fused_array
  for (std::size_t index : *split_array.pmap()) {
    if (!split_array.is_zero(index)) {
      std::size_t fused_array_index = tile_idx_of_i * split_ntiles + index;

      split_array.set(
          index, local_world.taskq.add(
                     make_tile, split_array.trange().make_tile_range(index),
                     fused_array.find(fused_array_index)));
    }
  }

  return split_array;
}

}  // namespace TiledArray

#endif  // TILEDARRAY_CONVERSIONS_VECTOR_OF_ARRAYS_H_<|MERGE_RESOLUTION|>--- conflicted
+++ resolved
@@ -363,33 +363,19 @@
 }
 
 namespace detail {
-<<<<<<< HEAD
-/// @brief There is no guarantee that subvectors will live in the same world. @c dist_subarray_vec
-/// manages the subvectors and must have a world object that encompases all the world which the
-/// subvectors live in.
-template<typename Array>
-class dist_subarray_vec : public madness::WorldObject<dist_subarray_vec<Array>> {
-
-=======
 /// @brief global view of a distributed vector of local arrays
 template <typename Array>
 class dist_subarray_vec
     : public madness::WorldObject<dist_subarray_vec<Array>> {
->>>>>>> 76a6a23e
  public:
   using Tile = typename Array::value_type;
   using Policy = typename Array::policy_type;
 
-<<<<<<< HEAD
   /// @param world world object that contains all the worlds which arrays in @c split_array live in
   /// @param array possibly distributed vector of arrays
-  dist_subarray_vec(madness::World &world, const std::vector<Array> &array) :
-      madness::WorldObject<dist_subarray_vec<Array>>(world), split_array(array) {
-=======
   dist_subarray_vec(madness::World& world, const std::vector<Array>& array)
       : madness::WorldObject<dist_subarray_vec<Array>>(world),
         split_array(array) {
->>>>>>> 76a6a23e
     this->process_pending();
   }
 
@@ -404,110 +390,19 @@
     return split_array.at(r).find(i);
   }
 
-<<<<<<< HEAD
   /// @return Accessor to @c split_array
-  const std::vector<Array>& array_accessor() const {
-    return split_array;
-  }
+  const std::vector<Array>& array_accessor() const { return split_array; }
 
   /// @return number of Array in @c split_array
-  const unsigned long size() const {
-    return split_array.size();
-  }
- private:
-  const std::vector<Array> &split_array;  // distributed vector of arrays
-=======
-  const std::vector<Array>& array_accessor() const { return split_array; }
-
   const unsigned long size() const { return split_array.size(); }
 
  private:
   const std::vector<Array>& split_array;
->>>>>>> 76a6a23e
 };
 }
 
 /// @brief fuses a vector of DistArray objects, each with the same TiledRange into a DistArray with 1 more dimensions
 
-<<<<<<< HEAD
-/// The leading dimension of the resulting array is the vector dimension, and will
-/// be blocked by @block_size .
-///
-/// @param[in] global_world the world object which the new fused array will live in, must contain all the worlds
-///            which Arrays in @c arrays live in.
-/// @param[in] arrays a vector of DistArray objects; every element of @c arrays must have the same TiledRange object
-/// @param[in] array_trange TiledRange of subvectors in @c arrays.
-/// @param[in] block_size the block size for the "vector" dimension of the tiled range of the result
-/// @return @c arrays fused into a DistArray
-  template <typename Tile, typename Policy>
-  TA::DistArray<Tile, Policy> fuse_vector_of_arrays(madness::World & global_world,
-          const std::vector<TA::DistArray<Tile, Policy>>& array_vec,
-          const TiledArray::TiledRange& array_trange, std::size_t block_size = 1) {
-    auto size = global_world.size();
-
-    // make instances of array_vec globally accessible
-    using Array = TA::DistArray<Tile, Policy>;
-    detail::dist_subarray_vec<Array> arrays(global_world, array_vec);
-
-    const auto mode0_extent = arrays.size();
-
-    // make fused tiledrange
-    auto fused_trange = detail::fuse_vector_of_tranges(arrays.array_accessor(), array_trange, block_size);
-    std::size_t ntiles_per_array = array_trange.tiles_range().volume();
-
-    // make fused shape
-    auto fused_shape = detail::fuse_vector_of_shapes(global_world, arrays.array_accessor(), fused_trange);
-
-    // make fused array
-    TA::DistArray<Tile, Policy> fused_array(global_world, fused_trange, fused_shape);
-
-    /// copy the data from a sequence of tiles
-    auto make_tile = [](const TA::Range& range, const std::vector<madness::Future<Tile>>& tiles) {
-      TA_ASSERT( range.extent(0) == tiles.size() );
-      Tile result(range);
-      const auto volume = range.volume();
-      size_t result_volume = 0;
-      auto* result_ptr = result.data();
-      for(auto&& fut_of_tile: tiles) {
-        TA_ASSERT(fut_of_tile.probe());
-        const auto& tile = fut_of_tile.get();
-        const auto* tile_data = tile.data();
-        const auto tile_volume = tile.size();
-        std::copy(tile_data, tile_data + tile_volume, result_ptr);
-        result_ptr += tile_volume;
-        result_volume += tile_volume;
-      }
-      TA_ASSERT(volume == result_volume);
-      return result;
-    };
-
-    /// write to blocks of fused_array
-    for (auto&& fused_tile_ord : *fused_array.pmap()) {
-      if (!fused_array.is_zero(fused_tile_ord)) {
-        // convert ordinal of the fused tile to the ordinals of its constituent tiles
-        const auto div = std::ldiv(fused_tile_ord, ntiles_per_array);
-        const auto tile_idx_mode0 = div.quot;
-        // ordinal of the corresponding tile in the arrays
-        const auto tile_ord_array = div.rem;
-        using Index = decltype(tile_ord_array);
-
-        auto fused_tile_range = fused_array.trange().make_tile_range(fused_tile_ord);
-        // make a vector of Futures to the input tiles
-        std::vector<madness::Future<Tile>> input_tiles;
-        input_tiles.reserve(fused_tile_range.extent(0));
-        for(size_t v=0, vidx=tile_idx_mode0*block_size;
-            v!=block_size && vidx<mode0_extent; ++v, ++vidx) {
-          int owner_rank = vidx % size;
-
-          input_tiles.emplace_back(arrays.task(owner_rank,
-                  &detail::dist_subarray_vec<DistArray<Tile, Policy>>:: template get_tile<Index>,
-                  vidx, tile_ord_array));
-        }
-        fused_array.set(fused_tile_ord, global_world.taskq.add(
-                make_tile, std::move(fused_tile_range),
-                std::move(input_tiles)));
-      }
-=======
 /// The leading dimension of the resulting array is the vector dimension, and will be blocked by @block_size .
 ///
 /// @param global_world the world in which the result will live and across which this is invoked.
@@ -559,7 +454,6 @@
       std::copy(tile_data, tile_data + tile_volume, result_ptr);
       result_ptr += tile_volume;
       result_volume += tile_volume;
->>>>>>> 76a6a23e
     }
     TA_ASSERT(volume == result_volume);
     return result;
