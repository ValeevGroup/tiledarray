--- conflicted
+++ resolved
@@ -33,17 +33,11 @@
     for(auto i = 0; i < num_avg_plus_one; ++i, block_counter += avg_block_size + 1){
       new_trange1_v.emplace_back(block_counter);
     }
-<<<<<<< HEAD
     for (auto i = num_avg_plus_one; i < nblocks; ++i, block_counter+= avg_block_size) {
       new_trange1_v.emplace_back(block_counter);
     }
     new_trange1_v.emplace_back(array_rank);
     new_trange1 = TA::TiledRange1(new_trange1_v.begin(), new_trange1_v.end());
-=======
-    new_trange1_v.push_back(range_size);
-    new_trange1 =
-        TiledArray::TiledRange1(new_trange1_v.begin(), new_trange1_v.end());
->>>>>>> a0fe494c
   }
 
   /// make the new range for N+1 Array
@@ -79,19 +73,11 @@
 /// @param[in] num_avg_plus_one Number of tiles with one more than the average block size.
 /// @return SparseShape of fused Array object
 template <typename Tile>
-<<<<<<< HEAD
 TA::SparseShape<float> fuse_tilewise_vector_of_shapes(
         madness::World& global_world,
         const std::vector<TA::DistArray<Tile, TA::SparsePolicy>>& arrays,
         const std::size_t array_rank, const TA::TiledRange& fused_trange,
         const size_t avg_block_size, const size_t num_avg_plus_one) {
-=======
-TiledArray::SparseShape<float> fuse_tilewise_vector_of_shapes(
-    madness::World& global_world,
-    const std::vector<TiledArray::DistArray<Tile, TiledArray::SparsePolicy>>&
-        arrays,
-    const std::size_t array_rank, const TiledArray::TiledRange& fused_trange) {
->>>>>>> a0fe494c
   if (arrays.size() == 0) {
     TiledArray::Tensor<float> fused_tile_norms(fused_trange.tiles_range(), 0.f);
     return TiledArray::SparseShape<float>(global_world, fused_tile_norms,
@@ -113,13 +99,8 @@
     }
   }
 
-<<<<<<< HEAD
   TA::Tensor<float> fused_tile_norms(
           fused_trange.tiles_range(), 0.f);  // use nonzeroes for local tiles only
-=======
-  TiledArray::Tensor<float> fused_tile_norms(
-      fused_trange.tiles_range(), 0.f);  // use nonzeroes for local tiles only
->>>>>>> a0fe494c
 
   // compute norms of fused tiles
   // N.B. tile norms are stored in scaled format, unscale in order to compute
@@ -158,7 +139,6 @@
     }
   }
 
-<<<<<<< HEAD
   block_size = avg_block_size;
   for (;vidx < narrays; vidx += block_size, ++fused_vidx) {
     bool have_rank = (rank == fused_vidx % size);
@@ -189,10 +169,6 @@
   }
   auto fused_shapes = TA::SparseShape<float>(global_world, fused_tile_norms,
                                              fused_trange, true);
-=======
-  auto fused_shapes = TiledArray::SparseShape<float>(
-      global_world, fused_tile_norms, fused_trange, true);
->>>>>>> a0fe494c
 
   return fused_shapes;
 }
@@ -216,17 +192,10 @@
 template <typename Tile>
 TiledArray::DenseShape fuse_tilewise_vector_of_shapes(
     madness::World&,
-<<<<<<< HEAD
     const std::vector<TA::DistArray<Tile, TA::DensePolicy>>& arrays,
     const std::size_t array_rank, const TA::TiledRange& fused_trange,
     const size_t avg_block_size, const size_t num_avg_plus_one) {
   return TA::DenseShape(1, fused_trange);
-=======
-    const std::vector<TiledArray::DistArray<Tile, TiledArray::DensePolicy>>&
-        arrays,
-    const std::size_t array_rank, const TiledArray::TiledRange& fused_trange) {
-  return TiledArray::DenseShape(1, fused_trange);
->>>>>>> a0fe494c
 }
 
 /// @brief extracts the shape of a slice of a fused array created with
@@ -242,19 +211,10 @@
 /// @param[in] tile_size the size of the tile of the leading dimension of the
 /// fused array
 /// @return the Shape of the @c i -th subarray
-<<<<<<< HEAD
 inline TA::SparseShape<float> tilewise_slice_of_fused_shape(
     const TA::TiledRange& split_trange,
     const TA::SparsePolicy::shape_type& shape, const std::size_t tile_idx,
     const std::size_t split_ntiles, const std::size_t tile_size) {
-=======
-// TODO rename to tilewise_slice_of_fused_shape
-inline TiledArray::SparseShape<float> tilewise_slice_of_fused_shape(
-    const TiledArray::TiledRange& split_trange,
-    const TiledArray::SparsePolicy::shape_type& shape,
-    const std::size_t tile_idx, const std::size_t split_ntiles,
-    const std::size_t tile_size) {
->>>>>>> a0fe494c
   TA_ASSERT(split_ntiles == split_trange.tiles_range().volume());
   TiledArray::Tensor<float> split_tile_norms(split_trange.tiles_range());
 
@@ -367,7 +327,6 @@
 ///       The result will live in @c global_world.
 /// @sa detail::fuse_tilewise_vector_of_shapes
 template <typename Tile, typename Policy>
-<<<<<<< HEAD
 TA::DistArray<Tile, Policy> fuse_tilewise_vector_of_arrays(
         madness::World& global_world,
         const std::vector<TA::DistArray<Tile, Policy>>& array_vec,
@@ -464,53 +423,6 @@
                 global_world.taskq.add(make_tile, std::move(fused_tile_range),
                                        std::move(input_tiles)));
       }
-=======
-TiledArray::DistArray<Tile, Policy> fuse_tilewise_vector_of_arrays(
-    madness::World& global_world,
-    const std::vector<TiledArray::DistArray<Tile, Policy>>& array_vec,
-    const std::size_t fused_dim_extent,
-    const TiledArray::TiledRange& array_trange,
-    std::size_t target_block_size = 1) {
-  auto nproc = global_world.size();
-
-  // make instances of array_vec globally accessible
-  using Array = TiledArray::DistArray<Tile, Policy>;
-  detail::dist_subarray_vec<Array> arrays(global_world, array_vec,
-                                          fused_dim_extent);
-
-  std::size_t nblocks =
-      (fused_dim_extent + target_block_size - 1) / target_block_size;
-  std::size_t block_size = (fused_dim_extent + nblocks - 1) / nblocks;
-  // make fused tiledrange
-  auto fused_trange =
-      detail::prepend_dim_to_trange(fused_dim_extent, array_trange, block_size);
-  std::size_t ntiles_per_array = array_trange.tiles_range().volume();
-
-  // make fused shape
-  auto fused_shape = detail::fuse_tilewise_vector_of_shapes(
-      global_world, arrays.array_accessor(), fused_dim_extent, fused_trange);
-
-  // make fused array
-  TiledArray::DistArray<Tile, Policy> fused_array(global_world, fused_trange,
-                                                  fused_shape);
-
-  /// copy the data from a sequence of tiles
-  auto make_tile = [](const TiledArray::Range& range,
-                      const std::vector<madness::Future<Tile>>& tiles) {
-    TA_ASSERT(range.extent(0) == tiles.size());
-    Tile result(range);
-    const auto volume = range.volume();
-    size_t result_volume = 0;
-    auto* result_ptr = result.data();
-    for (auto&& fut_of_tile : tiles) {
-      TA_ASSERT(fut_of_tile.probe());
-      const auto& tile = fut_of_tile.get();
-      const auto* tile_data = tile.data();
-      const auto tile_volume = tile.size();
-      std::copy(tile_data, tile_data + tile_volume, result_ptr);
-      result_ptr += tile_volume;
-      result_volume += tile_volume;
->>>>>>> a0fe494c
     }
 
     // keep arrays around until everyone is done
@@ -597,14 +509,8 @@
 /// @return the @c i -th subarray
 /// @sa detail::tilewise_slice_of_fused_shape
 template <typename Tile, typename Policy>
-<<<<<<< HEAD
 void split_insert_tilewise_fused_array(
     madness::World& local_world, const TA::DistArray<Tile, Policy>& fused_array,
-=======
-void split_tilewise_fused_array(
-    madness::World& local_world,
-    const TiledArray::DistArray<Tile, Policy>& fused_array,
->>>>>>> a0fe494c
     std::size_t tile_idx,
     std::vector<TiledArray::DistArray<Tile, Policy>>& split_arrays,
     const TiledArray::TiledRange& split_trange) {
@@ -624,15 +530,9 @@
     auto split_shape = detail::tilewise_slice_of_fused_shape(
         split_trange, shape, tile_idx, split_ntiles, tile_size);
     // create split Array object
-<<<<<<< HEAD
     TA::DistArray<Tile, Policy> split_array(local_world, split_trange,
                                             split_shape);
     split_arrays.insert(ptr_split_arrays_end, split_array);
-=======
-    TiledArray::DistArray<Tile, Policy> split_array(local_world, split_trange,
-                                                    split_shape);
-    split_arrays.push_back(split_array);
->>>>>>> a0fe494c
   }
 
   /// copy the data from tile
