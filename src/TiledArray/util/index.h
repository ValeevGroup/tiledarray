--- conflicted
+++ resolved
@@ -174,11 +174,7 @@
   small_vector<size_t> p;
   p.reserve(order);
   for (auto &&f : from) {
-<<<<<<< HEAD
-    p.push_back(to.indexof(f));
-=======
     p.emplace_back(to.indexof(f));
->>>>>>> 36e2ad20
   }
   return Permutation(std::move(p));
 }
