//
// bug.cpp
//
// Copyright (C) 1996 Limit Point Systems, Inc.
//
// Author: Curtis Janssen <cljanss@limitpt.com>
// Maintainer: LPS
//
// This file is part of the SC Toolkit.
//
// The SC Toolkit is free software; you can redistribute it and/or modify
// it under the terms of the GNU Library General Public License as published by
// the Free Software Foundation; either version 2, or (at your option)
// any later version.
//
// The SC Toolkit is distributed in the hope that it will be useful,
// but WITHOUT ANY WARRANTY; without even the implied warranty of
// MERCHANTABILITY or FITNESS FOR A PARTICULAR PURPOSE.  See the
// GNU Library General Public License for more details.
//
// You should have received a copy of the GNU Library General Public License
// along with the SC Toolkit; see the file COPYING.LIB.  If not, write to
// the Free Software Foundation, 675 Mass Ave, Cambridge, MA 02139, USA.
//
// The U.S. Government is granted a limited license as per AL 91-7.
//

#include "bug.h"

#include <unistd.h>
#include <csignal>
#include <cstdio>
#include <cstdlib>
#include <cstring>
#include <iostream>
#include <iterator>
#include <sstream>

#include "TiledArray/external/madness.h"
#include "TiledArray/util/backtrace.h"

// usually in signal.h, but not always.
#ifndef NSIG
#define NSIG 100
#endif

namespace TiledArray {

//////////////////////////////////////////////////////////////////////
// static variables

static Debugger *signals[NSIG];

//////////////////////////////////////////////////////////////////////
// Debugger class definition

std::shared_ptr<Debugger> Debugger::default_debugger_(nullptr);

Debugger::Debugger(const char *exec) {
  init();

  debug_ = true;
  traceback_ = true;
  exit_on_signal_ = true;
  sleep_ = false;
  wait_for_debugger_ = true;
  default_cmd();
  prefix_ = "";
  handle_sigint_ = false;
  handle_defaults();

  set_exec(exec);
  resolve_cmd_alias();
}

Debugger::~Debugger() {
  for (int i = 0; i < NSIG; i++) {
    if (mysigs_[i]) signals[i] = nullptr;
  }
  delete[] mysigs_;
}

void Debugger::init() {
  exec_.resize(0);
  prefix_.resize(0);
  cmd_.resize(0);
  sleep_ = 0;

  exit_on_signal_ = 1;
  traceback_ = 1;
  debug_ = 1;
  wait_for_debugger_ = 1;

  mysigs_ = new int[NSIG];
  for (int i = 0; i < NSIG; i++) {
    mysigs_[i] = 0;
  }
}

namespace {
static void handler(int sig) {
  if (signals[sig]) signals[sig]->got_signal(sig);
}
}  // namespace

void Debugger::handle(int sig) {
  if (sig >= NSIG) return;
  typedef void (*handler_type)(int);
  signal(sig, (handler_type)handler);
  signals[sig] = this;
  mysigs_[sig] = 1;
}

void Debugger::release(int sig) {
  if (sig >= NSIG) return;
  signal(sig, SIG_DFL);
  signals[sig] = nullptr;
  mysigs_[sig] = 0;
}

void Debugger::handle_defaults() {
#ifdef SIGSEGV
  handle(SIGSEGV);
#endif
#ifdef SIGFPE
  handle(SIGFPE);
#endif
#ifdef SIGQUIT
  handle(SIGQUIT);
#endif
#ifdef SIGIOT
  handle(SIGIOT);
#endif
#ifdef SIGINT
  if (handle_sigint_) handle(SIGINT);
#endif
#ifdef SIGHUP
  handle(SIGHUP);
#endif
#ifdef SIGBUS
  handle(SIGBUS);
#endif
#ifdef SIGABRT
  handle(SIGABRT);
#endif
#ifdef SIGTRAP
  handle(SIGTRAP);
#endif
}

void Debugger::set_exec(const char *exec) {
  if (exec) {
    exec_ = exec;
  } else {
    exec_.resize(0);
  }
}

void Debugger::set_prefix(const char *p) {
  if (p) {
    prefix_ = p;
  } else {
    prefix_.resize(0);
  }
}

void Debugger::set_prefix(int i) {
  char p[128];
  sprintf(p, "%3d: ", i);
  set_prefix(p);
}

void Debugger::default_cmd() {
  int has_x11_display = (getenv("DISPLAY") != 0);

  if (has_x11_display) {
    set_cmd("gdb_xterm");
  } else {
    set_cmd(0);
  }
}

void Debugger::resolve_cmd_alias() {
  if (cmd_ == "gdb_xterm") {
    cmd_ =
        "xterm -title \"$(PREFIX)$(EXEC)\" -e gdb -ex \"set variable "
        "debugger_ready_=1\" --pid=$(PID) $(EXEC) &";
  } else if (cmd_ == "lldb_xterm") {
    cmd_ =
        "xterm -title \"$(PREFIX)$(EXEC)\" -e lldb -p $(PID) -o \"expr "
        "debugger_ready_=1\" &";
  }
}

void Debugger::set_cmd(const char *cmd) {
  if (cmd) {
    cmd_ = cmd;
    resolve_cmd_alias();
  } else {
    cmd_.resize(0);
  }
}

void Debugger::debug(const char *reason) {
  std::cout << prefix_ << "Debugger::debug: ";
  if (reason)
    std::cout << reason;
  else
    std::cout << "no reason given";
  std::cout << std::endl;

  if (!cmd_.empty()) {
    int pid = getpid();
    // contruct the command name
    std::string cmd = cmd_;
    std::string::size_type pos;
    std::string pidvar("$(PID)");
    while ((pos = cmd.find(pidvar)) != std::string::npos) {
      std::string pidstr;
      pidstr += std::to_string(pid);
      cmd.replace(pos, pidvar.size(), pidstr);
    }
    std::string execvar("$(EXEC)");
    while ((pos = cmd.find(execvar)) != std::string::npos) {
      cmd.replace(pos, execvar.size(), exec_);
    }
    std::string prefixvar("$(PREFIX)");
    while ((pos = cmd.find(prefixvar)) != std::string::npos) {
      cmd.replace(pos, prefixvar.size(), prefix_);
    }

    // start the debugger
    // before starting the debugger de-register signal handler for SIGTRAP to
    // let the debugger take over
    release(SIGTRAP);
    std::cout << prefix_ << "Debugger: starting \"" << cmd << "\"" << std::endl;
    debugger_ready_ = 0;
    const auto system_retvalue = system(cmd.c_str());
    if (system_retvalue != 0) {  // call to system() failed
      std::cout << prefix_
                << "Failed debugger launch: system() did not succeed ..."
                << std::endl;
    } else {  // call to system() succeeded
      // wait until the debugger is ready
      if (sleep_) {
        std::cout << prefix_ << "Sleeping " << sleep_
                  << " seconds to wait for debugger ..." << std::endl;
        sleep(sleep_);
      }
      if (wait_for_debugger_) {
        std::string make_ready_message;
        if (cmd_.find(" gdb ") != std::string::npos ||
            cmd_.find(" lldb ") != std::string::npos) {
          make_ready_message =
              " configure debugging session (set breakpoints/watchpoints, "
              "etc.) then type 'c' to continue running";
        }

        std::cout << prefix_ << ": waiting for the user ..."
                  << make_ready_message << std::endl;
        while (!debugger_ready_)
          ;
      }
    }
  }
}

void Debugger::got_signal(int sig) {
  const char *signame;
  if (sig == SIGSEGV)
    signame = "SIGSEGV";
  else if (sig == SIGFPE)
    signame = "SIGFPE";
  else if (sig == SIGHUP)
    signame = "SIGHUP";
  else if (sig == SIGINT)
    signame = "SIGINT";
  else if (sig == SIGABRT)
    signame = "SIGABRT";
#ifdef SIGBUS
  else if (sig == SIGBUS)
    signame = "SIGBUS";
#endif
  else if (sig == SIGTRAP)
    signame = "SIGTRAP";
  else
    signame = "UNKNOWN SIGNAL";

  if (traceback_) {
    traceback(signame);
  }
  if (debug_) {
    debug(signame);
  }

  if (exit_on_signal_) {
    std::cout << prefix_ << "Debugger: exiting" << std::endl;
    exit(1);
  } else {
    std::cout << prefix_ << "Debugger: continuing" << std::endl;
  }

  // handle(sig);
}

void Debugger::set_debug_on_signal(int v) { debug_ = v; }

void Debugger::set_traceback_on_signal(int v) { traceback_ = v; }

void Debugger::set_wait_for_debugger(int v) { wait_for_debugger_ = v; }

void Debugger::set_exit_on_signal(int v) { exit_on_signal_ = v; }

void Debugger::set_default_debugger(const std::shared_ptr<Debugger> &d) {
  default_debugger_ = d;
}

std::shared_ptr<Debugger> Debugger::default_debugger() {
  return default_debugger_;
}

#define SIMPLE_STACK \
  (defined(linux) && defined(i386)) || (defined(__OSF1__) && defined(i860))

void Debugger::traceback(const char *reason) {
  Debugger::__traceback(prefix_, reason);
}

void Debugger::__traceback(const std::string &prefix, const char *reason) {
  detail::Backtrace result(prefix);
  const size_t nframes_to_skip = 2;
#if defined(HAVE_LIBUNWIND)
  std::cout << prefix << "Debugger::traceback(using libunwind):";
#elif defined(HAVE_BACKTRACE)  // !HAVE_LIBUNWIND
  std::cout << prefix << "Debugger::traceback(using backtrace):";
#else                          // !HAVE_LIBUNWIND && !HAVE_BACKTRACE
#if defined(SIMPLE_STACK)
  std::cout << prefix << "Debugger::traceback:";
#else
  std::cout << prefix << "traceback not available for this arch" << std::endl;
  return;
#endif  // SIMPLE_STACK
#endif  // HAVE_LIBUNWIND, HAVE_BACKTRACE

  if (reason)
    std::cout << reason;
  else
    std::cout << "no reason given";
  std::cout << std::endl;

  if (result.empty())
    std::cout << prefix << "backtrace returned no state information"
              << std::endl;
  else
    std::cout << result.str(nframes_to_skip) << std::endl;
}

void create_debugger(const char *cmd, const char *exec, std::int64_t rank) {
  auto debugger = std::make_shared<TiledArray::Debugger>();
<<<<<<< HEAD
  debugger->set_cmd("gdb_xterm");
  debugger->debug("Starting gdb ...");
}

void launch_lldb_xterm() {
  auto debugger = std::make_shared<TiledArray::Debugger>();
  debugger->set_cmd("lldb_xterm");
  debugger->debug("Starting lldb ...");
=======
  if (cmd) debugger->set_cmd(cmd);
  if (exec) debugger->set_exec(exec);
  if (rank < 0) rank = TiledArray::get_default_world().rank();
  debugger->set_prefix(rank);
  Debugger::set_default_debugger(debugger);
}

void launch_gdb_xterm(const char *exec, std::int64_t rank) {
  create_debugger("gdb_xterm", exec, rank);
  Debugger::default_debugger()->debug("Starting gdb ...");
}

void launch_lldb_xterm(const char *exec, std::int64_t rank) {
  create_debugger("lldb_xterm", exec, rank);
  Debugger::default_debugger()->debug("Starting lldb ...");
>>>>>>> 3350bc6a
}

}  // namespace TiledArray

/////////////////////////////////////////////////////////////////////////////
// Local Variables:
// mode: c++
// c-file-style: "CLJ"
// End:<|MERGE_RESOLUTION|>--- conflicted
+++ resolved
@@ -357,16 +357,6 @@
 
 void create_debugger(const char *cmd, const char *exec, std::int64_t rank) {
   auto debugger = std::make_shared<TiledArray::Debugger>();
-<<<<<<< HEAD
-  debugger->set_cmd("gdb_xterm");
-  debugger->debug("Starting gdb ...");
-}
-
-void launch_lldb_xterm() {
-  auto debugger = std::make_shared<TiledArray::Debugger>();
-  debugger->set_cmd("lldb_xterm");
-  debugger->debug("Starting lldb ...");
-=======
   if (cmd) debugger->set_cmd(cmd);
   if (exec) debugger->set_exec(exec);
   if (rank < 0) rank = TiledArray::get_default_world().rank();
@@ -382,7 +372,6 @@
 void launch_lldb_xterm(const char *exec, std::int64_t rank) {
   create_debugger("lldb_xterm", exec, rank);
   Debugger::default_debugger()->debug("Starting lldb ...");
->>>>>>> 3350bc6a
 }
 
 }  // namespace TiledArray
