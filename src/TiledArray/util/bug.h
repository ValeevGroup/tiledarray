--- conflicted
+++ resolved
@@ -25,8 +25,8 @@
 // The U.S. Government is granted a limited license as per AL 91-7.
 //
 
-#ifndef MPQC4_SRC_MPQC_UTIL_MISC_BUG_H_
-#define MPQC4_SRC_MPQC_UTIL_MISC_BUG_H_
+#ifndef TILEDARRAY_UTIL_BUG_H_
+#define TILEDARRAY_UTIL_BUG_H_
 
 #include <cassert>
 #include <memory>
@@ -381,11 +381,7 @@
 
 }  // namespace TiledArray
 
-<<<<<<< HEAD
-#endif  // MPQC4_SRC_MPQC_UTIL_MISC_BUG_H_
-=======
 #endif // TILEDARRAY_UTIL_BUG_H_
->>>>>>> 42a969f0
 
 // Local Variables:
 // mode: c++
