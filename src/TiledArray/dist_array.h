--- conflicted
+++ resolved
@@ -924,18 +924,7 @@
         Future<value_type> tile = pimpl_->world().taskq.add(
             [pimpl = pimpl_, index = ordinal_type(index),
              op_shared_handle]() -> value_type {
-<<<<<<< HEAD
               return op_shared_handle(pimpl->trange().make_tile_range(index));
-=======
-              auto pimpl_ptr = pimpl.lock();
-              if (pimpl_ptr)
-                return op_shared_handle(
-                    pimpl_ptr->trange().make_tile_range(index));
-              else {
-                TA_ASSERT(false);
-                return {};
-              }
->>>>>>> fab5dc31
             });
         set(index, std::move(tile));
       }
