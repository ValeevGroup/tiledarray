--- conflicted
+++ resolved
@@ -44,7 +44,7 @@
  public:
   typedef Pmap::size_type size_type;  ///< Size type
 
-  /// Construct Blocked map
+  /// Construct a replicated map
 
   /// \param world A reference to the world
   /// \param size The number of elements to be mapped
@@ -84,11 +84,7 @@
     return Iterator(*this, 0, this->size_, this->size_, false);
   }
 
-<<<<<<< HEAD
-};  // class MapByRow
-=======
 }; // class ReplicatedPmap
->>>>>>> 42a969f0
 
 }  // namespace detail
 }  // namespace TiledArray
