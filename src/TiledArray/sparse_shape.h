/*
 *  This file is a part of TiledArray.
 *  Copyright (C) 2013  Virginia Tech
 *
 *  This program is free software: you can redistribute it and/or modify
 *  it under the terms of the GNU General Public License as published by
 *  the Free Software Foundation, either version 3 of the License, or
 *  (at your option) any later version.
 *
 *  This program is distributed in the hope that it will be useful,
 *  but WITHOUT ANY WARRANTY; without even the implied warranty of
 *  MERCHANTABILITY or FITNESS FOR A PARTICULAR PURPOSE.  See the
 *  GNU General Public License for more details.
 *
 *  You should have received a copy of the GNU General Public License
 *  along with this program.  If not, see <http://www.gnu.org/licenses/>.
 *
 *  Justus Calvin
 *  Department of Chemistry, Virginia Tech
 *
 *  sparse_shape.h
 *  Jul 9, 2013
 *
 */

#ifndef TILEDARRAY_SPARSE_SHAPE_H__INCLUDED
#define TILEDARRAY_SPARSE_SHAPE_H__INCLUDED

#include <TiledArray/tensor.h>
#include <TiledArray/tiled_range.h>
#include <TiledArray/val_array.h>
#include <TiledArray/tensor/shift_wrapper.h>
#include <TiledArray/tensor/tensor_interface.h>

namespace TiledArray {

  /// Arbitrary sparse shape

  /// Sparse shape uses a \c Tensor of Frobenius norms to estimate the magnitude
  /// of the data contained in tiles of an Array object. Because tiles may have
  /// an arbitrary size, the norm data is normalized, internally, by dividing
  /// the norms by the number of elements in each tile.
  /// \f[
  /// {\rm{shape}}_{ij...} = \frac{\|A_{ij...}\|}{N_i N_j ...}
  /// \f]
  /// where \f$ij...\f$ are tile indices, \f$\|A_{ij}\|\f$ is norm of tile
  /// \f$ij...\f$, and \f$N_i N_j ...\f$ is the product of tile \f$ij...\f$ in
  /// each dimension.
  /// \tparam T The sparse element value type
  template <typename T>
  class SparseShape {
  public:
    typedef SparseShape<T> SparseShape_; ///< This object type
    typedef T value_type; ///< The norm value type
    typedef typename Tensor<value_type>::size_type size_type; ///< Size type

  private:

    // T must be a numeric type
    static_assert(std::is_floating_point<T>::value,
        "SparseShape template type T must be a floating point type");

    // Internal typedefs
    typedef detail::ValArray<value_type> vector_type;

    Tensor<value_type> tile_norms_; ///< Tile magnitude data
    std::shared_ptr<vector_type> size_vectors_; ///< Tile volume data
    size_type zero_tile_count_; ///< Number of zero tiles
    static value_type threshold_; ///< The zero threshold

    template <typename Op>
    static vector_type
    recursive_outer_product(const vector_type* const size_vectors,
        const unsigned int dim, const Op& op)
    {
      vector_type result;

      if(dim == 1u) {
        // Construct a modified copy of size_vector[0]
        result = op(*size_vectors);
      } else {
        // Compute split the range and compute the outer products
        const unsigned int middle = (dim >> 1u) + (dim & 1u);
        const vector_type left = recursive_outer_product(size_vectors, middle, op);
        const vector_type right = recursive_outer_product(size_vectors + middle, dim - middle, op);

        // Compute the outer product of left and right

        result = vector_type(left.size() * right.size());
        result.outer_fill(left, right,
            [] (const value_type left, const value_type right) { return left * right; });
      }

      return result;
    }


    /// Normalize tile norms

    /// This function will divide each norm by the number of elements in the
    /// tile. If the normalized norm is less than threshold, the value is set to
    /// zero.
    void normalize() {
      const value_type threshold = threshold_;
      const unsigned int dim = tile_norms_.range().rank();
      const vector_type* restrict const size_vectors = size_vectors_.get();
      size_type zero_tile_count = 0ul;

      if(dim == 1u) {
        auto normalize_op = [threshold, &zero_tile_count] (value_type& norm, const value_type size) {
          TA_ASSERT(norm >= value_type(0));
          norm /= size;
          if(norm < threshold) {
            norm = value_type(0);
            ++zero_tile_count;
          }
        };

        // This is the easy case where the data is a vector and can be
        // normalized directly.
        math::inplace_vector_op(normalize_op, size_vectors[0].size(), tile_norms_.data(),
            size_vectors[0].data());

      } else {
        // Here the normalization constants are computed and multiplied by the
        // norm data using a recursive, outer-product algorithm. This is done to
        // minimize temporary memory requirements, memory bandwidth, and work.

        auto inv_vec_op = [] (const vector_type& size_vector) {
          return vector_type(size_vector,
              [] (const value_type size) { return value_type(1) / size; });
        };

        // Compute the left and right outer products
        const unsigned int middle = (dim >> 1u) + (dim & 1u);
        const vector_type left = recursive_outer_product(size_vectors, middle, inv_vec_op);
        const vector_type right = recursive_outer_product(size_vectors + middle, dim - middle, inv_vec_op);

        auto normalize_op = [threshold, &zero_tile_count] (value_type& norm,
            const value_type x, const value_type y)
        {
          TA_ASSERT(norm >= value_type(0));
          norm *= x * y;
          if(norm < threshold) {
            norm = value_type(0);
            ++zero_tile_count;
          }
        };

        math::outer(left.size(), right.size(), left.data(), right.data(),
            tile_norms_.data(), normalize_op);
      }

      zero_tile_count_ = zero_tile_count;
    }

    static std::shared_ptr<vector_type>
    initialize_size_vectors(const TiledRange& trange) {
      // Allocate memory for size vectors
      const unsigned int dim = trange.tiles().rank();
      std::shared_ptr<vector_type> size_vectors(new vector_type[dim],
          std::default_delete<vector_type[]>());

      // Initialize the size vectors
      for(unsigned int i = 0ul; i != dim; ++i) {
        const size_type n = trange.data()[i].tiles().second - trange.data()[i].tiles().first;

        size_vectors.get()[i] = vector_type(n, & (* trange.data()[i].begin()),
            [] (const TiledRange1::range_type& tile)
            { return value_type(tile.second - tile.first); });
      }

      return size_vectors;
    }

    std::shared_ptr<vector_type> perm_size_vectors(const Permutation& perm) const {
      const unsigned int n = tile_norms_.range().rank();

      // Allocate memory for the contracted size vectors
      std::shared_ptr<vector_type> result_size_vectors(new vector_type[n],
          std::default_delete<vector_type[]>());

      // Initialize the size vectors
      for(unsigned int i = 0u; i < n; ++i) {
        const unsigned int perm_i = perm[i];
        result_size_vectors.get()[perm_i] = size_vectors_.get()[i];
      }

      return result_size_vectors;
    }

    SparseShape(const Tensor<T>& tile_norms, const std::shared_ptr<vector_type>& size_vectors,
        const size_type zero_tile_count) :
      tile_norms_(tile_norms), size_vectors_(size_vectors),
      zero_tile_count_(zero_tile_count)
    { }

  public:

    /// Default constructor

    /// Construct a shape with no data.
    SparseShape() : tile_norms_(), size_vectors_(), zero_tile_count_(0ul) { }

    /// Constructor

    /// This constructor will normalize the tile norm, where the normalization
    /// constant for each tile is the inverse of the number of elements in the
    /// tile.
    /// \param tile_norms The Frobenius norm of tiles
    /// \param trange The tiled range of the tensor
    SparseShape(const Tensor<T>& tile_norms, const TiledRange& trange) :
      tile_norms_(tile_norms.clone()), size_vectors_(initialize_size_vectors(trange)),
      zero_tile_count_(0ul)
    {
      TA_ASSERT(! tile_norms_.empty());
      TA_ASSERT(tile_norms_.range() == trange.tiles());

      normalize();
    }

    /// Collective constructor

    /// This constructor will sum the tile_norms data across all processes (via
    /// an all reduce). After the norms have been summed, it will be normalized.
    /// The normalization constant for each tile is the inverse of the number of
    /// elements in the tile.
    /// \param world The world where the shape will live
    /// \param tile_norms The Frobenius norm of tiles
    /// \param trange The tiled range of the tensor
    SparseShape(World& world, const Tensor<value_type>& tile_norms,
        const TiledRange& trange) :
      tile_norms_(tile_norms.clone()), size_vectors_(initialize_size_vectors(trange)),
      zero_tile_count_(0ul)
    {
      TA_ASSERT(! tile_norms_.empty());
      TA_ASSERT(tile_norms_.range() == trange.tiles());

      // Do global initialization of norm data
      world.gop.sum(tile_norms_.data(), tile_norms_.size());

      normalize();
    }

    /// Copy constructor

    /// Shallow copy of \c other.
    /// \param other The other shape object to be copied
    SparseShape(const SparseShape<T>& other) :
      tile_norms_(other.tile_norms_), size_vectors_(other.size_vectors_),
      zero_tile_count_(other.zero_tile_count_)
    { }

    /// Copy assignment operator

    /// Shallow copy of \c other.
    /// \param other The other shape object to be copied
    /// \return A reference to this object.
    SparseShape<T>& operator=(const SparseShape<T>& other) {
      tile_norms_ = other.tile_norms_;
      size_vectors_ = other.size_vectors_;
      zero_tile_count_ = other.zero_tile_count_;
      return *this;
    }

    /// Validate shape range

    /// \return \c true when range matches the range of this shape
    bool validate(const Range& range) const {
      if(tile_norms_.empty())
        return false;
      return (range == tile_norms_.range());
    }

    /// Check that a tile is zero

    /// \tparam Index The type of the index
    /// \return false
    template <typename Index>
    bool is_zero(const Index& i) const {
      TA_ASSERT(! tile_norms_.empty());
      return tile_norms_[i] < threshold_;
    }

    /// Check density

    /// \return true
    static constexpr bool is_dense() { return false; }

    /// Sparsity of the shape

    /// \return The fraction of tiles that are zero.
    float sparsity() const {
      TA_ASSERT(! tile_norms_.empty());
      return float(zero_tile_count_) / float(tile_norms_.size());
    }

    /// Threshold accessor

    /// \return The current threshold
    static value_type threshold() { return threshold_; }

    /// Set threshold to \c thresh

    /// \param thresh The new threshold
    static void threshold(const value_type thresh) { threshold_ = thresh; }

    /// Tile norm accessor

    /// \tparam Index The index type
    /// \param index The index of the tile norm to retrieve
    /// \return The norm of the tile at \c index
    template <typename Index>
    value_type operator[](const Index& index) const {
      TA_ASSERT(! tile_norms_.empty());
      return tile_norms_[index];
    }

    /// Data accessor

    /// \return A reference to the \c Tensor object that stores shape data
    const Tensor<value_type>& data() const { return tile_norms_; }

    /// Initialization check

    /// \return \c true when this shape has been initialized.
    bool empty() const { return tile_norms_.empty(); }

    /// Create a copy of a sub-block of the shape

    /// \tparam Index The upper and lower bound array type
    /// \param lower_bound The lower bound of the sub-block
    /// \param upper_bound The upper bound of the sub-block
    template <typename Index>
    SparseShape block(const Index& lower_bound, const Index& upper_bound) const {
      TA_ASSERT(detail::size(lower_bound) == tile_norms_.range().rank());
      TA_ASSERT(detail::size(upper_bound) == tile_norms_.range().rank());

      // Get the number dimensions of the the shape
      const auto rank = detail::size(lower_bound);
<<<<<<< HEAD

      // Construct a new tensor to hold the norms of the subblock
      std::vector<std::size_t> block_extent;
      block_extent.reserve(rank);
=======
      const auto* restrict const lower = detail::data(lower_bound);
      const auto* restrict const upper = detail::data(upper_bound);

      // Construct a new tensor to hold the norms of the subblock
      std::vector<typename Tensor<value_type>::range_type::size_type>
      block_extent(rank, value_type(0));
      auto* restrict const extent = block_extent.data();
>>>>>>> 705bbc48

      std::shared_ptr<vector_type> size_vectors(new vector_type[rank],
          std::default_delete<vector_type[]>());

      for(auto i = 0ul; i < rank; ++i) {
        // Get the new range size
<<<<<<< HEAD
        const auto lower_i = lower_bound[i];
        const auto upper_i = upper_bound[i];
        const auto extent_i = upper_i - lower_i;
=======
        const auto lower_i = lower[i];
        const auto upper_i = upper[i];
        const auto extent_i = upper_i - lower_i;
        extent[i] = extent_i;
>>>>>>> 705bbc48

        // Check that the input indices are in range
        TA_ASSERT(lower_i < upper_i);
        TA_ASSERT(upper_i <= tile_norms_.range().upbound_data()[i]);

<<<<<<< HEAD
        // Compute the size of the range for result shape
        block_extent.emplace_back(extent_i);

=======
>>>>>>> 705bbc48
        // Compute the trange data for the result shape
        size_vectors.get()[i] = vector_type(extent_i + 1ul,
            size_vectors_.get()[i].data() + lower_i,
            [=] (const size_type j) { return j - lower_i; });
      }

      // Copy the data from arg to result
      const value_type threshold = threshold_;
      size_type zero_tile_count = 0ul;
      auto copy_op = [threshold,&zero_tile_count] (value_type& restrict result, const value_type arg) {
<<<<<<< HEAD
        if(arg < threshold)
          ++zero_tile_count;
        result = arg;
=======
        result = arg;
        if(arg < threshold)
          ++zero_tile_count;
>>>>>>> 705bbc48
      };

      // Construct the result norms tensor
      TensorConstView<value_type> block_view = tile_norms_.block(lower_bound, upper_bound);
      Tensor<value_type> result_norms((Range(block_extent)));
      result_norms.inplace_binary(shift(block_view), copy_op);

      return SparseShape(result_norms, size_vectors, zero_tile_count);
    }

<<<<<<< HEAD
    /// Create a copy of a sub-block of the shape

    /// \param start The lower bound of the sub-block
    /// \param finish The upper bound of the sub-block
    template <typename Index>
    SparseShape block(const Index& start, const Index& finish, const Permutation& perm) const {
      return block(start, finish).perm(perm);
=======

    /// Create a scaled sub-block of the shape

    /// \tparam Index The upper and lower bound array type
    /// \param lower_bound The lower bound of the sub-block
    /// \param upper_bound The upper bound of the sub-block
    template <typename Index>
    SparseShape block(const Index& lower_bound, const Index& upper_bound,
        const value_type factor) const
    {
      TA_ASSERT(detail::size(lower_bound) == tile_norms_.range().rank());
      TA_ASSERT(detail::size(upper_bound) == tile_norms_.range().rank());

      // Get the number dimensions of the the shape
      const auto rank = detail::size(lower_bound);
      const auto* restrict const lower = detail::data(lower_bound);
      const auto* restrict const upper = detail::data(upper_bound);


      // Construct a new tensor to hold the norms of the sub-block
      std::vector<typename Tensor<value_type>::range_type::size_type>
      block_extent(rank, value_type(0));
      auto* restrict const extent = block_extent.data();

      std::shared_ptr<vector_type> size_vectors(new vector_type[rank],
          std::default_delete<vector_type[]>());

      for(auto i = 0ul; i < rank; ++i) {
        // Get the new range size
        const auto lower_i = lower[i];
        const auto upper_i = upper[i];
        const auto extent_i = upper_i - lower_i;
        extent[i] = extent_i;

        // Check that the input indices are in range
        TA_ASSERT(lower_i < upper_i);
        TA_ASSERT(upper_i <= tile_norms_.range().upbound_data()[i]);

        // Compute the trange data for the result shape
        size_vectors.get()[i] = vector_type(extent_i + 1ul,
            size_vectors_.get()[i].data() + lower_i,
            [=] (const size_type j) { return j - lower_i; });
      }

      // Copy the data from arg to result
      const value_type threshold = threshold_;
      size_type zero_tile_count = 0ul;
      auto copy_op =
          [factor,threshold,&zero_tile_count] (value_type& restrict result,
              const value_type arg)
      {
        result = arg * factor;
        if(result < threshold) {
          ++zero_tile_count;
          result = value_type(0);
        }
      };

      // Construct the result norms tensor
      TensorConstView<value_type> block_view =
          tile_norms_.block(lower_bound, upper_bound);
      Tensor<value_type> result_norms((Range(block_extent)));
      result_norms.inplace_binary(shift(block_view), copy_op);

      return SparseShape(result_norms, size_vectors, zero_tile_count);
    }

    /// Create a copy of a sub-block of the shape

    /// \param lower_bound The lower bound of the sub-block
    /// \param upper_bound The upper bound of the sub-block
    template <typename Index>
    SparseShape block(const Index& lower_bound, const Index& upper_bound,
        const Permutation& perm) const
    {
      return block(lower_bound, upper_bound).perm(perm);
    }


    /// Create a copy of a sub-block of the shape

    /// \param lower_bound The lower bound of the sub-block
    /// \param upper_bound The upper bound of the sub-block
    template <typename Index>
    SparseShape block(const Index& lower_bound, const Index& upper_bound,
        const value_type factor, const Permutation& perm) const
    {
      return block(lower_bound, upper_bound, factor).perm(perm);
>>>>>>> 705bbc48
    }

    /// Create a permuted shape of this shape

    /// \param perm The permutation to be applied
    /// \return A new, permuted shape
    SparseShape_ perm(const Permutation& perm) const {
      return SparseShape_(tile_norms_.permute(perm), perm_size_vectors(perm),
          zero_tile_count_);
    }

    /// Scale shape

    /// Construct a new scaled shape as:
    /// \f[
    /// {(\rm{result})}_{ij...} = |(\rm{factor})| (\rm{this})_{ij...}
    /// \f]
    /// \param factor The scaling factor
    /// \return A new, scaled shape
    SparseShape_ scale(const value_type factor) const {
      TA_ASSERT(! tile_norms_.empty());
      const value_type threshold = threshold_;
      const value_type abs_factor = std::abs(factor);
      size_type zero_tile_count = 0ul;
      auto op = [threshold, &zero_tile_count, abs_factor] (value_type value) {
        value *= abs_factor;
        if(value < threshold) {
          value = value_type(0);
          ++zero_tile_count;
        }
        return value;
      };
      return SparseShape_(tile_norms_.unary(op), size_vectors_, zero_tile_count);
    }

    /// Scale and permute shape

    /// Compute a new scaled shape is computed as:
    /// \f[
    /// {(\rm{result})}_{ji...} = \rm{perm}(j,i) |(\rm{factor})| (\rm{this})_{ij...}
    /// \f]
    /// \param factor The scaling factor
    /// \param perm The permutation that will be applied to this tensor.
    /// \return A new, scaled-and-permuted shape
    SparseShape_ scale(const value_type factor, const Permutation& perm) const {
      TA_ASSERT(! tile_norms_.empty());
      const value_type threshold = threshold_;
      const value_type abs_factor = std::abs(factor);
      size_type zero_tile_count = 0ul;
      auto op = [threshold, &zero_tile_count, abs_factor] (value_type value) {
        value *= abs_factor;
        if(value < threshold) {
          value = value_type(0);
          ++zero_tile_count;
        }
        return value;
      };
      return SparseShape_(tile_norms_.unary(op, perm), perm_size_vectors(perm),
          zero_tile_count);
    }

    /// Add shapes

    /// Construct a new sum of shapes as:
    /// \f[
    /// {(\rm{result})}_{ij...} = (\rm{this})_{ij...} + (\rm{other})_{ij...}
    /// \f]
    /// \param other The shape to be added to this shape
    /// \return A sum of shapes
    SparseShape_ add(const SparseShape_& other) const {
      TA_ASSERT(! tile_norms_.empty());
      const value_type threshold = threshold_;
      size_type zero_tile_count = 0ul;
      auto op = [threshold, &zero_tile_count] (value_type left,
          const value_type right)
      {
        left += right;
        if(left < threshold) {
          left = value_type(0);
          ++zero_tile_count;
        }
        return left;
      };
      return SparseShape_(tile_norms_.binary(other.tile_norms_, op), size_vectors_,
          zero_tile_count);
    }

    /// Add and permute shapes

    /// Construct a new sum of shapes as:
    /// \f[
    /// {(\rm{result})}_{ji...} = \rm{perm}(i,j) (\rm{this})_{ij...} + (\rm{other})_{ij...}
    /// \f]
    /// \param other The shape to be added to this shape
    /// \param perm The permutation that is applied to the result
    /// \return A new, scaled shape
    SparseShape_ add(const SparseShape_& other, const Permutation& perm) const {
      TA_ASSERT(! tile_norms_.empty());
      const value_type threshold = threshold_;
      size_type zero_tile_count = 0ul;
      auto op = [threshold, &zero_tile_count] (value_type left,
          const value_type right)
      {
        left += right;
        if(left < threshold) {
          left = value_type(0);
          ++zero_tile_count;
        }
        return left;
      };
      return SparseShape_(tile_norms_.binary(other.tile_norms_, op, perm),
          perm_size_vectors(perm), zero_tile_count);
    }

    /// Add and scale shapes

    /// Construct a new sum of shapes as:
    /// \f[
    /// {(\rm{result})}_{ij...} = |(\rm{factor})| ((\rm{this})_{ij...} + (\rm{other})_{ij...})
    /// \f]
    /// \param other The shape to be added to this shape
    /// \param factor The scaling factor
    /// \return A scaled sum of shapes
    SparseShape_ add(const SparseShape_& other, value_type factor) const {
      TA_ASSERT(! tile_norms_.empty());
      const value_type threshold = threshold_;
      const value_type abs_factor = std::abs(factor);
      size_type zero_tile_count = 0ul;
      auto op = [threshold, &zero_tile_count, abs_factor] (value_type left,
          const value_type right)
      {
        left += right;
        left *= abs_factor;
        if(left < threshold) {
          left = value_type(0);
          ++zero_tile_count;
        }
        return left;
      };
      return SparseShape_(tile_norms_.binary(other.tile_norms_, op), size_vectors_,
          zero_tile_count);
    }

    /// Add, scale, and permute shapes

    /// Construct a new sum of shapes as:
    /// \f[
    /// {(\rm{result})}_{ij...} = |(\rm{factor})| ((\rm{this})_{ij...} + (\rm{other})_{ij...})
    /// \f]
    /// \param other The shape to be added to this shape
    /// \param factor The scaling factor
    /// \param perm The permutation that is applied to the result
    /// \return A scaled and permuted sum of shapes
    SparseShape_ add(const SparseShape_& other, const value_type factor,
        const Permutation& perm) const
    {
      TA_ASSERT(! tile_norms_.empty());
      const value_type threshold = threshold_;
      const value_type abs_factor = std::abs(factor);
      size_type zero_tile_count = 0ul;
      auto op = [threshold, &zero_tile_count, abs_factor]
                 (value_type left, const value_type right)
      {
        left += right;
        left *= abs_factor;
        if(left < threshold) {
          left = value_type(0);
          ++zero_tile_count;
        }
        return left;
      };
      return SparseShape_(tile_norms_.binary(other.tile_norms_, op, perm),
          perm_size_vectors(perm), zero_tile_count);
    }

    SparseShape_ add(value_type value) const {
      TA_ASSERT(! tile_norms_.empty());
      const value_type threshold = threshold_;
      size_type zero_tile_count = 0ul;

      Tensor<T> result_tile_norms(tile_norms_.range());

      value = std::abs(value);
      const unsigned int dim = tile_norms_.range().rank();
      const vector_type* restrict const size_vectors = size_vectors_.get();

      if(dim == 1u) {
        auto add_const_op = [threshold, &zero_tile_count, value] (value_type norm,
            const value_type size)
        {
          norm += value / std::sqrt(size);
          if(norm < threshold) {
            norm = 0;
            ++zero_tile_count;
          }
          return norm;
        };

        // This is the easy case where the data is a vector and can be
        // normalized directly.
        math::vector_op(add_const_op, size_vectors[0].size(), result_tile_norms.data(),
            tile_norms_.data(), size_vectors[0].data());

      } else {
        // Here the normalization constants are computed and multiplied by the
        // norm data using a recursive, outer algorithm. This is done to
        // minimize temporary memory requirements, memory bandwidth, and work.

        auto inv_sqrt_vec_op = [] (const vector_type size_vector) {
          return vector_type(size_vector,
              [] (const value_type size) { return value_type(1) / std::sqrt(size); });
        };

        // Compute the left and right outer products
        const unsigned int middle = (dim >> 1u) + (dim & 1u);
        const vector_type left = recursive_outer_product(size_vectors, middle, inv_sqrt_vec_op);
        const vector_type right = recursive_outer_product(size_vectors + middle, dim - middle, inv_sqrt_vec_op);

        math::outer_fill(left.size(), right.size(), left.data(), right.data(),
            tile_norms_.data(), result_tile_norms.data(),
            [threshold, &zero_tile_count, value] (value_type& norm,
                const value_type x, const value_type y)
            {
              norm += value * x * y;
              if(norm < threshold) {
                norm = value_type(0);
                ++zero_tile_count;
              }
            });
      }

      return SparseShape_(result_tile_norms, size_vectors_, zero_tile_count);
    }

    SparseShape_ add(const value_type value, const Permutation& perm) const {
      // TODO: Optimize this function so it does the permutation at the same
      // time as the addition.
      return add(value).perm(perm);
    }

    SparseShape_ subt(const SparseShape_& other) const {
      return add(other);
    }

    SparseShape_ subt(const SparseShape_& other, const Permutation& perm) const {
      return add(other, perm);
    }

    SparseShape_ subt(const SparseShape_& other, const value_type factor) const {
      return add(other, factor);
    }

    SparseShape_ subt(const SparseShape_& other, const value_type factor,
        const Permutation& perm) const
    {
      return add(other, factor, perm);
    }

    SparseShape_ subt(const value_type value) const {
      return add(value);
    }

    SparseShape_ subt(const value_type value, const Permutation& perm) const {
      return add(value, perm);
    }

  private:

    static size_type scale_by_size(Tensor<T>& tile_norms,
        const vector_type* restrict const size_vectors)
    {
      const unsigned int dim = tile_norms.range().rank();
      const value_type threshold = threshold_;
      size_type zero_tile_count = 0ul;

      if(dim == 1u) {
        // This is the easy case where the data is a vector and can be
        // normalized directly.
        math::inplace_vector_op(
            [threshold, &zero_tile_count] (value_type& norm, const value_type size) {
              norm *= size;
              if(norm < threshold) {
                norm = value_type(0);
                ++zero_tile_count;
              }
            },
            size_vectors[0].size(), tile_norms.data(), size_vectors[0].data());
      } else {
        // Here the normalization constants are computed and multiplied by the
        // norm data using a recursive, outer algorithm. This is done to
        // minimize temporary memory requirements, memory bandwidth, and work.

        auto noop = [](const vector_type& size_vector) -> const vector_type& {
          return size_vector;
        };

        // Compute the left and right outer products
        const unsigned int middle = (dim >> 1u) + (dim & 1u);
        const vector_type left = recursive_outer_product(size_vectors, middle, noop);
        const vector_type right = recursive_outer_product(size_vectors + middle, dim - middle, noop);

        math::outer(left.size(), right.size(), left.data(), right.data(), tile_norms.data(),
            [threshold, &zero_tile_count] (value_type& norm, const value_type x,
                const value_type y)
            {
              norm *= x * y;
              if(norm < threshold) {
                norm = value_type(0);
                ++zero_tile_count;
              }
            });
      }

      return zero_tile_count;
    }

  public:

    SparseShape_ mult(const SparseShape_& other) const {
      // TODO: Optimize this function so that the tensor arithmetic and
      // scale_by_size operations are performed in one step instead of two.

      TA_ASSERT(! tile_norms_.empty());
      Tensor<T> result_tile_norms = tile_norms_.mult(other.tile_norms_);
      const size_type zero_tile_count =
          scale_by_size(result_tile_norms, size_vectors_.get());

      return SparseShape_(result_tile_norms, size_vectors_, zero_tile_count);
    }

    SparseShape_ mult(const SparseShape_& other, const Permutation& perm) const {
      // TODO: Optimize this function so that the tensor arithmetic and
      // scale_by_size operations are performed in one step instead of two.

      TA_ASSERT(! tile_norms_.empty());
      Tensor<T> result_tile_norms = tile_norms_.mult(other.tile_norms_, perm);
      std::shared_ptr<vector_type> result_size_vector = perm_size_vectors(perm);
      const size_type zero_tile_count =
                scale_by_size(result_tile_norms, result_size_vector.get());

      return SparseShape_(result_tile_norms, result_size_vector, zero_tile_count);
    }

    SparseShape_ mult(const SparseShape_& other, const value_type factor) const {
      // TODO: Optimize this function so that the tensor arithmetic and
      // scale_by_size operations are performed in one step instead of two.

      TA_ASSERT(! tile_norms_.empty());
      Tensor<T> result_tile_norms = tile_norms_.mult(other.tile_norms_, std::abs(factor));
      const size_type zero_tile_count =
          scale_by_size(result_tile_norms, size_vectors_.get());

      return SparseShape_(result_tile_norms, size_vectors_, zero_tile_count);
    }

    SparseShape_ mult(const SparseShape_& other, const value_type factor,
        const Permutation& perm) const
    {
      // TODO: Optimize this function so that the tensor arithmetic and
      // scale_by_size operations are performed in one step instead of two.

      TA_ASSERT(! tile_norms_.empty());
      Tensor<T> result_tile_norms = tile_norms_.mult(other.tile_norms_, std::abs(factor), perm);
      std::shared_ptr<vector_type> result_size_vector = perm_size_vectors(perm);
      const size_type zero_tile_count =
          scale_by_size(result_tile_norms, result_size_vector.get());

      return SparseShape_(result_tile_norms, result_size_vector, zero_tile_count);
    }

    SparseShape_ gemm(const SparseShape_& other, value_type factor,
        const math::GemmHelper& gemm_helper) const
    {
      TA_ASSERT(! tile_norms_.empty());

      factor = std::abs(factor);
      const value_type threshold = threshold_;
      size_type zero_tile_count = 0ul;
      integer M = 0, N = 0, K = 0;
      gemm_helper.compute_matrix_sizes(M, N, K, tile_norms_.range(), other.tile_norms_.range());

      // Allocate memory for the contracted size vectors
      std::shared_ptr<vector_type> result_size_vectors(new vector_type[gemm_helper.result_rank()],
          std::default_delete<vector_type[]>());

      // Initialize the result size vectors
      unsigned int x = 0ul;
      for(unsigned int i = gemm_helper.left_outer_begin(); i < gemm_helper.left_outer_end(); ++i, ++x)
        result_size_vectors.get()[x] = size_vectors_.get()[i];
      for(unsigned int i = gemm_helper.right_outer_begin(); i < gemm_helper.right_outer_end(); ++i, ++x)
        result_size_vectors.get()[x] = other.size_vectors_.get()[i];

      // Compute the number of inner ranks
      const unsigned int k_rank = gemm_helper.left_inner_end() - gemm_helper.left_inner_begin();

      // Construct the result norm tensor
      Tensor<value_type> result_norms(gemm_helper.make_result_range<typename Tensor<T>::range_type>(
          tile_norms_.range(), other.tile_norms_.range()), 0);

      if(k_rank > 0u) {

        // Compute size vector
        const vector_type k_sizes =
            recursive_outer_product(size_vectors_.get() + gemm_helper.left_inner_begin(),
                k_rank, [] (const vector_type& size_vector) -> const vector_type&
                { return size_vector; });

        // TODO: Make this faster. It can be done without using temporaries
        // for the arguments, but requires a custom matrix multiply.

        Tensor<value_type> left(tile_norms_.range());
        const size_type mk = M * K;
        auto left_op = [] (const value_type left, const value_type right)
            { return left * right; };
        for(size_type i = 0ul; i < mk; i += K)
          math::vector_op(left_op, K, left.data() + i,
              tile_norms_.data() + i, k_sizes.data());

        Tensor<value_type> right(other.tile_norms_.range());
        for(integer i = 0ul, k = 0; k < K; i += N, ++k) {
          const value_type factor = k_sizes[k];
          auto right_op = [=] (const value_type arg) { return arg * factor; };
          math::vector_op(right_op, N, right.data() + i, other.tile_norms_.data() + i);
        }

        result_norms = left.gemm(right, factor, gemm_helper);

        // Hard zero tiles that are below the zero threshold.
        result_norms.inplace_unary(
            [threshold, &zero_tile_count] (value_type& value) {
              if(value < threshold) {
                value = value_type(0);
                ++zero_tile_count;
              }
            });

      } else {

        // This is an outer product, so the inputs can be used directly
        math::outer_fill(M, N, tile_norms_.data(), other.tile_norms_.data(), result_norms.data(),
            [threshold, &zero_tile_count, factor] (const value_type left,
                const value_type right)
            {
              value_type norm = left * right * factor;
              if(norm < threshold) {
                norm = value_type(0);
                ++zero_tile_count;
              }
              return norm;
            });
      }

      return SparseShape_(result_norms, result_size_vectors, zero_tile_count);
    }

    SparseShape_ gemm(const SparseShape_& other, const value_type factor,
        const math::GemmHelper& gemm_helper, const Permutation& perm) const
    {
      return gemm(other, factor, gemm_helper).perm(perm);
    }

  }; // class SparseShape

  // Static member initialization
  template <typename T>
  typename SparseShape<T>::value_type SparseShape<T>::threshold_ = std::numeric_limits<T>::epsilon();

} // namespace TiledArray

#endif // TILEDARRAY_SPASE_SHAPE_H__INCLUDED<|MERGE_RESOLUTION|>--- conflicted
+++ resolved
@@ -338,12 +338,6 @@
 
       // Get the number dimensions of the the shape
       const auto rank = detail::size(lower_bound);
-<<<<<<< HEAD
-
-      // Construct a new tensor to hold the norms of the subblock
-      std::vector<std::size_t> block_extent;
-      block_extent.reserve(rank);
-=======
       const auto* restrict const lower = detail::data(lower_bound);
       const auto* restrict const upper = detail::data(upper_bound);
 
@@ -351,34 +345,21 @@
       std::vector<typename Tensor<value_type>::range_type::size_type>
       block_extent(rank, value_type(0));
       auto* restrict const extent = block_extent.data();
->>>>>>> 705bbc48
 
       std::shared_ptr<vector_type> size_vectors(new vector_type[rank],
           std::default_delete<vector_type[]>());
 
       for(auto i = 0ul; i < rank; ++i) {
         // Get the new range size
-<<<<<<< HEAD
-        const auto lower_i = lower_bound[i];
-        const auto upper_i = upper_bound[i];
-        const auto extent_i = upper_i - lower_i;
-=======
         const auto lower_i = lower[i];
         const auto upper_i = upper[i];
         const auto extent_i = upper_i - lower_i;
         extent[i] = extent_i;
->>>>>>> 705bbc48
 
         // Check that the input indices are in range
         TA_ASSERT(lower_i < upper_i);
         TA_ASSERT(upper_i <= tile_norms_.range().upbound_data()[i]);
 
-<<<<<<< HEAD
-        // Compute the size of the range for result shape
-        block_extent.emplace_back(extent_i);
-
-=======
->>>>>>> 705bbc48
         // Compute the trange data for the result shape
         size_vectors.get()[i] = vector_type(extent_i + 1ul,
             size_vectors_.get()[i].data() + lower_i,
@@ -389,15 +370,9 @@
       const value_type threshold = threshold_;
       size_type zero_tile_count = 0ul;
       auto copy_op = [threshold,&zero_tile_count] (value_type& restrict result, const value_type arg) {
-<<<<<<< HEAD
-        if(arg < threshold)
-          ++zero_tile_count;
-        result = arg;
-=======
         result = arg;
         if(arg < threshold)
           ++zero_tile_count;
->>>>>>> 705bbc48
       };
 
       // Construct the result norms tensor
@@ -408,15 +383,6 @@
       return SparseShape(result_norms, size_vectors, zero_tile_count);
     }
 
-<<<<<<< HEAD
-    /// Create a copy of a sub-block of the shape
-
-    /// \param start The lower bound of the sub-block
-    /// \param finish The upper bound of the sub-block
-    template <typename Index>
-    SparseShape block(const Index& start, const Index& finish, const Permutation& perm) const {
-      return block(start, finish).perm(perm);
-=======
 
     /// Create a scaled sub-block of the shape
 
@@ -505,7 +471,6 @@
         const value_type factor, const Permutation& perm) const
     {
       return block(lower_bound, upper_bound, factor).perm(perm);
->>>>>>> 705bbc48
     }
 
     /// Create a permuted shape of this shape
