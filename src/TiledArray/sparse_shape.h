--- conflicted
+++ resolved
@@ -246,8 +246,17 @@
       result_size_vectors.get()[perm_i] = size_vectors_.get()[i];
     }
 
-<<<<<<< HEAD
     return result_size_vectors;
+  }
+
+  decltype(zero_tile_count_) compute_zero_tile_count() {
+    decltype(zero_tile_count_) zero_tile_count = 0;
+    for (auto&& n : tile_norms_) {
+      if (n < threshold()) {
+        ++zero_tile_count;
+      }
+    }
+    return zero_tile_count;
   }
 
   SparseShape(const Tensor<T>& tile_norms,
@@ -297,65 +306,8 @@
     if (!do_not_scale) {
       zero_tile_count_ = scale_tile_norms<ScaleBy::InverseVolume>(
           tile_norms_, size_vectors_.get());
-=======
-    decltype(zero_tile_count_) compute_zero_tile_count() {
-      decltype(zero_tile_count_) zero_tile_count = 0;
-      for(auto && n: tile_norms_) {
-        if (n < threshold()) {
-          ++zero_tile_count;
-        }
-      }
-      return zero_tile_count;
-    }
-
-    SparseShape(const Tensor<T>& tile_norms, const std::shared_ptr<vector_type>& size_vectors,
-        const size_type zero_tile_count) :
-      tile_norms_(tile_norms), size_vectors_(size_vectors),
-      zero_tile_count_(zero_tile_count)
-    { }
-
-  public:
-
-    /// Default constructor
-
-    /// Construct a shape with no data.
-    SparseShape() : tile_norms_(), size_vectors_(), zero_tile_count_(0ul) { }
-
-    /// "Dense" Constructor
-
-    /// This constructor set the tile norms to the same value.
-    /// \param tile_norm the value of the (per-element) norm for every tile
-    /// \param trange The tiled range of the tensor
-    /// \note this ctor *does not* scale tile norms
-    /// \note if @c tile_norm is less than the threshold then all tile norms are set to zero
-    SparseShape(const value_type& tile_norm, const TiledRange& trange) :
-        tile_norms_(trange.tiles_range(), (tile_norm < threshold_ ? 0 : tile_norm)), size_vectors_(initialize_size_vectors(trange)),
-        zero_tile_count_(tile_norm < threshold_ ? trange.tiles_range().area() : 0ul)
-    {
-    }
-
-    /// "Dense" constructor
-
-    /// This constructor will scale the tile norms, i.e. multiply each tile norm
-    /// by the inverse of its volume.
-    /// \param tile_norms The Frobenius norm of tiles by default
-    /// \param trange The tiled range of the tensor
-    /// \param do_not_scale if true, assume that the tile norms in \c tile_norms are already scaled
-    SparseShape(const Tensor<value_type>& tile_norms, const TiledRange& trange,
-        bool do_not_scale = false) :
-      tile_norms_(tile_norms.clone()), size_vectors_(initialize_size_vectors(trange)),
-      zero_tile_count_(0ul)
-    {
-      TA_ASSERT(! tile_norms_.empty());
-      TA_ASSERT(tile_norms_.range() == trange.tiles_range());
-
-      if(!do_not_scale) {
-        zero_tile_count_ = scale_tile_norms<ScaleBy::InverseVolume>(tile_norms_, size_vectors_.get());
-      }
-      else {
-        zero_tile_count_ = compute_zero_tile_count();
-      }
->>>>>>> bf57f736
+    } else {
+      zero_tile_count_ = compute_zero_tile_count();
     }
   }
 
@@ -395,7 +347,6 @@
     }
   }
 
-<<<<<<< HEAD
   /// Collective "dense" constructor
 
   /// This constructor uses tile norms given as a dense tensor.
@@ -424,40 +375,11 @@
       zero_tile_count_ = scale_tile_norms<ScaleBy::InverseVolume>(
           tile_norms_, size_vectors_.get());
       ;
-=======
-    /// Collective "dense" constructor
-
-    /// This constructor uses tile norms given as a dense tensor.
-    /// The tile norms are max-reduced across all processes (via
-    /// an all reduce).
-    /// Next, the norms are scaled by the inverse of the corresponding tile's volumes.
-    /// \param world The world where the shape will live
-    /// \param tile_norms The Frobenius norm of tiles by default; expected to contain nonzeros
-    ///        for this rank's subset of tiles, or be replicated.
-    /// \param trange The tiled range of the tensor
-    /// \param do_not_scale if true, assume that the tile norms in \c tile_norms are already scaled
-    SparseShape(World& world, const Tensor<value_type>& tile_norms,
-                const TiledRange& trange, bool do_not_scale = false) :
-      tile_norms_(tile_norms.clone()), size_vectors_(initialize_size_vectors(trange)),
-      zero_tile_count_(0ul)
-    {
-      TA_ASSERT(! tile_norms_.empty());
-      TA_ASSERT(tile_norms_.range() == trange.tiles_range());
-
-      // reduce norm data from all processors
-      world.gop.max(tile_norms_.data(), tile_norms_.size());
-
-      if(!do_not_scale){
-        zero_tile_count_ = scale_tile_norms<ScaleBy::InverseVolume>(tile_norms_, size_vectors_.get());;
-      }
-      else {
-        zero_tile_count_ = compute_zero_tile_count();
-      }
->>>>>>> bf57f736
+    } else {
+      zero_tile_count_ = compute_zero_tile_count();
     }
   }
 
-<<<<<<< HEAD
   /// Collective "sparse" constructor
 
   /// This constructor uses tile norms given as a sparse tensor,
@@ -478,30 +400,8 @@
               const TiledRange& trange)
       : SparseShape(tile_norms, trange) {
     world.gop.max(tile_norms_.data(), tile_norms_.size());
-  }
-=======
-    /// Collective "sparse" constructor
-
-    /// This constructor uses tile norms given as a sparse tensor,
-    /// represented as a sequence of {index,value_type} data.
-    /// The tile norms are scaled to per-element norms by dividing each
-    /// norm by the tile's volume.
-    /// Lastly, the norms are max-reduced across all processors.
-    /// \tparam SparseNormSequence the sequence of \c std::pair<index,value_type> objects,
-    ///         where \c index is a directly-addressable sequence of integers.
-    /// \param world The world where the shape will live
-    /// \param tile_norms The Frobenius norm of tiles; expected to contain nonzeros
-    ///        for this rank's subset of tiles, or be replicated.
-    /// \param trange The tiled range of the tensor
-    template<typename SparseNormSequence>
-    SparseShape(World& world,
-                const SparseNormSequence& tile_norms,
-                const TiledRange& trange) : SparseShape(tile_norms, trange)
-    {
-      world.gop.max(tile_norms_.data(), tile_norms_.size());
-      zero_tile_count_ = compute_zero_tile_count();
-    }
->>>>>>> bf57f736
+    zero_tile_count_ = compute_zero_tile_count();
+  }
 
   /// Copy constructor
 
@@ -1353,7 +1253,6 @@
 
 /// Add the shape to an output stream
 
-<<<<<<< HEAD
 /// \tparam T the numeric type supporting the type of \c shape
 /// \param os The output stream
 /// \param shape the SparseShape<T> object
@@ -1364,24 +1263,23 @@
      << shape.data() << std::endl;
   return os;
 }
-=======
-  /// collective bitwise-compare-reduce for SparseShape objects
-
-  /// @param world the World object
-  /// @param[in] shape the SparseShape object
-  /// @return true if \c shape is bitwise identical across \c world
-  /// @note must be invoked on every rank of World
-  template <typename T>
-  bool is_replicated(World& world, const SparseShape<T>& shape) {
-    const auto volume = shape.data().size();
-    std::vector<T> data(shape.data().data(), shape.data().data() + volume);
-    world.gop.max(data.data(), volume);
-    for(size_t i=0; i!=data.size(); ++i) {
-      if (data[i] != shape.data()[i]) return false;
-    }
-    return true;
-  }
->>>>>>> bf57f736
+
+/// collective bitwise-compare-reduce for SparseShape objects
+
+/// @param world the World object
+/// @param[in] shape the SparseShape object
+/// @return true if \c shape is bitwise identical across \c world
+/// @note must be invoked on every rank of World
+template <typename T>
+bool is_replicated(World& world, const SparseShape<T>& shape) {
+  const auto volume = shape.data().size();
+  std::vector<T> data(shape.data().data(), shape.data().data() + volume);
+  world.gop.max(data.data(), volume);
+  for (size_t i = 0; i != data.size(); ++i) {
+    if (data[i] != shape.data()[i]) return false;
+  }
+  return true;
+}
 
 #ifndef TILEDARRAY_HEADER_ONLY
 
