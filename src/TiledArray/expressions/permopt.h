/*
 *  This file is a part of TiledArray.
 *  Copyright (C) 2020  Virginia Tech
 *
 *  This program is free software: you can redistribute it and/or modify
 *  it under the terms of the GNU General Public License as published by
 *  the Free Software Foundation, either version 3 of the License, or
 *  (at your option) any later version.
 *
 *  This program is distributed in the hope that it will be useful,
 *  but WITHOUT ANY WARRANTY; without even the implied warranty of
 *  MERCHANTABILITY or FITNESS FOR A PARTICULAR PURPOSE.  See the
 *  GNU General Public License for more details.
 *
 *  You should have received a copy of the GNU General Public License
 *  along with this program.  If not, see <http://www.gnu.org/licenses/>.
 *
 *  Eduard Valeyev
 *  Department of Chemistry, Virginia Tech
 *
 *  permopt.h
 *  Nov 2, 2020
 *
 */

#ifndef TILEDARRAY_EXPRESSIONS_PERMOPT_H__INCLUDED
#define TILEDARRAY_EXPRESSIONS_PERMOPT_H__INCLUDED

#include <TiledArray/expressions/index_list.h>
#include <TiledArray/expressions/product.h>
#include <TiledArray/math/blas.h>
#include <TiledArray/permutation.h>
#include <memory>

namespace TiledArray {
namespace expressions {

// clang-format off
/// Denotes whether permutation op is an identity or a matrix transpose;
/// this is important to be able to fuse permutations into GEMM:
/// - \c identity : an identity permutation
/// - \c matrix_transpose : matrix transpose (e.g. "ijklm" -> "lmijk")
/// - \c general : general permutation
// clang-format on
enum class PermutationType { identity = 1, matrix_transpose = 2, general = 3 };

inline blas::Op to_cblas_op(PermutationType permtype) {
  TA_ASSERT(permtype == PermutationType::matrix_transpose ||
            permtype == PermutationType::identity);
  return permtype == PermutationType::matrix_transpose
             ? math::blas::Transpose
             : math::blas::NoTranspose;
}

/// Optimizer of permutations for a unary operation
class UnaryOpPermutationOptimizer {
 public:
  /// construct using initial indices for the argument
  /// \param argument_indices the initial argument index list
  UnaryOpPermutationOptimizer(const IndexList& argument_indices)
      : argument_indices_(argument_indices) {}

  /// construct using initial indices for the argument,
  /// and the desired result indices
  /// \param result_indices the desired result index list
  /// \param argument_indices the initial argument index list
  UnaryOpPermutationOptimizer(const IndexList& result_indices,
                              const IndexList& argument_indices)
      : result_indices_(result_indices), argument_indices_(argument_indices) {
    TA_ASSERT(argument_indices_.is_permutation(argument_indices_));
    target_result_indices_ = argument_indices_;
  }

  UnaryOpPermutationOptimizer() = delete;
  UnaryOpPermutationOptimizer(const UnaryOpPermutationOptimizer&) = default;
  UnaryOpPermutationOptimizer& operator=(const UnaryOpPermutationOptimizer&) =
      default;
  virtual ~UnaryOpPermutationOptimizer() = default;

  /// \return the desired result indices
  const IndexList& result_indices() const {
    TA_ASSERT(result_indices_);
    return result_indices_;
  }
  /// \return initial argument indices
  const IndexList& argument_indices() const { return argument_indices_; }

  /// \return the proposed argument index list
  const IndexList& target_argument_indices() const {
    return target_result_indices_;
  }
  /// \return the proposed result index list (not necessarily same as that
  /// returned by result_indices())
  const IndexList& target_result_indices() const {
    return target_result_indices_;
  }
  /// \return the type of permutation bringing the initial left index list to
  /// the target left index list
  PermutationType argument_permtype() const { return PermutationType::general; }

 private:
  IndexList result_indices_, argument_indices_, target_result_indices_;
};

/// Abstract optimizer of permutations for a binary operation
class BinaryOpPermutationOptimizer {
 public:
  /// construct using initial indices for the arguments and preference for which
  /// argument to permute
  /// \param left_indices the initial left argument index list
  /// \param right_indices the initial right argument index list
  /// \param prefer_to_permute_left whether to prefer permuting left argument
  BinaryOpPermutationOptimizer(const IndexList& left_indices,
                               const IndexList& right_indices,
                               const bool prefer_to_permute_left = true)
      : left_indices_(left_indices),
        right_indices_(right_indices),
        prefer_to_permute_left_(prefer_to_permute_left) {}

  /// construct using initial indices for the arguments,
  /// the desired result indices,
  /// and the preference for which
  /// argument to permute
  /// \param result_indices the desired result index list
  /// \param left_indices the initial left argument index list
  /// \param right_indices the initial right argument index list
  /// \param prefer_to_permute_left whether to prefer permuting left argument
  BinaryOpPermutationOptimizer(const IndexList& result_indices,
                               const IndexList& left_indices,
                               const IndexList& right_indices,
                               const bool prefer_to_permute_left = true)
      : result_indices_(result_indices),
        left_indices_(left_indices),
        right_indices_(right_indices),
        prefer_to_permute_left_(prefer_to_permute_left) {}

  BinaryOpPermutationOptimizer() = delete;
  BinaryOpPermutationOptimizer(const BinaryOpPermutationOptimizer&) = default;
  BinaryOpPermutationOptimizer& operator=(const BinaryOpPermutationOptimizer&) =
      default;
  virtual ~BinaryOpPermutationOptimizer() = default;

  /// \return the desired result indices
  const IndexList& result_indices() const {
    TA_ASSERT(result_indices_);
    return result_indices_;
  }
  /// \return initial left indices
  const IndexList& left_indices() const { return left_indices_; }
  /// \return initial right indices
  const IndexList& right_indices() const { return right_indices_; }
  /// \return whether preferred to permute left indices
  bool prefer_to_permute_left() const { return prefer_to_permute_left_; }

  /// \return the proposed left index list
  virtual const IndexList& target_left_indices() const = 0;
  /// \return the proposed right index list
  virtual const IndexList& target_right_indices() const = 0;
  /// \return the proposed result index list (not necessarily same as that
  /// returned by result_indices())
  virtual const IndexList& target_result_indices() const = 0;
  /// \return the type of permutation bringing the initial left index list to
  /// the target left index list
  virtual PermutationType left_permtype() const = 0;
  /// \return the type of permutation bringing the initial right index list to
  /// the target right index list
  virtual PermutationType right_permtype() const = 0;
  /// \return the binary op type
  virtual TensorProduct op_type() const = 0;

 private:
  IndexList result_indices_, left_indices_, right_indices_;
  bool prefer_to_permute_left_;
};

// clang-format off
/// Given left and right index lists computes the suggested indices for the left
/// and right args and the result, as well as (if any) ops to be applied to the
/// args to perform GEMM
// clang-format on
class GEMMPermutationOptimizer : public BinaryOpPermutationOptimizer {
 public:
  GEMMPermutationOptimizer(const GEMMPermutationOptimizer&) = default;
  GEMMPermutationOptimizer& operator=(const GEMMPermutationOptimizer&) =
      default;
  virtual ~GEMMPermutationOptimizer() = default;

  GEMMPermutationOptimizer(const IndexList& left_indices,
                           const IndexList& right_indices,
                           const bool prefer_to_permute_left = true)
      : BinaryOpPermutationOptimizer(left_indices, right_indices,
                                     prefer_to_permute_left) {
    std::tie(target_left_indices_, target_right_indices_,
             target_result_indices_, left_permtype_, right_permtype_) =
        compute_index_list_contraction(left_indices, right_indices,
                                       prefer_to_permute_left);
  }

  GEMMPermutationOptimizer(const IndexList& result_indices,
                           const IndexList& left_indices,
                           const IndexList& right_indices,
                           const bool prefer_to_permute_left = true)
      : BinaryOpPermutationOptimizer(left_indices, right_indices,
                                     prefer_to_permute_left) {
    std::tie(target_left_indices_, target_right_indices_,
             target_result_indices_, left_permtype_, right_permtype_) =
        compute_index_list_contraction(left_indices, right_indices,
                                       prefer_to_permute_left);
  }

  const IndexList& target_left_indices() const override final {
    return target_left_indices_;
  }
  const IndexList& target_right_indices() const override final {
    return target_right_indices_;
  }
  const IndexList& target_result_indices() const override final {
    return target_result_indices_;
  }
  PermutationType left_permtype() const override final {
    return left_permtype_;
  }
  PermutationType right_permtype() const override final {
    return right_permtype_;
  }
  TensorProduct op_type() const override final {
    return TensorProduct::Contraction;
  }

 private:
  IndexList target_left_indices_, target_right_indices_, target_result_indices_;
  PermutationType left_permtype_, right_permtype_;

  static auto find(const IndexList& indices, const std::string& idx,
                   unsigned int i, const unsigned int n) {
    const auto b = indices.begin() + i;
    const auto e = indices.begin() + n;
    const auto it = std::find(b, e, idx);
    return i + std::distance(b, it);
  };

  // clang-format off
  /// Computes index lists for the arguments and result given argument indices only
  /// \return `{left_index_list,right_index_list,result_index_list,left_op,right_op}` where
  ///         - `left_index_list` is the list of target indices for the left argument
  ///         - `right_index_list` is the list of target indices for the right expression
  ///         - `result_index_list` is the list of indices produced in the contraction op (this list may need to be further permuted to produce the target indices; see ContEngine::perm_indices )
  ///         - `left_op` is the permutation to be applied to the left expression result
  ///         - `right_op` is the permutation to be applied to the right expression result
  // clang-format on
  inline std::tuple<IndexList, IndexList, IndexList, PermutationType,
                    PermutationType>
  compute_index_list_contraction(const IndexList& left_indices,
                                 const IndexList& right_indices,
                                 const bool prefer_to_permute_left = true) {
    const auto left_rank = left_indices.size();
    const auto right_rank = right_indices.size();

    container::svector<std::string> result_left_indices;
    result_left_indices.reserve(left_rank);
    container::svector<std::string> result_right_indices;
    result_right_indices.reserve(right_rank);
    container::svector<std::string> result_indices;
    result_indices.reserve(std::max(left_rank, right_rank));

    // Extract left-most result and inner indices from the left-hand argument.
    for (unsigned int i = 0ul; i < left_rank; ++i) {
      const std::string& var = left_indices[i];
      if (find(right_indices, var, 0u, right_rank) == right_rank) {
        // Store outer left variable
        result_left_indices.push_back(var);
        result_indices.push_back(var);
      } else {
        // Store inner left variable
        result_right_indices.push_back(var);
      }
    }

    // Compute the inner and outer dimension ranks.
    const unsigned int inner_rank = result_right_indices.size();
    const unsigned int left_outer_rank = result_left_indices.size();
    const unsigned int right_outer_rank = right_rank - inner_rank;
    const unsigned int result_rank = left_outer_rank + right_outer_rank;

    // Resize result indices if necessary.
    result_indices.reserve(result_rank);

    // If an outer product, result = concat of free indices from left and right
    if (inner_rank == 0u) {
      // Extract the right most outer variables from right hand argument.
      for (unsigned int i = 0ul; i < right_rank; ++i) {
        const std::string& var = right_indices[i];
        result_right_indices.push_back(var);
        result_indices.push_back(var);
      }
      // early return for the inner product since will make the result to be
      // pure concat of the left and right index lists
      return std::make_tuple(
          IndexList(result_left_indices), IndexList(result_right_indices),
          IndexList(result_indices), PermutationType::general,
          PermutationType::general);
    }

    // Initialize flags that will be used to determine the type of permutation
    // that will be applied to the arguments (i.e. no permutation, matrix
    // transpose, or arbitrary permutation).
    bool inner_indices_ordered = true, left_is_no_trans = true,
         left_is_trans = true, right_is_no_trans = true, right_is_trans = true;

    // If the inner index lists of the arguments are not in the same
    // order, one of them will need to be permuted. Here, we determine which
    // argument, left or right, will be permuted if a permutation is
    // required. The argument with the lowest rank is preferred since it is
    // likely to have the smaller memory footprint.
    const bool perm_left =
        (left_rank < right_rank) ||
        ((left_rank == right_rank) && prefer_to_permute_left);

    // Extract variables from the right-hand argument, collect information
    // about the layout of the index lists, and ensure the inner variable
    // lists are in the same order.
    for (unsigned int i = 0ul; i < right_rank; ++i) {
      const std::string& idx = right_indices[i];
      const unsigned int j = find(left_indices, idx, 0u, left_rank);
      if (j == left_rank) {
        // Store outer right index
        result_right_indices.push_back(idx);
        result_indices.push_back(idx);
      } else {
        const unsigned int x = result_left_indices.size() - left_outer_rank;

        // Collect information about the relative position of variables
        inner_indices_ordered =
            inner_indices_ordered && (result_right_indices[x] == idx);
        left_is_no_trans = left_is_no_trans && (j >= left_outer_rank);
        left_is_trans = left_is_trans && (j < inner_rank);
        right_is_no_trans = right_is_no_trans && (i < inner_rank);
        right_is_trans = right_is_trans && (i >= right_outer_rank);

        // Store inner right index
        if (inner_indices_ordered) {
          // Left and right inner index list order is equal.
          result_left_indices.push_back(idx);
        } else if (perm_left) {
          // Permute left so we need to store inner indices according to
          // the order of the right-hand argument.
          result_left_indices.push_back(idx);
          result_right_indices[x] = idx;
          left_is_no_trans = left_is_trans = false;
        } else {
          // Permute right so we need to store inner indices according to
          // the order of the left-hand argument.
          result_left_indices.push_back(result_right_indices[x]);
          right_is_no_trans = right_is_trans = false;
        }
      }
    }

    auto to_tensor_op = [](bool no_trans, bool trans) {
      if (no_trans)
        return PermutationType::identity;
      else if (trans)
        return PermutationType::matrix_transpose;
      else
        return PermutationType::general;
    };

    return std::make_tuple(IndexList(result_left_indices),
                           IndexList(result_right_indices),
                           IndexList(result_indices),
                           to_tensor_op(left_is_no_trans, left_is_trans),
                           to_tensor_op(right_is_no_trans, right_is_trans));
  }

  // clang-format off
  /// Computes index lists for the arguments and result given argument _and_ target result indices
  /// \return `{left_index_list,right_index_list,result_index_list,left_op,right_op}` where
  ///         - `left_index_list` is the list of target indices for the left argument
  ///         - `right_index_list` is the list of target indices for the right expression
  ///         - `result_index_list` is the list of indices produced in the contraction op (this list may need to be further permuted to produce the target indices; see ContEngine::perm_indices )
  ///         - `left_op` is the permutation to be applied to the left expression result
  ///         - `right_op` is the permutation to be applied to the right expression result
  // clang-format on
  inline std::tuple<IndexList, IndexList, IndexList, PermutationType,
                    PermutationType>
  compute_index_list_contraction(const IndexList& target_indices,
                                 const IndexList& left_indices,
                                 const IndexList& right_indices,
                                 const bool prefer_to_permute_left = true) {
    IndexList result_indices_, left_indices_,
        right_indices_;  // intermediate index lists, computed without taking
                         // target_indices into account
    PermutationType left_op_, right_op_;
    std::tie(result_indices_, left_indices_, right_indices_, left_op_,
             right_op_) =
        compute_index_list_contraction(left_indices, right_indices,
                                       prefer_to_permute_left);

    container::svector<std::string> final_left_indices(left_indices_.size()),
        final_right_indices(right_indices_.size()),
        final_result_indices(result_indices_.size());

    // Only permute if the arguments can be permuted
    if ((left_op_ == PermutationType::general) ||
        (right_op_ == PermutationType::general)) {
      // Compute ranks
      const unsigned int result_rank = target_indices.size();
      const unsigned int inner_rank =
          (left_indices_.size() + right_indices_.size() - result_rank) >> 1;
      const unsigned int left_outer_rank = left_indices_.size() - inner_rank;

      // Check that the left- and right-hand outer variables are correctly
      // partitioned in the target index list.
      bool target_partitioned = true;
      for (unsigned int i = 0u; i < left_outer_rank; ++i)
        target_partitioned =
            target_partitioned && (find(target_indices, left_indices_[i], 0u,
                                        left_outer_rank) < left_outer_rank);

      // If target is properly partitioned, then arguments can be permuted
      // to fit the target.
      if (target_partitioned) {
        if (left_op_ == PermutationType::general) {
          // Copy left-hand target variables to left and result index lists.
          for (unsigned int i = 0u; i < left_outer_rank; ++i) {
            const std::string& var = target_indices[i];
            final_left_indices[i] = var;
            final_result_indices[i] = var;
          }
        } else {
          // Copy left-hand outer variables to that of result.
          for (unsigned int i = 0u; i < left_outer_rank; ++i)
            final_result_indices[i] = left_indices_[i];
        }

        if (right_op_ == PermutationType::general) {
          // Copy right-hand target variables to right and result variable
          // lists.
          for (unsigned int i = left_outer_rank, j = inner_rank;
               i < result_rank; ++i, ++j) {
            const std::string& var = target_indices[i];
            final_right_indices[j] = var;
            final_result_indices[i] = var;
          }
        } else {
          // Copy right-hand outer variables to that of result.
          for (unsigned int i = left_outer_rank, j = inner_rank;
               i < result_rank; ++i, ++j)
            final_result_indices[i] = right_indices_[j];
        }
      }
    }

    return std::make_tuple(
        IndexList(final_left_indices), IndexList(final_right_indices),
        IndexList(final_result_indices), left_op_, right_op_);
  }
};

// clang-format off
/// Given left and right index lists computes the suggested indices for the left
/// and right args and the result for computing Hadamard product efficiently
// clang-format on
class HadamardPermutationOptimizer : public BinaryOpPermutationOptimizer {
 public:
  HadamardPermutationOptimizer(const HadamardPermutationOptimizer&) = default;
  HadamardPermutationOptimizer& operator=(const HadamardPermutationOptimizer&) =
      default;
  ~HadamardPermutationOptimizer() = default;

  HadamardPermutationOptimizer(const IndexList& left_indices,
                               const IndexList& right_indices,
                               const bool prefer_to_permute_left = true)
      : BinaryOpPermutationOptimizer(left_indices, right_indices,
                                     prefer_to_permute_left),
        target_result_indices_(prefer_to_permute_left ? right_indices
                                                      : left_indices) {
    TA_ASSERT(left_indices.is_permutation(right_indices));
  }

  HadamardPermutationOptimizer(const IndexList& result_indices,
                               const IndexList& left_indices,
                               const IndexList& right_indices,
                               const bool prefer_to_permute_left = true)
      : BinaryOpPermutationOptimizer(result_indices, left_indices,
                                     right_indices, prefer_to_permute_left) {
    TA_ASSERT(left_indices.is_permutation(result_indices));
    TA_ASSERT(left_indices.is_permutation(right_indices));

    // Determine the equality of the index lists
    bool left_target = true, right_target = true, left_right = true;
    for (unsigned int i = 0u; i < result_indices.size(); ++i) {
      left_target = left_target && left_indices[i] == result_indices[i];
      right_target = right_target && right_indices[i] == result_indices[i];
      left_right = left_right && left_indices[i] == right_indices[i];
    }

    if (left_right) {
      target_result_indices_ = left_indices;
    } else {
      // Determine which argument will be permuted
      const bool perm_left =
          (right_target ||
           ((!(left_target || right_target)) && prefer_to_permute_left));

      target_result_indices_ = perm_left ? right_indices : left_indices;
    }
  }

  const IndexList& target_left_indices() const override final {
    return target_result_indices_;
  }
  const IndexList& target_right_indices() const override final {
    return target_result_indices_;
  }
  const IndexList& target_result_indices() const override final {
    return target_result_indices_;
  }
  PermutationType left_permtype() const override final {
    return PermutationType::general;
  }
  PermutationType right_permtype() const override final {
    return PermutationType::general;
  }
  TensorProduct op_type() const override final {
    return TensorProduct::Hadamard;
  }

 private:
  IndexList target_result_indices_;
};

// clang-format off
/// Implements BinaryOpPermutationOptimizer interface for a scale operation viewed as a binary tensor product, i.e.
/// a tensor product between an order-0 tensor and an arbitrary tensor
// clang-format on
class ScalePermutationOptimizer : public BinaryOpPermutationOptimizer {
 public:
  ScalePermutationOptimizer(const ScalePermutationOptimizer&) = default;
  ScalePermutationOptimizer& operator=(const ScalePermutationOptimizer&) =
      default;
  ~ScalePermutationOptimizer() = default;

  ScalePermutationOptimizer(const IndexList& left_indices,
                            const IndexList& right_indices)
      : BinaryOpPermutationOptimizer(left_indices, right_indices,
                                     left_indices ? true : false),
        left_argument_is_scalar_(!left_indices),
        target_result_indices_(left_argument_is_scalar_ ? right_indices
                                                        : left_indices) {}

  ScalePermutationOptimizer(const IndexList& result_indices,
                            const IndexList& left_indices,
                            const IndexList& right_indices)
      : BinaryOpPermutationOptimizer(result_indices, left_indices,
                                     right_indices,
                                     left_indices ? true : false),
        left_argument_is_scalar_(!left_indices) {
    const auto& arg_indices =
        left_argument_is_scalar_ ? right_indices : left_indices;
    TA_ASSERT(arg_indices.is_permutation(result_indices));
    target_result_indices_ = arg_indices;
  }

  const IndexList& target_left_indices() const override final {
    return !left_argument_is_scalar_ ? target_result_indices_ : null_indices_;
  }
  const IndexList& target_right_indices() const override final {
    return left_argument_is_scalar_ ? target_result_indices_ : null_indices_;
  }
  const IndexList& target_result_indices() const override final {
    return target_result_indices_;
  }
  PermutationType left_permtype() const override final {
    return PermutationType::general;
  }
  PermutationType right_permtype() const override final {
    return PermutationType::general;
  }
  TensorProduct op_type() const override final { return TensorProduct::Scale; }

 private:
  bool left_argument_is_scalar_;
  IndexList target_result_indices_;
  static IndexList null_indices_;
};

class NullBinaryOpPermutationOptimizer : public BinaryOpPermutationOptimizer {
 public:
  NullBinaryOpPermutationOptimizer(const NullBinaryOpPermutationOptimizer&) =
      default;
  NullBinaryOpPermutationOptimizer& operator=(
      const NullBinaryOpPermutationOptimizer&) = default;
  ~NullBinaryOpPermutationOptimizer() = default;

  NullBinaryOpPermutationOptimizer(const IndexList& left_indices,
                                   const IndexList& right_indices,
                                   const bool prefer_to_permute_left = true)
      : BinaryOpPermutationOptimizer(left_indices, right_indices,
                                     prefer_to_permute_left) {
    TA_ASSERT(!left_indices);
    TA_ASSERT(!right_indices);
  }

  NullBinaryOpPermutationOptimizer(const IndexList& result_indices,
                                   const IndexList& left_indices,
                                   const IndexList& right_indices,
                                   const bool prefer_to_permute_left = true)
      : BinaryOpPermutationOptimizer(result_indices, left_indices,
                                     right_indices, prefer_to_permute_left) {
    TA_ASSERT(!result_indices);
    TA_ASSERT(!left_indices);
    TA_ASSERT(!right_indices);
  }

  const IndexList& target_left_indices() const override final {
    return left_indices();
  }
  const IndexList& target_right_indices() const override final {
    return right_indices();
  }
  const IndexList& target_result_indices() const override final {
    return left_indices();
  }
  PermutationType left_permtype() const override final {
    return PermutationType::general;
  }
  PermutationType right_permtype() const override final {
    return PermutationType::general;
  }
  TensorProduct op_type() const override final {
    return TensorProduct::Invalid;
  }
};

///
///
///
class GeneralPermutationOptimizer : public GEMMPermutationOptimizer {
 public:
  GeneralPermutationOptimizer(const GeneralPermutationOptimizer&) = default;
  GeneralPermutationOptimizer& operator=(const GeneralPermutationOptimizer&) =
      default;
  virtual ~GeneralPermutationOptimizer() = default;
  using GEMMPermutationOptimizer::GEMMPermutationOptimizer;
};

inline std::shared_ptr<BinaryOpPermutationOptimizer> make_permutation_optimizer(
    TensorProduct product_type, const IndexList& left_indices,
    const IndexList& right_indices, bool prefer_to_permute_left) {
  switch (product_type) {
    case TensorProduct::Hadamard:
      return std::make_shared<HadamardPermutationOptimizer>(
          left_indices, right_indices, prefer_to_permute_left);
    case TensorProduct::Contraction:
      return std::make_shared<GEMMPermutationOptimizer>(
          left_indices, right_indices, prefer_to_permute_left);
    case TensorProduct::Invalid:
      return std::make_shared<NullBinaryOpPermutationOptimizer>(
          left_indices, right_indices, prefer_to_permute_left);
<<<<<<< HEAD
    case TensorProduct::General:
      return std::make_shared<GeneralPermutationOptimizer>(
          left_indices, right_indices, prefer_to_permute_left);
=======
    case TensorProduct::Scale:
      return std::make_shared<ScalePermutationOptimizer>(left_indices,
                                                         right_indices);
>>>>>>> bff7d288
    default:
      abort();
  }
}

inline std::shared_ptr<BinaryOpPermutationOptimizer> make_permutation_optimizer(
    TensorProduct product_type, const IndexList& target_indices,
    const IndexList& left_indices, const IndexList& right_indices,
    bool prefer_to_permute_left) {
  switch (product_type) {
    case TensorProduct::Hadamard:
      return std::make_shared<HadamardPermutationOptimizer>(
          target_indices, left_indices, right_indices, prefer_to_permute_left);
    case TensorProduct::Contraction:
      return std::make_shared<GEMMPermutationOptimizer>(
          target_indices, left_indices, right_indices, prefer_to_permute_left);
    case TensorProduct::Invalid:
      return std::make_shared<NullBinaryOpPermutationOptimizer>(
          target_indices, left_indices, right_indices, prefer_to_permute_left);
<<<<<<< HEAD
    case TensorProduct::General:
      return std::make_shared<GeneralPermutationOptimizer>(
          left_indices, right_indices, prefer_to_permute_left);
=======
    case TensorProduct::Scale:
      return std::make_shared<ScalePermutationOptimizer>(
          target_indices, left_indices, right_indices);
>>>>>>> bff7d288
    default:
      abort();
  }
}

inline std::shared_ptr<BinaryOpPermutationOptimizer> make_permutation_optimizer(
    const IndexList& left_indices, const IndexList& right_indices,
    bool prefer_to_permute_left) {
  return make_permutation_optimizer(
      compute_product_type(left_indices, right_indices), left_indices,
      right_indices, prefer_to_permute_left);
}

inline std::shared_ptr<BinaryOpPermutationOptimizer> make_permutation_optimizer(
    const IndexList& target_indices, const IndexList& left_indices,
    const IndexList& right_indices, bool prefer_to_permute_left) {
  return make_permutation_optimizer(
      compute_product_type(left_indices, right_indices, target_indices),
      target_indices, left_indices, right_indices, prefer_to_permute_left);
}

}  // namespace expressions
}  // namespace TiledArray

#endif  // TILEDARRAY_EXPRESSIONS_PERMOPT_H__INCLUDED<|MERGE_RESOLUTION|>--- conflicted
+++ resolved
@@ -633,18 +633,6 @@
   }
 };
 
-///
-///
-///
-class GeneralPermutationOptimizer : public GEMMPermutationOptimizer {
- public:
-  GeneralPermutationOptimizer(const GeneralPermutationOptimizer&) = default;
-  GeneralPermutationOptimizer& operator=(const GeneralPermutationOptimizer&) =
-      default;
-  virtual ~GeneralPermutationOptimizer() = default;
-  using GEMMPermutationOptimizer::GEMMPermutationOptimizer;
-};
-
 inline std::shared_ptr<BinaryOpPermutationOptimizer> make_permutation_optimizer(
     TensorProduct product_type, const IndexList& left_indices,
     const IndexList& right_indices, bool prefer_to_permute_left) {
@@ -658,15 +646,9 @@
     case TensorProduct::Invalid:
       return std::make_shared<NullBinaryOpPermutationOptimizer>(
           left_indices, right_indices, prefer_to_permute_left);
-<<<<<<< HEAD
-    case TensorProduct::General:
-      return std::make_shared<GeneralPermutationOptimizer>(
-          left_indices, right_indices, prefer_to_permute_left);
-=======
     case TensorProduct::Scale:
       return std::make_shared<ScalePermutationOptimizer>(left_indices,
                                                          right_indices);
->>>>>>> bff7d288
     default:
       abort();
   }
@@ -686,15 +668,9 @@
     case TensorProduct::Invalid:
       return std::make_shared<NullBinaryOpPermutationOptimizer>(
           target_indices, left_indices, right_indices, prefer_to_permute_left);
-<<<<<<< HEAD
-    case TensorProduct::General:
-      return std::make_shared<GeneralPermutationOptimizer>(
-          left_indices, right_indices, prefer_to_permute_left);
-=======
     case TensorProduct::Scale:
       return std::make_shared<ScalePermutationOptimizer>(
           target_indices, left_indices, right_indices);
->>>>>>> bff7d288
     default:
       abort();
   }
