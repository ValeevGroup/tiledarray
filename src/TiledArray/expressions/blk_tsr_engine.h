--- conflicted
+++ resolved
@@ -39,36 +39,22 @@
     // Forward declaration
     template <typename, bool> class BlkTsrExpr;
     template <typename, typename> class ScalBlkTsrExpr;
-<<<<<<< HEAD
-    template <typename, typename> class BlkTsrEngine;
+    template <typename, typename, bool> class BlkTsrEngine;
     template <typename, typename, typename> class ScalBlkTsrEngine;
 
-    template <typename Tile, typename Policy, typename Result>
-    struct EngineTrait<BlkTsrEngine<DistArray<Tile, Policy>, Result> > {
-=======
-    template <typename, bool> class BlkTsrEngine;
-    template <typename, typename> class ScalBlkTsrEngine;
-
-    template <typename Tile, typename Policy, bool Alias>
-    struct EngineTrait<BlkTsrEngine<DistArray<Tile, Policy>, Alias> > {
->>>>>>> 2f8002ee
+    template <typename Tile, typename Policy, typename Result, bool Alias>
+    struct EngineTrait<BlkTsrEngine<DistArray<Tile, Policy>, Result, Alias> > {
+
       // Argument typedefs
       typedef DistArray<Tile, Policy> array_type; ///< The array type
 
       // Operational typedefs
-<<<<<<< HEAD
       typedef typename TiledArray::detail::scalar_type<DistArray<Tile,
-          Policy> >::type scalar_type;
-      typedef TiledArray::Shift<Result, typename array_type::eval_type, false>
-          op_base_type; ///< The base tile operation
+            Policy> >::type scalar_type;
+      typedef TiledArray::Shift<Result, typename array_type::eval_type,
+          ! Alias> op_base_type; ///< The base tile operation
       typedef TiledArray::detail::UnaryWrapper<op_base_type>
           op_type; ///< The tile operation
-=======
-      typedef typename TiledArray::detail::scalar_type<DistArray<Tile, Policy> >::type scalar_type;
-      typedef TiledArray::Shift<typename array_type::eval_type,
-          ! Alias> op_base_type; ///< The base tile operation
-      typedef TiledArray::detail::UnaryWrapper<op_base_type> op_type; ///< The tile operation
->>>>>>> 2f8002ee
       typedef TiledArray::detail::LazyArrayTile<typename array_type::value_type,
           op_type> value_type;  ///< Tile type
       typedef typename eval_trait<value_type>::type
@@ -300,33 +286,21 @@
     /// Tensor expression engine
 
     /// \tparam Array The array type
-<<<<<<< HEAD
     /// \tparam Result The result tile type
-    template <typename Array, typename Result>
-    class BlkTsrEngine :
-        public BlkTsrEngineBase<BlkTsrEngine<Array, Result> >
-    {
+    /// \tparam Alias Indicates the array tiles should be computed as a
+    /// temporary before assignment
+    template <typename Array, typename Result, bool Alias>
+    class BlkTsrEngine : public BlkTsrEngineBase<BlkTsrEngine<Array, Result, Alias> > {
     public:
       // Class hierarchy typedefs
-      typedef BlkTsrEngine<Array, Result> BlkTsrEngine_; ///< This class type
+      typedef BlkTsrEngine<Array, Result, Alias>
+          BlkTsrEngine_; ///< This class type
       typedef BlkTsrEngineBase<BlkTsrEngine_>
           BlkTsrEngineBase_; ///< Block tensor base class type
       typedef typename BlkTsrEngineBase_::LeafEngine_
           LeafEngine_; ///< Leaf base class type
       typedef typename LeafEngine_::ExprEngine_
           ExprEngine_; ///< Expression engine base class
-=======
-    /// \tparam Alias Indicates the array tiles should be computed as a
-    /// temporary before assignment
-    template <typename Array, bool Alias>
-    class BlkTsrEngine : public BlkTsrEngineBase<BlkTsrEngine<Array, Alias> > {
-    public:
-      // Class hierarchy typedefs
-      typedef BlkTsrEngine<Array, Alias> BlkTsrEngine_; ///< This class type
-      typedef BlkTsrEngineBase<BlkTsrEngine_> BlkTsrEngineBase_; ///< Block tensor base class type
-      typedef typename BlkTsrEngineBase_::LeafEngine_ LeafEngine_; ///< Leaf base class type
-      typedef typename LeafEngine_::ExprEngine_ ExprEngine_; ///< Expression engine base class
->>>>>>> 2f8002ee
 
       // Argument typedefs
       typedef typename EngineTrait<BlkTsrEngine_>::array_type
