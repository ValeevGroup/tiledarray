--- conflicted
+++ resolved
@@ -354,14 +354,8 @@
     ///            an Index that is lexicographically smaller than \c idx (i.e. there exists
     ///            \c i such that \c pg[i]*idx is lexicographically less than \c idx), \c true otherwise
     template <typename MultiIndex>
-<<<<<<< HEAD
     bool is_orbit_minimum(const MultiIndex& idx,
                           const PermutationGroup& pg) {
-      using index_type = PermutationGroup::Permutation::index_type;
-=======
-    bool is_lexicographically_smallest(const MultiIndex& idx,
-                                       const PermutationGroup& pg) {
->>>>>>> 1754b0d5
       const auto idx_size = idx.size();
       for(const auto& p: pg) {
         for(size_t i=0; i!=idx_size; ++i) {
