/*
 *  This file is a part of TiledArray.
 *  Copyright (C) 2013  Virginia Tech
 *
 *  This program is free software: you can redistribute it and/or modify
 *  it under the terms of the GNU General Public License as published by
 *  the Free Software Foundation, either version 3 of the License, or
 *  (at your option) any later version.
 *
 *  This program is distributed in the hope that it will be useful,
 *  but WITHOUT ANY WARRANTY; without even the implied warranty of
 *  MERCHANTABILITY or FITNESS FOR A PARTICULAR PURPOSE.  See the
 *  GNU General Public License for more details.
 *
 *  You should have received a copy of the GNU General Public License
 *  along with this program.  If not, see <http://www.gnu.org/licenses/>.
 *
 */

#ifndef TILEDARRAY_TENSOR_TENSOR_H__INCLUDED
#define TILEDARRAY_TENSOR_TENSOR_H__INCLUDED

#include "TiledArray/host/allocator.h"

#include "TiledArray/math/blas.h"
#include "TiledArray/math/gemm_helper.h"
#include "TiledArray/tensor/complex.h"
#include "TiledArray/tensor/kernels.h"
#include "TiledArray/tile_interface/clone.h"
#include "TiledArray/tile_interface/permute.h"
#include "TiledArray/tile_interface/trace.h"
#include "TiledArray/util/logger.h"

namespace TiledArray {

template <typename Alpha, typename ... As, typename ... Bs,
          typename Beta, typename ... Cs>
void gemm(Alpha alpha, const Tensor<As...>& A, const Tensor<Bs...>& B,
          Beta beta, Tensor<Cs...> &C, const math::GemmHelper& gemm_helper);

namespace detail {

#ifdef TA_TENSOR_MEM_PROFILE
inline static std::mutex
    ta_tensor_mem_profile_mtx;  // protects the following statics
inline static std::uint64_t nbytes_allocated = 0;
inline static std::uint64_t max_nbytes_allocated = 0;
#endif  // TA_TENSOR_MEM_PROFILE

/// Signals that we can take the trace of a Tensor<T, A> (for numeric \c T)
template <typename T, typename A>
struct TraceIsDefined<Tensor<T, A>, enable_if_numeric_t<T>> : std::true_type {};

}  // namespace detail

/// An N-dimensional tensor object

/// \tparam T the value type of this tensor
/// \tparam A The allocator type for the data
template <typename T, typename Allocator>
class Tensor {
  // meaningful error if T& is not assignable, see
  // https://gcc.gnu.org/bugzilla/show_bug.cgi?id=48101
  static_assert(
      std::is_assignable<std::add_lvalue_reference_t<T>, T>::value,
      "Tensor<T>: T must be an assignable type (e.g. cannot be const)");

  constexpr static std::uint64_t largest_64bit_prime = 18446744073709551557ull;

 public:
  typedef Range range_type;                              ///< Tensor range type
  typedef typename range_type::index1_type index1_type;  ///< 1-index type
  typedef typename range_type::ordinal_type ordinal_type;  ///< Ordinal type
  typedef typename range_type::ordinal_type
      size_type;             ///< Size type (to meet the container concept)
  typedef Allocator allocator_type;  ///< Allocator type
  typedef
      typename allocator_type::value_type value_type;  ///< Array element type
  typedef
      typename allocator_type::reference reference;  ///< Element reference type
  typedef typename allocator_type::const_reference
      const_reference;                               ///< Element reference type
  typedef typename allocator_type::pointer pointer;  ///< Element pointer type
  typedef typename allocator_type::const_pointer
      const_pointer;  ///< Element const pointer type
  typedef typename allocator_type::difference_type
      difference_type;                   ///< Difference type
  typedef pointer iterator;              ///< Element iterator type
  typedef const_pointer const_iterator;  ///< Element const iterator type
  typedef typename TiledArray::detail::numeric_type<T>::type
      numeric_type;  ///< the numeric type that supports T
  typedef typename TiledArray::detail::scalar_type<T>::type
      scalar_type;  ///< the scalar type that supports T

 private:
  template <typename X>
  using numeric_t = typename TiledArray::detail::numeric_type<X>::type;

<<<<<<< HEAD
=======
  /// Evaluation tensor

  /// This tensor is used as an evaluated intermediate for other tensors.
  class Impl : public allocator_type {
#ifdef TA_TENSOR_MEM_PROFILE
    enum class MemOp{Alloc, Dealloc};
    void alloc_record(std::uint64_t n, MemOp action) {
      const double to_MiB =
          1 / (1024.0 * 1024.0); /* Convert from bytes to MiB */
      const auto nbytes = n * sizeof(value_type);
      {
        std::scoped_lock lock(detail::ta_tensor_mem_profile_mtx);
        if (action == MemOp::Alloc) {
          detail::nbytes_allocated += nbytes;
          detail::max_nbytes_allocated =
              std::max(detail::nbytes_allocated, detail::max_nbytes_allocated);
        } else
          detail::nbytes_allocated -= nbytes;
      }
      char buf[1024];
      auto value_type_str = []() {
        if constexpr (std::is_same_v<value_type, double>)
          return "double";
        else if constexpr (std::is_same_v<value_type, float>)
          return "float";
        else if constexpr (std::is_same_v<value_type, std::complex<double>>)
          return "zdouble";
        else if constexpr (std::is_same_v<value_type, std::complex<float>>)
          return "zfloat";
        else
          return "";
      };
      std::snprintf(
          buf, 1023,
          "TA::Tensor<%s>: %sallocated %lf MiB [wm = %lf MiB hwm = %lf MiB]\n",
          value_type_str(), (action == MemOp::Dealloc ? "de" : "  "),
          nbytes * to_MiB, detail::nbytes_allocated * to_MiB,
          detail::max_nbytes_allocated * to_MiB);
      auto& os = madness::print_meminfo_ostream();
      os << buf;
      os.flush();
    }
#endif

   public:
    /// Default constructor

    /// Construct an empty tensor that has no data or dimensions
    Impl() : allocator_type(), range_(), data_(NULL) {}

    /// Construct with range

    /// \param range The N-dimensional range for this tensor
    explicit Impl(const range_type& range)
        : allocator_type(), range_(range), data_(NULL) {
      data_ = allocator_type::allocate(range_.volume());
#ifdef TA_TENSOR_MEM_PROFILE
      alloc_record(range_.volume(), MemOp::Alloc);
#endif
    }

    /// Construct with rvalue range

    /// \param range The N-dimensional range for this tensor
    explicit Impl(range_type&& range)
        : allocator_type(), range_(std::move(range)), data_(NULL) {
      data_ = allocator_type::allocate(range_.volume());
#ifdef TA_TENSOR_MEM_PROFILE
      alloc_record(range_.volume(), MemOp::Alloc);
#endif
    }

    ~Impl() {
      math::destroy_vector(range_.volume(), data_);
      allocator_type::deallocate(data_, range_.volume());
      data_ = NULL;
#ifdef TA_TENSOR_MEM_PROFILE
      alloc_record(range_.volume(), MemOp::Dealloc);
#endif
    }

    range_type range_;  ///< Tensor size info
    pointer data_;      ///< Tensor data
  };                    // class Impl

>>>>>>> 1b7e2e3d
  template <typename... Ts>
  struct is_tensor {
    static constexpr bool value = detail::is_tensor<Ts...>::value ||
                                  detail::is_tensor_of_tensor<Ts...>::value;
  };

  using default_construct = bool;

  Tensor(const range_type& range, size_t batch_size, bool default_construct)
    : range_(range), batch_size_(batch_size)
  {
    size_t size = range.volume()*batch_size;
    allocator_type allocator;
    auto *ptr = allocator.allocate(size);
    if (default_construct) {
      std::uninitialized_default_construct_n(ptr, size);
      //std::uninitialized_value_construct_n(ptr, size);
    }
    auto deleter = [allocator=std::move(allocator),size](auto &&ptr) mutable {
      std::destroy_n(ptr, size);
      allocator.deallocate(ptr,size);
    };
    this->data_ = std::shared_ptr<value_type>(ptr, std::move(deleter));
  }

  /// Construct a tensor with a range equal to \c range. The data is
  /// uninitialized.
  /// \param range The range of the tensor
  Tensor(const range_type& range, size_t batch_size, std::shared_ptr<value_type> data)
    : range_(range), batch_size_(batch_size), data_(data)
  {
  }

  range_type range_;  ///< range
  size_t batch_size_ = 1;
  std::shared_ptr<value_type> data_;  ///< Shared pointer to implementation object

 public:

  // Compiler generated functions
  Tensor() = default;

  /// Construct a tensor with a range equal to \c range. The data is
  /// uninitialized.
  /// \param range The range of the tensor
  explicit Tensor(const range_type& range)
    : Tensor(range, 1, default_construct{true})
  {
  }

  /// Construct a tensor with a fill value

  /// \param range An array with the size of of each dimension
  /// \param value The value of the tensor elements
  template <
      typename Value,
      typename std::enable_if<std::is_same<Value, value_type>::value &&
                              detail::is_tensor<Value>::value>::type* = nullptr>
  Tensor(const range_type& range, const Value& value)
    : Tensor(range, 1, default_construct{false})
  {
    const auto n = this->size();
    pointer MADNESS_RESTRICT const data = this->data();
    Clone<Value, Value> cloner;
    for (size_type i = 0ul; i < n; ++i)
      new (data + i) value_type(cloner(value));
  }

  /// Construct a tensor with a fill value

  /// \param range An array with the size of of each dimension
  /// \param value The value of the tensor elements
  template <typename Value, typename std::enable_if<
                                detail::is_numeric_v<Value>>::type* = nullptr>
  Tensor(const range_type& range, const Value& value)
      : Tensor(range, 1, default_construct{false})
  {
    detail::tensor_init([value]() -> Value { return value; }, *this);
  }

  /// Construct an evaluated tensor
  template <typename InIter,
            typename std::enable_if<
                TiledArray::detail::is_input_iterator<InIter>::value &&
                !std::is_pointer<InIter>::value>::type* = nullptr>
  Tensor(const range_type& range, InIter it)
      : Tensor(range, 1, default_construct{false})
  {
    auto n = range.volume();
    pointer MADNESS_RESTRICT const data = this->data();
    for (size_type i = 0ul; i < n; ++i, ++it) data[i] = *it;
  }

  template <typename U>
  Tensor(const Range& range, const U* u)
    : Tensor(range, 1, default_construct{false})
  {
    math::uninitialized_copy_vector(range.volume(), u, this->data());
  }

  Tensor(const Range& range, std::initializer_list<T> il)
      : Tensor(range, il.begin()) {}

  /// Construct a copy of a tensor interface object

  /// \tparam T1 A tensor type
  /// \param other The tensor to be copied
  /// \note this constructor is disabled if \p T1 already has a conversion
  ///       operator to this type
  template <
      typename T1,
      typename std::enable_if<
          is_tensor<T1>::value && !std::is_same<T1, Tensor>::value &&
          !detail::has_conversion_operator_v<T1, Tensor>>::type* = nullptr>
  explicit Tensor(const T1& other)
    : Tensor(detail::clone_range(other), 1, default_construct{false})
  {
    auto op = [](const numeric_t<T1> arg) -> numeric_t<T1> { return arg; };

    detail::tensor_init(op, *this, other);
  }

  /// Construct a permuted tensor copy

  /// \tparam T1 A tensor type
  /// \tparam Perm A permutation type
  /// \param other The tensor to be copied
  /// \param perm The permutation that will be applied to the copy
  template <
      typename T1, typename Perm,
      typename std::enable_if<is_tensor<T1>::value &&
                              detail::is_permutation_v<Perm>>::type* = nullptr>
  Tensor(const T1& other, const Perm& perm)
    : Tensor(outer(perm) * other.range(), 1, default_construct{false})
  {
    auto op = [](const numeric_t<T1> arg) -> numeric_t<T1> { return arg; };

    detail::tensor_init(op, outer(perm), *this, other);

    // If we actually have a ToT the inner permutation was not applied above so
    // we do that now
    constexpr bool is_tot = detail::is_tensor_of_tensor_v<Tensor>;
    constexpr bool is_bperm = detail::is_bipartite_permutation_v<Perm>;
    // tile ops pass bipartite permutations here even if this is a plain tensor
    // static_assert(is_tot || (!is_tot && !is_bperm), "Permutation type does
    // not match Tensor");
    if constexpr (is_tot && is_bperm) {
      if (inner_size(perm) != 0) {
        auto inner_perm = inner(perm);
        Permute<value_type, value_type> p;
        for (auto& x : *this) x = p(x, inner_perm);
      }
    }
  }

  /// Copy and modify the data from \c other

  /// \tparam T1 A tensor type
  /// \tparam Op An element-wise operation type
  /// \param other The tensor argument
  /// \param op The element-wise operation
  template <typename T1, typename Op,
            typename std::enable_if_t<
                is_tensor<T1>::value &&
                !detail::is_permutation_v<std::decay_t<Op>>>* = nullptr>
  Tensor(const T1& other, Op&& op)
    : Tensor(detail::clone_range(other), 1, default_construct{false})
  {
    detail::tensor_init(op, *this, other);
  }

  /// Copy, modify, and permute the data from \c other

  /// \tparam T1 A tensor type
  /// \tparam Op An element-wise operation type
  /// \tparam Perm A permutation type
  /// \param other The tensor argument
  /// \param op The element-wise operation
  template <
      typename T1, typename Op, typename Perm,
      typename std::enable_if_t<is_tensor<T1>::value &&
                                detail::is_permutation_v<Perm>>* = nullptr>
  Tensor(const T1& other, Op&& op, const Perm& perm)
    : Tensor(outer(perm) * other.range(), 1, default_construct{false})
  {
    detail::tensor_init(op, outer(perm), *this, other);
    // If we actually have a ToT the inner permutation was not applied above so
    // we do that now
    constexpr bool is_tot = detail::is_tensor_of_tensor_v<Tensor>;
    constexpr bool is_bperm = detail::is_bipartite_permutation_v<Perm>;
    // tile ops pass bipartite permutations here even if this is a plain tensor
    // static_assert(is_tot || (!is_tot && !is_bperm), "Permutation type does
    // not match Tensor");
    if constexpr (is_tot && is_bperm) {
      if (inner_size(perm) != 0) {
        auto inner_perm = inner(perm);
        Permute<value_type, value_type> p;
        for (auto& x : *this) x = p(x, inner_perm);
      }
    }
  }

  /// Copy and modify the data from \c left, and \c right

  /// \tparam T1 A tensor type
  /// \tparam T2 A tensor type
  /// \tparam Op An element-wise operation type
  /// \param left The left-hand tensor argument
  /// \param right The right-hand tensor argument
  /// \param op The element-wise operation
  template <typename T1, typename T2, typename Op,
            typename std::enable_if<is_tensor<T1, T2>::value>::type* = nullptr>
  Tensor(const T1& left, const T2& right, Op&& op)
    : Tensor(detail::clone_range(left), 1, default_construct{false})
  {
    detail::tensor_init(op, *this, left, right);
  }

  /// Copy, modify, and permute the data from \c left, and \c right

  /// \tparam T1 A tensor type
  /// \tparam T2 A tensor type
  /// \tparam Op An element-wise operation type
  /// \tparam Perm A permutation tile
  /// \param left The left-hand tensor argument
  /// \param right The right-hand tensor argument
  /// \param op The element-wise operation
  /// \param perm The permutation that will be applied to the arguments
  template <
      typename T1, typename T2, typename Op, typename Perm,
      typename std::enable_if<is_tensor<T1, T2>::value &&
                              detail::is_permutation_v<Perm>>::type* = nullptr>
  Tensor(const T1& left, const T2& right, Op&& op, const Perm& perm)
    : Tensor(outer(perm) * left.range(), 1, default_construct{false})
  {
    detail::tensor_init(op, outer(perm), *this, left, right);
    // If we actually have a ToT the inner permutation was not applied above so
    // we do that now
    constexpr bool is_tot = detail::is_tensor_of_tensor_v<Tensor>;
    constexpr bool is_bperm = detail::is_bipartite_permutation_v<Perm>;
    // tile ops pass bipartite permutations here even if this is a plain tensor
    // static_assert(is_tot || (!is_tot && !is_bperm), "Permutation type does
    // not match Tensor");
    if constexpr (is_tot && is_bperm) {
      if (inner_size(perm) != 0) {
        auto inner_perm = inner(perm);
        Permute<value_type, value_type> p;
        for (auto& x : *this) x = p(x, inner_perm);
      }
    }
  }

  size_t batch_size() const { return this->batch_size_; }

  Tensor batch(size_t idx) const {
    TA_ASSERT(idx < this->batch_size());
    std::shared_ptr<value_type> data(this->data_, this->data_.get() + idx*this->size());
    return Tensor(this->range(), 1, data);
  }

  auto reshape(const range_type& range, size_t batch_size = 1) const {
    TA_ASSERT(this->range().volume()*this->batch_size() == range.volume()*batch_size);
    return Tensor(range, batch_size, this->data_);
  }

  Tensor clone() const {
    Tensor result;
    if (data_) {
      result = detail::tensor_op<Tensor>(
          [](const numeric_type value) -> numeric_type { return value; },
          *this);
    }
    return result;
  }

  template <typename T1,
            typename std::enable_if<is_tensor<T1>::value>::type* = nullptr>
  Tensor& operator=(const T1& other) {
    *this = Tensor(detail::clone_range(other), 1, default_construct{false});
    detail::inplace_tensor_op(
        [](reference MADNESS_RESTRICT tr,
           typename T1::const_reference MADNESS_RESTRICT t1) { tr = t1; },
        *this, other);

    return *this;
  }

  /// Tensor range object accessor

  /// \return The tensor range object
  const range_type& range() const {
    return range_;
  }

  /// Tensor dimension size accessor

  /// \return The number of elements in the tensor
  ordinal_type size() const { return (this->range().volume()); }

  /// Const element accessor

  /// \tparam Ordinal an integer type that represents an ordinal
  /// \param[in] ord an ordinal index
  /// \return Const reference to the element at position \c ord .
  /// \note This asserts (using TA_ASSERT) that this is not empty and ord is
  /// included in the range
  template <typename Ordinal,
            std::enable_if_t<std::is_integral<Ordinal>::value>* = nullptr>
  const_reference operator[](const Ordinal ord) const {
    //TA_ASSERT(pimpl_);
    TA_ASSERT(this->range_.includes(ord));
    return this->data()[ord];
  }

  /// Element accessor

  /// \tparam Ordinal an integer type that represents an ordinal
  /// \param[in] ord an ordinal index
  /// \return Reference to the element at position \c ord .
  /// \note This asserts (using TA_ASSERT) that this is not empty and ord is
  /// included in the range
  template <typename Ordinal,
            std::enable_if_t<std::is_integral<Ordinal>::value>* = nullptr>
  reference operator[](const Ordinal ord) {
    //TA_ASSERT(pimpl_);
    TA_ASSERT(this->range_.includes(ord));
    return this->data()[ord];
  }

  /// Const element accessor

  /// \tparam Index An integral range type
  /// \param[in] i an index
  /// \return Const reference to the element at position \c i .
  /// \note This asserts (using TA_ASSERT) that this is not empty and ord is
  /// included in the range
  template <typename Index,
            std::enable_if_t<detail::is_integral_range_v<Index>>* = nullptr>
  const_reference operator[](const Index& i) const {
    //TA_ASSERT(pimpl_);
    TA_ASSERT(this->range_.includes(i));
    return this->data()[this->range_.ordinal(i)];
  }

  /// Element accessor

  /// \tparam Index An integral range type
  /// \param[in] i an index
  /// \return Reference to the element at position \c i .
  /// \note This asserts (using TA_ASSERT) that this is not empty and ord is
  /// included in the range
  template <typename Index,
            std::enable_if_t<detail::is_integral_range_v<Index>>* = nullptr>
  reference operator[](const Index& i) {
    //TA_ASSERT(pimpl_);
    TA_ASSERT(this->range_.includes(i));
    return this->data()[this->range_.ordinal(i)];
  }

  /// Const element accessor

  /// \tparam Integer An integral type
  /// \param[in] i an index
  /// \return Const reference to the element at position \c i .
  /// \note This asserts (using TA_ASSERT) that this is not empty and ord is
  /// included in the range
  template <typename Integer,
            std::enable_if_t<std::is_integral_v<Integer>>* = nullptr>
  const_reference operator[](const std::initializer_list<Integer>& i) const {
    //TA_ASSERT(pimpl_);
    TA_ASSERT(this->range_.includes(i));
    return this->data()[this->range_.ordinal(i)];
  }

  /// Element accessor

  /// \tparam Integer An integral type
  /// \param[in] i an index
  /// \return Reference to the element at position \c i .
  /// \note This asserts (using TA_ASSERT) that this is not empty and ord is
  /// included in the range
  template <typename Integer,
            std::enable_if_t<std::is_integral_v<Integer>>* = nullptr>
  reference operator[](const std::initializer_list<Integer>& i) {
    //TA_ASSERT(pimpl_);
    TA_ASSERT(this->range_.includes(i));
    return this->data()[this->range_.ordinal(i)];
  }

  /// Const element accessor

  /// \tparam Index An integral range type
  /// \param[in] i an index
  /// \return Const reference to the element at position \c i .
  /// \note This asserts (using TA_ASSERT) that this is not empty and ord is
  /// included in the range
  template <typename Index,
            std::enable_if_t<detail::is_integral_range_v<Index>>* = nullptr>
  const_reference operator()(const Index& i) const {
    //TA_ASSERT(pimpl_);
    TA_ASSERT(this->range_.includes(i));
    return this->data()[this->range_.ordinal(i)];
  }

  /// Element accessor

  /// \tparam Index An integral range type
  /// \param[in] i an index
  /// \return Reference to the element at position \c i .
  /// \note This asserts (using TA_ASSERT) that this is not empty and ord is
  /// included in the range
  template <typename Index,
            std::enable_if_t<detail::is_integral_range_v<Index>>* = nullptr>
  reference operator()(const Index& i) {
    //TA_ASSERT(pimpl_);
    TA_ASSERT(this->range_.includes(i));
    return this->data()[this->range_.ordinal(i)];
  }

  /// Const element accessor

  /// \tparam Integer An integral type
  /// \param[in] i an index
  /// \return Const reference to the element at position \c i .
  /// \note This asserts (using TA_ASSERT) that this is not empty and ord is
  /// included in the range
  template <typename Integer,
            std::enable_if_t<std::is_integral_v<Integer>>* = nullptr>
  const_reference operator()(const std::initializer_list<Integer>& i) const {
    //TA_ASSERT(pimpl_);
    TA_ASSERT(this->range_.includes(i));
    return this->data()[this->range_.ordinal(i)];
  }

  /// Element accessor

  /// \tparam Integer An integral type
  /// \param[in] i an index
  /// \return Reference to the element at position \c i .
  /// \note This asserts (using TA_ASSERT) that this is not empty and ord is
  /// included in the range
  template <typename Integer,
            std::enable_if_t<std::is_integral_v<Integer>>* = nullptr>
  reference operator()(const std::initializer_list<Integer>& i) {
    //TA_ASSERT(pimpl_);
    TA_ASSERT(this->range_.includes(i));
    return this->data()[this->range_.ordinal(i)];
  }

  /// Const element accessor

  /// \tparam Index an integral list ( see TiledArray::detail::is_integral_list
  /// ) \param[in] i an index \return Const reference to the element at position
  /// \c i . \note This asserts (using TA_ASSERT) that this is not empty and ord
  /// is included in the range
  template <
      typename... Index,
      std::enable_if_t<detail::is_integral_list<Index...>::value>* = nullptr>
  const_reference operator()(const Index&... i) const {
    //TA_ASSERT(pimpl_);
    TA_ASSERT(this->range_.includes(i...));
    return this->data()[this->range_.ordinal(i...)];
  }

  /// Element accessor

  /// \tparam Index an integral list ( see TiledArray::detail::is_integral_list
  /// ) \param[in] i an index \return Reference to the element at position \c i
  /// . \note This asserts (using TA_ASSERT) that this is not empty and ord is
  /// included in the range
  template <
      typename... Index,
      std::enable_if_t<detail::is_integral_list<Index...>::value>* = nullptr>
  reference operator()(const Index&... i) {
    //TA_ASSERT(pimpl_);
    TA_ASSERT(this->range_.includes(i...));
    return this->data()[this->range_.ordinal(i...)];
  }

  /// Iterator factory

  /// \return An iterator to the first data element
  const_iterator begin() const { return (this->data() ? this->data() : NULL); }

  /// Iterator factory

  /// \return An iterator to the first data element
  iterator begin() { return (this->data() ? this->data() : NULL); }

  /// Iterator factory

  /// \return An iterator to the last data element
  const_iterator end() const {
    return (this->data() ? this->data() + this->size() : NULL);
  }

  /// Iterator factory

  /// \return An iterator to the last data element
  iterator end() {
    return (this->data() ? this->data() + this->size() : NULL);
  }

  /// Data direct access

  /// \return A const pointer to the tensor data
  const_pointer data() const { return this->data_.get(); }

  /// Data direct access

  /// \return A const pointer to the tensor data
  pointer data() { return this->data_.get(); }

  /// Test if the tensor is empty

  /// \return \c true if this tensor was default constructed (contains no
  /// data), otherwise \c false.
  bool empty() const { return !this->data_; }

  /// Output serialization function

  /// This function enables serialization within MADNESS
<<<<<<< HEAD
  /// \tparam Archive A MADNESS archive type
  /// \param[out] ar An input/output archive
  template <typename Archive>
  void serialize(Archive& ar) {
    bool empty = this->empty();
    auto range = this->range_;
    auto batch_size = this->batch_size_;
    ar & empty;
    if (!empty) {
      ar & range;
      ar & batch_size;
      if constexpr (madness::is_input_archive_v<Archive>) {
        *this = Tensor(range, batch_size, default_construct{true});
      }
      ar & madness::archive::wrap(this->data_.get(), range.volume()*batch_size);
    }
    else {
      if constexpr (madness::is_input_archive_v<Archive>) {
        *this = Tensor{};
=======
  /// \tparam Archive The output archive type
  /// \param[out] ar The output archive
  template <typename Archive,
            typename std::enable_if<
                madness::is_output_archive_v<Archive>>::type* = nullptr>
  void serialize(Archive& ar) {
    if (pimpl_) {
      const std::uint64_t volume = pimpl_->range_.volume();
      ar& volume;
      ar& madness::archive::wrap(pimpl_->data_, volume);
      ar & pimpl_->range_;
    } else {
      ar& largest_64bit_prime;
    }
  }

  /// Input serialization function

  /// This function implements serialization to/from MADNESS archive objects
  /// \tparam Archive The input archive type
  /// \param[out] ar The input archive
  template <typename Archive,
            typename std::enable_if<
                madness::is_input_archive_v<Archive>>::type* = nullptr>
  void serialize(Archive& ar) {
    std::uint64_t n = 0;
    ar& n;
    if (n != largest_64bit_prime) {
      std::shared_ptr<Impl> temp = std::make_shared<Impl>();
      temp->data_ = temp->allocate(n);
      try {
        // need to construct elements of data_ using placement new in case its
        // default ctor is not trivial N.B. for fundamental types and standard
        // alloc this incurs no overhead (Eigen::aligned_alloc OK also)
        auto* data_ptr = temp->data_;
        for (ordinal_type i = 0; i != n; ++i, ++data_ptr)
          new (static_cast<void*>(data_ptr)) value_type;

        ar& madness::archive::wrap(temp->data_, n);
        ar & temp->range_;
      } catch (...) {
        temp->deallocate(temp->data_, n);
        throw;
>>>>>>> 1b7e2e3d
      }
    }
  }

  /// Swap tensor data

  /// \param other The tensor to swap with this
  void swap(Tensor& other) {
    std::swap(data_, other.data_);
    std::swap(range_, other.range_);
    std::swap(batch_size_, other.batch_size_);
  }

  // clang-format off
  /// Constructs a view of the block defined by \p lower_bound and \p upper_bound.

  /// Examples of using this:
  /// \code
  ///   std::vector<size_t> lobounds = {0, 1, 2};
  ///   std::vector<size_t> upbounds = {4, 6, 8};
  ///   auto tview = t.block(lobounds, upbounds);
  ///   assert(tview.range().includes(lobounds));
  ///   assert(tview(lobounds) == t(lobounds));
  /// \endcode
  /// \tparam Index1 An integral range type
  /// \tparam Index2 An integral range type
  /// \param lower_bound The lower bound
  /// \param upper_bound The upper bound
  /// \return a {const,mutable} view of the block defined by \p lower_bound and \p upper_bound
  /// \throw TiledArray::Exception When the size of \p lower_bound is not
  /// equal to that of \p upper_bound.
  /// \throw TiledArray::Exception When `lower_bound[i] >= upper_bound[i]`
  // clang-format on
  /// @{
  template <typename Index1, typename Index2,
            typename = std::enable_if_t<detail::is_integral_range_v<Index1> &&
                                        detail::is_integral_range_v<Index2>>>
  detail::TensorInterface<T, BlockRange> block(const Index1& lower_bound,
                                               const Index2& upper_bound) {
    //TA_ASSERT(pimpl_);
    return detail::TensorInterface<T, BlockRange>(
        BlockRange(this->range_, lower_bound, upper_bound), this->data());
  }

  template <typename Index1, typename Index2,
            typename = std::enable_if_t<detail::is_integral_range_v<Index1> &&
                                        detail::is_integral_range_v<Index2>>>
  detail::TensorInterface<const T, BlockRange> block(
      const Index1& lower_bound, const Index2& upper_bound) const {
    //TA_ASSERT(pimpl_);
    return detail::TensorInterface<const T, BlockRange>(
        BlockRange(this->range_, lower_bound, upper_bound), this->data());
  }
  /// @}

  // clang-format off
  /// Constructs a view of the block defined by \p lower_bound and \p upper_bound.

  /// Examples of using this:
  /// \code
  ///   auto tview = t.block({0, 1, 2}, {4, 6, 8});
  ///   assert(tview.range().includes(lobounds));
  ///   assert(tview(lobounds) == t(lobounds));
  /// \endcode
  /// \tparam Index1 An integral type
  /// \tparam Index2 An integral type
  /// \param lower_bound The lower bound
  /// \param upper_bound The upper bound
  /// \return a {const,mutable} view of the block defined by \p lower_bound and \p upper_bound
  /// \throw TiledArray::Exception When the size of \p lower_bound is not
  /// equal to that of \p upper_bound.
  /// \throw TiledArray::Exception When `lower_bound[i] >= upper_bound[i]`
  // clang-format on
  /// @{
  template <typename Index1, typename Index2,
            typename = std::enable_if_t<std::is_integral_v<Index1> &&
                                        std::is_integral_v<Index2>>>
  detail::TensorInterface<T, BlockRange> block(
      const std::initializer_list<Index1>& lower_bound,
      const std::initializer_list<Index2>& upper_bound) {
    //TA_ASSERT(pimpl_);
    return detail::TensorInterface<T, BlockRange>(
        BlockRange(this->range_, lower_bound, upper_bound), this->data());
  }

  template <typename Index1, typename Index2,
            typename = std::enable_if_t<std::is_integral_v<Index1> &&
                                        std::is_integral_v<Index2>>>
  detail::TensorInterface<const T, BlockRange> block(
      const std::initializer_list<Index1>& lower_bound,
      const std::initializer_list<Index2>& upper_bound) const {
    //TA_ASSERT(pimpl_);
    return detail::TensorInterface<const T, BlockRange>(
        BlockRange(this->range_, lower_bound, upper_bound), this->data());
  }
  /// @}

  // clang-format off
  /// Constructs a view of the block defined by its \p bounds .

  /// Examples of using this:
  /// \code
  ///   std::vector<size_t> lobounds = {0, 1, 2};
  ///   std::vector<size_t> upbounds = {4, 6, 8};
  ///
  ///   // using vector of pairs
  ///   std::vector<std::pair<size_t,size_t>> vpbounds{{0,4}, {1,6}, {2,8}};
  ///   auto tview0 = t.block(vpbounds);
  ///   // using vector of tuples
  ///   std::vector<std::tuple<size_t,size_t>> vtbounds{{0,4}, {1,6}, {2,8}};
  ///   auto tview1 = t.block(vtbounds);
  ///   assert(tview0 == tview1);
  ///
  ///   // using zipped ranges of bounds (using Boost.Range)
  ///   // need to #include <boost/range/combine.hpp>
  ///   auto tview2 = t.block(boost::combine(lobounds, upbounds));
  ///   assert(tview0 == tview2);
  ///
  ///   // using zipped ranges of bounds (using Ranges-V3)
  ///   // need to #include <range/v3/view/zip.hpp>
  ///   auto tview3 = t.block(ranges::views::zip(lobounds, upbounds));
  ///   assert(tview0 == tview3);
  /// \endcode
  /// \tparam PairRange Type representing a range of generalized pairs (see TiledArray::detail::is_gpair_v )
  /// \param bounds The block bounds
  /// \return a {const,mutable} view of the block defined by its \p bounds
  /// \throw TiledArray::Exception When the size of \p lower_bound is not
  /// equal to that of \p upper_bound.
  /// \throw TiledArray::Exception When `get<0>(bounds[i]) >= get<1>(bounds[i])`
  // clang-format on
  /// @{
  template <typename PairRange,
            typename = std::enable_if_t<detail::is_gpair_range_v<PairRange>>>
  detail::TensorInterface<const T, BlockRange> block(
      const PairRange& bounds) const {
    return detail::TensorInterface<const T, BlockRange>(
        BlockRange(this->range_, bounds), this->data());
  }

  template <typename PairRange,
            typename = std::enable_if_t<detail::is_gpair_range_v<PairRange>>>
  detail::TensorInterface<T, BlockRange> block(const PairRange& bounds) {
    return detail::TensorInterface<T, BlockRange>(
        BlockRange(this->range_, bounds), this->data());
  }
  /// @}

  // clang-format off
  /// Constructs a view of the block defined by its \p bounds .

  /// Examples of using this:
  /// \code
  ///   auto tview0 = t.block({{0,4}, {1,6}, {2,8}});
  /// \endcode
  /// \tparam Index An integral type
  /// \param bounds The block bounds
  /// \return a {const,mutable} view of the block defined by its \p bounds
  /// \throw TiledArray::Exception When the size of \p lower_bound is not
  /// equal to that of \p upper_bound.
  /// \throw TiledArray::Exception When `get<0>(bounds[i]) >= get<1>(bounds[i])`
  // clang-format on
  /// @{
  template <typename Index,
            typename = std::enable_if_t<std::is_integral_v<Index>>>
  detail::TensorInterface<const T, BlockRange> block(
      const std::initializer_list<std::initializer_list<Index>>& bounds) const {
    return detail::TensorInterface<const T, BlockRange>(
        BlockRange(this->range_, bounds), this->data());
  }

  template <typename Index,
            typename = std::enable_if_t<std::is_integral_v<Index>>>
  detail::TensorInterface<T, BlockRange> block(
      const std::initializer_list<std::initializer_list<Index>>& bounds) {
    return detail::TensorInterface<T, BlockRange>(
        BlockRange(this->range_, bounds), this->data());
  }
  /// @}

  /// Create a permuted copy of this tensor

  /// \tparam Perm A permutation tile
  /// \param perm The permutation to be applied to this tensor
  /// \return A permuted copy of this tensor
  template <typename Perm,
            typename = std::enable_if_t<detail::is_permutation_v<Perm>>>
  Tensor permute(const Perm& perm) const {
    constexpr bool is_tot = detail::is_tensor_of_tensor_v<Tensor>;
    [[maybe_unused]] constexpr bool is_bperm =
        detail::is_bipartite_permutation_v<Perm>;
    // tile ops pass bipartite permutations here even if this is a plain tensor
    // static_assert(is_tot || (!is_tot && !is_bperm), "Permutation type does
    // not match Tensor");
    if constexpr (!is_tot) {
      if constexpr (is_bperm) {
        TA_ASSERT(inner_size(perm) == 0);  // ensure this is a plain permutation
        return Tensor(*this, outer(perm));
      } else
        return Tensor(*this, perm);
    } else {
      // If we have a ToT we need to apply the permutation in two steps. The
      // first step is identical to the non-ToT case (permute the outer modes)
      // the second step does the inner modes
      Tensor rv(*this, outer(perm));
      if constexpr (is_bperm) {
        if (inner_size(perm) != 0) {
          auto inner_perm = inner(perm);
          Permute<value_type, value_type> p;
          for (auto& inner_t : rv) inner_t = p(inner_t, inner_perm);
        }
      }
      return rv;
    }
    abort();  // unreachable
  }

  /// Shift the lower and upper bound of this tensor

  /// \tparam Index An integral range type
  /// \param bound_shift The shift to be applied to the tensor range
  /// \return A reference to this tensor
  template <typename Index,
            std::enable_if_t<detail::is_integral_range_v<Index>>* = nullptr>
  Tensor& shift_to(const Index& bound_shift) {
    //TA_ASSERT(pimpl_);
    this->range_.inplace_shift(bound_shift);
    return *this;
  }

  /// Shift the lower and upper bound of this tensor

  /// \tparam Integer An integral type
  /// \param bound_shift The shift to be applied to the tensor range
  /// \return A reference to this tensor
  template <typename Integer,
            std::enable_if_t<std::is_integral_v<Integer>>* = nullptr>
  Tensor& shift_to(const std::initializer_list<Integer>& bound_shift) {
    //TA_ASSERT(pimpl_);
    this->range_.template inplace_shift<std::initializer_list<Integer>>(
        bound_shift);
    return *this;
  }

  /// Shift the lower and upper bound of this range

  /// \tparam Index An integral range type
  /// \param bound_shift The shift to be applied to the tensor range
  /// \return A shifted copy of this tensor
  template <typename Index,
            std::enable_if_t<detail::is_integral_range_v<Index>>* = nullptr>
  Tensor shift(const Index& bound_shift) const {
    //TA_ASSERT(pimpl_);
    Tensor result = clone();
    result.shift_to(bound_shift);
    return result;
  }

  /// Shift the lower and upper bound of this range

  /// \tparam Integer An integral type
  /// \param bound_shift The shift to be applied to the tensor range
  /// \return A shifted copy of this tensor
  template <typename Integer,
            std::enable_if_t<std::is_integral_v<Integer>>* = nullptr>
  Tensor shift(const std::initializer_list<Integer>& bound_shift) const {
    //TA_ASSERT(pimpl_);
    Tensor result = clone();
    result.template shift_to<std::initializer_list<Integer>>(bound_shift);
    return result;
  }

  // Generic vector operations

  /// Use a binary, element wise operation to construct a new tensor

  /// \tparam Right The right-hand tensor type
  /// \tparam Op The binary operation type
  /// \param right The right-hand argument in the binary operation
  /// \param op The binary, element-wise operation
  /// \return A tensor where element \c i of the new tensor is equal to
  /// \c op(*this[i],other[i])
  template <typename Right, typename Op,
            typename std::enable_if<is_tensor<Right>::value>::type* = nullptr>
  Tensor binary(const Right& right, Op&& op) const {
    return Tensor(*this, right, op);
  }

  /// Use a binary, element wise operation to construct a new, permuted tensor

  /// \tparam Right The right-hand tensor type
  /// \tparam Op The binary operation type
  /// \tparam Perm A permutation tile
  /// \param right The right-hand argument in the binary operation
  /// \param op The binary, element-wise operation
  /// \param perm The permutation to be applied to this tensor
  /// \return A tensor where element \c i of the new tensor is equal to
  /// \c op(*this[i],other[i])
  template <
      typename Right, typename Op, typename Perm,
      typename std::enable_if<is_tensor<Right>::value &&
                              detail::is_permutation_v<Perm>>::type* = nullptr>
  Tensor binary(const Right& right, Op&& op, const Perm& perm) const {
    constexpr bool is_tot = detail::is_tensor_of_tensor_v<Tensor>;
    [[maybe_unused]] constexpr bool is_bperm =
        detail::is_bipartite_permutation_v<Perm>;
    // tile ops pass bipartite permutations here even if this is a plain tensor
    // static_assert(is_tot || (!is_tot && !is_bperm), "Permutation type does
    // not match Tensor");
    if constexpr (!is_tot) {
      if constexpr (is_bperm) {
        TA_ASSERT(inner_size(perm) == 0);  // ensure this is a plain permutation
        return Tensor(*this, right, op, outer(perm));
      } else
        return Tensor(*this, right, op, perm);
    } else {
      // AFAIK the other branch fundamentally relies on raw pointer arithmetic,
      // which won't work for ToTs.
      auto temp = binary(right, std::forward<Op>(op));
      Permute<Tensor, Tensor> p;
      return p(temp, perm);
    }
    abort();  // unreachable
  }

  /// Use a binary, element wise operation to modify this tensor

  /// \tparam Right The right-hand tensor type
  /// \tparam Op The binary operation type
  /// \param right The right-hand argument in the binary operation
  /// \param op The binary, element-wise operation
  /// \return A reference to this object
  /// \throw TiledArray::Exception When this tensor is empty.
  /// \throw TiledArray::Exception When \c other is empty.
  /// \throw TiledArray::Exception When the range of this tensor is not equal
  /// to the range of \c other.
  /// \throw TiledArray::Exception When this and \c other are the same.
  template <typename Right, typename Op,
            typename std::enable_if<is_tensor<Right>::value>::type* = nullptr>
  Tensor& inplace_binary(const Right& right, Op&& op) {
    detail::inplace_tensor_op(op, *this, right);
    return *this;
  }

  /// Use a unary, element wise operation to construct a new tensor

  /// \tparam Op The unary operation type
  /// \param op The unary, element-wise operation
  /// \return A tensor where element \c i of the new tensor is equal to
  /// \c op(*this[i])
  /// \throw TiledArray::Exception When this tensor is empty.
  template <typename Op>
  Tensor unary(Op&& op) const {
    return Tensor(*this, op);
  }

  /// Use a unary, element wise operation to construct a new, permuted tensor

  /// \tparam Op The unary operation type
  /// \tparam Perm A permutation tile
  /// \param op The unary operation
  /// \param perm The permutation to be applied to this tensor
  /// \return A permuted tensor with elements that have been modified by \c op
  /// \throw TiledArray::Exception When this tensor is empty.
  /// \throw TiledArray::Exception The dimension of \c perm does not match
  /// that of this tensor.
  template <typename Op, typename Perm,
            typename = std::enable_if_t<detail::is_permutation_v<Perm>>>
  Tensor unary(Op&& op, const Perm& perm) const {
    constexpr bool is_tot = detail::is_tensor_of_tensor_v<Tensor>;
    [[maybe_unused]] constexpr bool is_bperm =
        detail::is_bipartite_permutation_v<Perm>;
    // tile ops pass bipartite permutations here even if this is a plain tensor
    // static_assert(is_tot || (!is_tot && !is_bperm), "Permutation type does
    // not match Tensor");
    if constexpr (!is_tot) {
      if constexpr (is_bperm) {
        TA_ASSERT(inner_size(perm) == 0);  // ensure this is a plain permutation
        return Tensor(*this, op, outer(perm));
      } else
        return Tensor(*this, op, perm);
    } else {
      auto temp = unary(std::forward<Op>(op));
      Permute<Tensor, Tensor> p;
      return p(temp, perm);
    }
    abort();  // unreachable
  }

  /// Use a unary, element wise operation to modify this tensor

  /// \tparam Op The unary operation type
  /// \param op The unary, element-wise operation
  /// \return A reference to this object
  /// \throw TiledArray::Exception When this tensor is empty.
  template <typename Op>
  Tensor& inplace_unary(Op&& op) {
    detail::inplace_tensor_op(op, *this);
    return *this;
  }

  // Scale operation

  /// Construct a scaled copy of this tensor

  /// \tparam Scalar A scalar type
  /// \param factor The scaling factor
  /// \return A new tensor where the elements of this tensor are scaled by
  /// \c factor
  template <typename Scalar, typename std::enable_if<
                                 detail::is_numeric_v<Scalar>>::type* = nullptr>
  Tensor scale(const Scalar factor) const {
    return unary(
        [factor](const numeric_type a) -> numeric_type { return a * factor; });
  }

  /// Construct a scaled and permuted copy of this tensor

  /// \tparam Scalar A scalar type
  /// \tparam Perm A permutation tile
  /// \param factor The scaling factor
  /// \param perm The permutation to be applied to this tensor
  /// \return A new tensor where the elements of this tensor are scaled by
  /// \c factor and permuted
  template <typename Scalar, typename Perm,
            typename = std::enable_if_t<detail::is_numeric_v<Scalar> &&
                                        detail::is_permutation_v<Perm>>>
  Tensor scale(const Scalar factor, const Perm& perm) const {
    return unary(
        [factor](const numeric_type a) -> numeric_type { return a * factor; },
        perm);
  }

  /// Scale this tensor

  /// \tparam Scalar A scalar type
  /// \param factor The scaling factor
  /// \return A reference to this tensor
  template <typename Scalar, typename std::enable_if<
                                 detail::is_numeric_v<Scalar>>::type* = nullptr>
  Tensor& scale_to(const Scalar factor) {
    return inplace_unary(
        [factor](numeric_type& MADNESS_RESTRICT res) { res *= factor; });
  }

  // Addition operations

  /// Add this and \c other to construct a new tensors

  /// \tparam Right The right-hand tensor type
  /// \param right The tensor that will be added to this tensor
  /// \return A new tensor where the elements are the sum of the elements of
  /// \c this and \c other
  template <typename Right,
            typename std::enable_if<is_tensor<Right>::value>::type* = nullptr>
  Tensor add(const Right& right) const {
    return binary(
        right,
        [](const numeric_type l, const numeric_t<Right> r) -> numeric_type {
          return l + r;
        });
  }

  /// Add this and \c other to construct a new, permuted tensor

  /// \tparam Right The right-hand tensor type
  /// \tparam Perm A permutation tile
  /// \param right The tensor that will be added to this tensor
  /// \param perm The permutation to be applied to this tensor
  /// \return A new tensor where the elements are the sum of the elements of
  /// \c this and \c other
  template <
      typename Right, typename Perm,
      typename std::enable_if<is_tensor<Right>::value &&
                              detail::is_permutation_v<Perm>>::type* = nullptr>
  Tensor add(const Right& right, const Perm& perm) const {
    return binary(
        right,
        [](const numeric_type l, const numeric_t<Right> r) -> numeric_type {
          return l + r;
        },
        perm);
  }

  /// Scale and add this and \c other to construct a new tensor

  /// \tparam Right The right-hand tensor type
  /// \tparam Scalar A scalar type
  /// \param right The tensor that will be added to this tensor
  /// \param factor The scaling factor
  /// \return A new tensor where the elements are the sum of the elements of
  /// \c this and \c other, scaled by \c factor
  template <
      typename Right, typename Scalar,
      typename std::enable_if<is_tensor<Right>::value &&
                              detail::is_numeric_v<Scalar>>::type* = nullptr>
  Tensor add(const Right& right, const Scalar factor) const {
    return binary(right,
                  [factor](const numeric_type l, const numeric_t<Right> r)
                      -> numeric_type { return (l + r) * factor; });
  }

  /// Scale and add this and \c other to construct a new, permuted tensor

  /// \tparam Right The right-hand tensor type
  /// \tparam Scalar A scalar type
  /// \tparam Perm A permutation tile
  /// \param right The tensor that will be added to this tensor
  /// \param factor The scaling factor
  /// \param perm The permutation to be applied to this tensor
  /// \return A new tensor where the elements are the sum of the elements of
  /// \c this and \c other, scaled by \c factor
  template <typename Right, typename Scalar, typename Perm,
            typename std::enable_if<
                is_tensor<Right>::value && detail::is_numeric_v<Scalar> &&
                detail::is_permutation_v<Perm>>::type* = nullptr>
  Tensor add(const Right& right, const Scalar factor, const Perm& perm) const {
    return binary(
        right,
        [factor](const numeric_type l, const numeric_t<Right> r)
            -> numeric_type { return (l + r) * factor; },
        perm);
  }

  /// Add a constant to a copy of this tensor

  /// \param value The constant to be added to this tensor
  /// \return A new tensor where the elements are the sum of the elements of
  /// \c this and \c value
  Tensor add(const numeric_type value) const {
    return unary(
        [value](const numeric_type a) -> numeric_type { return a + value; });
  }

  /// Add a constant to a permuted copy of this tensor

  /// \tparam Perm A permutation tile
  /// \param value The constant to be added to this tensor
  /// \param perm The permutation to be applied to this tensor
  /// \return A new tensor where the elements are the sum of the elements of
  /// \c this and \c value
  template <typename Perm,
            typename = std::enable_if_t<detail::is_permutation_v<Perm>>>
  Tensor add(const numeric_type value, const Perm& perm) const {
    return unary(
        [value](const numeric_type a) -> numeric_type { return a + value; },
        perm);
  }

  /// Add \c other to this tensor

  /// \tparam Right The right-hand tensor type
  /// \param right The tensor that will be added to this tensor
  /// \return A reference to this tensor
  template <typename Right,
            typename std::enable_if<is_tensor<Right>::value>::type* = nullptr>
  Tensor& add_to(const Right& right) {
    return inplace_binary(right, [](numeric_type& MADNESS_RESTRICT l,
                                    const numeric_t<Right> r) { l += r; });
  }

  /// Add \c other to this tensor, and scale the result

  /// \tparam Right The right-hand tensor type
  /// \tparam Scalar A scalar type
  /// \param right The tensor that will be added to this tensor
  /// \param factor The scaling factor
  /// \return A reference to this tensor
  template <
      typename Right, typename Scalar,
      typename std::enable_if<is_tensor<Right>::value &&
                              detail::is_numeric_v<Scalar>>::type* = nullptr>
  Tensor& add_to(const Right& right, const Scalar factor) {
    return inplace_binary(
        right, [factor](numeric_type& MADNESS_RESTRICT l,
                        const numeric_t<Right> r) { (l += r) *= factor; });
  }

  /// Add a constant to this tensor

  /// \param value The constant to be added
  /// \return A reference to this tensor
  Tensor& add_to(const numeric_type value) {
    return inplace_unary(
        [value](numeric_type& MADNESS_RESTRICT res) { res += value; });
  }

  // Subtraction operations

  /// Subtract \c right from this and return the result

  /// \tparam Right The right-hand tensor type
  /// \param right The tensor that will be subtracted from this tensor
  /// \return A new tensor where the elements are the different between the
  /// elements of \c this and \c right
  template <typename Right,
            typename std::enable_if<is_tensor<Right>::value>::type* = nullptr>
  Tensor subt(const Right& right) const {
    return binary(
        right,
        [](const numeric_type l, const numeric_t<Right> r) -> numeric_type {
          return l - r;
        });
  }

  /// Subtract \c right from this and return the result permuted by \c perm

  /// \tparam Right The right-hand tensor type
  /// \tparam Perm A permutation type
  /// \param right The tensor that will be subtracted from this tensor
  /// \param perm The permutation to be applied to this tensor
  /// \return A new tensor where the elements are the different between the
  /// elements of \c this and \c right
  template <
      typename Right, typename Perm,
      typename std::enable_if<is_tensor<Right>::value &&
                              detail::is_permutation_v<Perm>>::type* = nullptr>
  Tensor subt(const Right& right, const Perm& perm) const {
    return binary(
        right,
        [](const numeric_type l, const numeric_t<Right> r) -> numeric_type {
          return l - r;
        },
        perm);
  }

  /// Subtract \c right from this and return the result scaled by a scaling \c
  /// factor

  /// \tparam Right The right-hand tensor type
  /// \tparam Scalar A scalar type
  /// \param right The tensor that will be subtracted from this tensor
  /// \param factor The scaling factor
  /// \return A new tensor where the elements are the different between the
  /// elements of \c this and \c right, scaled by \c factor
  template <
      typename Right, typename Scalar,
      typename std::enable_if<is_tensor<Right>::value &&
                              detail::is_numeric_v<Scalar>>::type* = nullptr>
  Tensor subt(const Right& right, const Scalar factor) const {
    return binary(right,
                  [factor](const numeric_type l, const numeric_t<Right> r)
                      -> numeric_type { return (l - r) * factor; });
  }

  /// Subtract \c right from this and return the result scaled by a scaling \c
  /// factor and permuted by \c perm

  /// \tparam Right The right-hand tensor type
  /// \tparam Scalar A scalar type
  /// \tparam Perm A permutation type
  /// \param right The tensor that will be subtracted from this tensor
  /// \param factor The scaling factor
  /// \param perm The permutation to be applied to this tensor
  /// \return A new tensor where the elements are the different between the
  /// elements of \c this and \c right, scaled by \c factor
  template <typename Right, typename Scalar, typename Perm,
            typename std::enable_if<
                is_tensor<Right>::value && detail::is_numeric_v<Scalar> &&
                detail::is_permutation_v<Perm>>::type* = nullptr>
  Tensor subt(const Right& right, const Scalar factor,
               const Perm& perm) const {
    return binary(
        right,
        [factor](const numeric_type l, const numeric_t<Right> r)
            -> numeric_type { return (l - r) * factor; },
        perm);
  }

  /// Subtract a constant from a copy of this tensor

  /// \return A new tensor where the elements are the different between the
  /// elements of \c this and \c value
  Tensor subt(const numeric_type value) const { return add(-value); }

  /// Subtract a constant from a permuted copy of this tensor

  /// \tparam Perm A permutation tile
  /// \param value The constant to be subtracted
  /// \param perm The permutation to be applied to this tensor
  /// \return A new tensor where the elements are the different between the
  /// elements of \c this and \c value
  template <typename Perm,
            typename = std::enable_if_t<detail::is_permutation_v<Perm>>>
  Tensor subt(const numeric_type value, const Perm& perm) const {
    return add(-value, perm);
  }

  /// Subtract \c right from this tensor

  /// \tparam Right The right-hand tensor type
  /// \param right The tensor that will be subtracted from this tensor
  /// \return A reference to this tensor
  template <typename Right,
            typename std::enable_if<is_tensor<Right>::value>::type* = nullptr>
  Tensor& subt_to(const Right& right) {
    return inplace_binary(right, [](numeric_type& MADNESS_RESTRICT l,
                                    const numeric_t<Right> r) { l -= r; });
  }

  /// Subtract \c right from and scale this tensor

  /// \tparam Right The right-hand tensor type
  /// \tparam Scalar A scalar type
  /// \param right The tensor that will be subtracted from this tensor
  /// \param factor The scaling factor
  /// \return A reference to this tensor
  template <
      typename Right, typename Scalar,
      typename std::enable_if<is_tensor<Right>::value &&
                              detail::is_numeric_v<Scalar>>::type* = nullptr>
  Tensor& subt_to(const Right& right, const Scalar factor) {
    return inplace_binary(
        right, [factor](numeric_type& MADNESS_RESTRICT l,
                        const numeric_t<Right> r) { (l -= r) *= factor; });
  }

  /// Subtract a constant from this tensor

  /// \return A reference to this tensor
  Tensor& subt_to(const numeric_type value) { return add_to(-value); }

  // Multiplication operations

  /// Multiply this by \c right to create a new tensor

  /// \tparam Right The right-hand tensor type
  /// \param right The tensor that will be multiplied by this tensor
  /// \return A new tensor where the elements are the product of the elements
  /// of \c this and \c right
  template <typename Right,
            typename std::enable_if<is_tensor<Right>::value>::type* = nullptr>
  Tensor mult(const Right& right) const {
    return binary(
        right,
        [](const numeric_type l, const numeric_t<Right> r) -> numeric_type {
          return l * r;
        });
  }

  /// Multiply this by \c right to create a new, permuted tensor

  /// \tparam Right The right-hand tensor type
  /// \tparam Perm a permutation type
  /// \param right The tensor that will be multiplied by this tensor
  /// \param perm The permutation to be applied to this tensor
  /// \return A new tensor where the elements are the product of the elements
  /// of \c this and \c right
  template <
      typename Right, typename Perm,
      typename std::enable_if<is_tensor<Right>::value &&
                              detail::is_permutation_v<Perm>>::type* = nullptr>
  Tensor mult(const Right& right, const Perm& perm) const {
    return binary(
        right,
        [](const numeric_type l, const numeric_t<Right> r) -> numeric_type {
          return l * r;
        },
        perm);
  }

  /// Scale and multiply this by \c right to create a new tensor

  /// \tparam Right The right-hand tensor type
  /// \tparam Scalar A scalar type
  /// \param right The tensor that will be multiplied by this tensor
  /// \param factor The scaling factor
  /// \return A new tensor where the elements are the product of the elements
  /// of \c this and \c right, scaled by \c factor
  template <
      typename Right, typename Scalar,
      typename std::enable_if<is_tensor<Right>::value &&
                              detail::is_numeric_v<Scalar>>::type* = nullptr>
  Tensor mult(const Right& right, const Scalar factor) const {
    return binary(right,
                  [factor](const numeric_type l, const numeric_t<Right> r)
                      -> numeric_type { return (l * r) * factor; });
  }

  /// Scale and multiply this by \c right to create a new, permuted tensor

  /// \tparam Right The right-hand tensor type
  /// \tparam Scalar A scalar type
  /// \tparam Perm A permutation type
  /// \param right The tensor that will be multiplied by this tensor
  /// \param factor The scaling factor
  /// \param perm The permutation to be applied to this tensor
  /// \return A new tensor where the elements are the product of the elements
  /// of \c this and \c right, scaled by \c factor
  template <typename Right, typename Scalar, typename Perm,
            typename std::enable_if<
                is_tensor<Right>::value && detail::is_numeric_v<Scalar> &&
                detail::is_permutation_v<Perm>>::type* = nullptr>
  Tensor mult(const Right& right, const Scalar factor,
               const Perm& perm) const {
    return binary(
        right,
        [factor](const numeric_type l, const numeric_t<Right> r)
            -> numeric_type { return (l * r) * factor; },
        perm);
  }

  /// Multiply this tensor by \c right

  /// \tparam Right The right-hand tensor type
  /// \param right The tensor that will be multiplied by this tensor
  /// \return A reference to this tensor
  template <typename Right,
            typename std::enable_if<is_tensor<Right>::value>::type* = nullptr>
  Tensor& mult_to(const Right& right) {
    return inplace_binary(right, [](numeric_type& MADNESS_RESTRICT l,
                                    const numeric_t<Right> r) { l *= r; });
  }

  /// Scale and multiply this tensor by \c right

  /// \tparam Right The right-hand tensor type
  /// \tparam Scalar A scalar type
  /// \param right The tensor that will be multiplied by this tensor
  /// \param factor The scaling factor
  /// \return A reference to this tensor
  template <
      typename Right, typename Scalar,
      typename std::enable_if<is_tensor<Right>::value &&
                              detail::is_numeric_v<Scalar>>::type* = nullptr>
  Tensor& mult_to(const Right& right, const Scalar factor) {
    return inplace_binary(
        right, [factor](numeric_type& MADNESS_RESTRICT l,
                        const numeric_t<Right> r) { (l *= r) *= factor; });
  }

  // Negation operations

  /// Create a negated copy of this tensor

  /// \return A new tensor that contains the negative values of this tensor
  Tensor neg() const {
    return unary([](const numeric_type r) -> numeric_type { return -r; });
  }

  /// Create a negated and permuted copy of this tensor

  /// \tparam Perm A permutation type
  /// \param perm The permutation to be applied to this tensor
  /// \return A new tensor that contains the negative values of this tensor
  template <typename Perm,
            typename = std::enable_if_t<detail::is_permutation_v<Perm>>>
  Tensor neg(const Perm& perm) const {
    return unary([](const numeric_type l) -> numeric_type { return -l; }, perm);
  }

  /// Negate elements of this tensor

  /// \return A reference to this tensor
  Tensor& neg_to() {
    return inplace_unary([](numeric_type& MADNESS_RESTRICT l) { l = -l; });
  }

  /// Create a complex conjugated copy of this tensor

  /// \return A copy of this tensor that contains the complex conjugate the
  /// values
  Tensor conj() const {
    //TA_ASSERT(pimpl_);
    return scale(detail::conj_op());
  }

  /// Create a complex conjugated and scaled copy of this tensor

  /// \tparam Scalar A scalar type
  /// \param factor The scaling factor
  /// \return A copy of this tensor that contains the scaled complex
  /// conjugate the values
  template <typename Scalar, typename std::enable_if<
                                 detail::is_numeric_v<Scalar>>::type* = nullptr>
  Tensor conj(const Scalar factor) const {
    //TA_ASSERT(pimpl_);
    return scale(detail::conj_op(factor));
  }

  /// Create a complex conjugated and permuted copy of this tensor

  /// \tparam Perm A permutation type
  /// \param perm The permutation to be applied to this tensor
  /// \return A permuted copy of this tensor that contains the complex
  /// conjugate values
  template <typename Perm,
            typename = std::enable_if_t<detail::is_permutation_v<Perm>>>
  Tensor conj(const Perm& perm) const {
    //TA_ASSERT(pimpl_);
    return scale(detail::conj_op(), perm);
  }

  /// Create a complex conjugated, scaled, and permuted copy of this tensor

  /// \tparam Scalar A scalar type
  /// \tparam Perm A permutation type
  /// \param factor The scaling factor
  /// \param perm The permutation to be applied to this tensor
  /// \return A permuted copy of this tensor that contains the complex
  /// conjugate values
  template <
      typename Scalar, typename Perm,
      typename std::enable_if<detail::is_numeric_v<Scalar> &&
                              detail::is_permutation_v<Perm>>::type* = nullptr>
  Tensor conj(const Scalar factor, const Perm& perm) const {
    //TA_ASSERT(pimpl_);
    return scale(detail::conj_op(factor), perm);
  }

  /// Complex conjugate this tensor

  /// \return A reference to this tensor
  Tensor& conj_to() {
    //TA_ASSERT(pimpl_);
    return scale_to(detail::conj_op());
  }

  /// Complex conjugate and scale this tensor

  /// \tparam Scalar A scalar type
  /// \param factor The scaling factor
  /// \return A reference to this tensor
  template <typename Scalar, typename std::enable_if<
                                 detail::is_numeric_v<Scalar>>::type* = nullptr>
  Tensor& conj_to(const Scalar factor) {
    //TA_ASSERT(pimpl_);
    return scale_to(detail::conj_op(factor));
  }

  // GEMM operations

  template <typename ... As, typename V>
  Tensor gemm(const Tensor<As...>& A, const V alpha,
              const math::GemmHelper& gemm_helper) const {
    Tensor result;
    result.gemm(*this, A, alpha, gemm_helper);
    return result;
  }

  template <typename ... As, typename ... Bs, typename W>
  Tensor& gemm(const Tensor<As...>& A, const Tensor<Bs...>& B, const W alpha,
               const math::GemmHelper& gemm_helper)
  {
    numeric_type beta = 1;
    if (this->empty()) {
<<<<<<< HEAD
      range_type range = gemm_helper.make_result_range<range_type>(A.range_, B.range());
      *this = Tensor(range, A.batch_size(), default_construct{true});
      beta = 0;
    }
    TA_ASSERT(this->batch_size() == A.batch_size());
    TA_ASSERT(this->batch_size() == B.batch_size());
    for (size_t i = 0; i < this->batch_size(); ++i) {
      auto Ci = this->batch(i);
      TiledArray::gemm(alpha, A.batch(i), B.batch(i), beta, Ci, gemm_helper);
=======
      *this = left.gemm(right, factor, gemm_helper);
    } else {
      // Check that this tensor is not empty and has the correct rank
      TA_ASSERT(pimpl_);
      TA_ASSERT(pimpl_->range_.rank() == gemm_helper.result_rank());

      // Check that the arguments are not empty and have the correct ranks
      TA_ASSERT(!left.empty());
      TA_ASSERT(left.range().rank() == gemm_helper.left_rank());
      TA_ASSERT(!right.empty());
      TA_ASSERT(right.range().rank() == gemm_helper.right_rank());

      // Check that the outer dimensions of left match the corresponding
      // dimensions in result
      TA_ASSERT(ignore_tile_position() || gemm_helper.left_result_congruent(
                                              left.range().lobound_data(),
                                              pimpl_->range_.lobound_data()));
      TA_ASSERT(ignore_tile_position() || gemm_helper.left_result_congruent(
                                              left.range().upbound_data(),
                                              pimpl_->range_.upbound_data()));
      TA_ASSERT(gemm_helper.left_result_congruent(
          left.range().extent_data(), pimpl_->range_.extent_data()));

      // Check that the outer dimensions of right match the corresponding
      // dimensions in result
      TA_ASSERT(ignore_tile_position() || gemm_helper.right_result_congruent(
                                              right.range().lobound_data(),
                                              pimpl_->range_.lobound_data()));
      TA_ASSERT(ignore_tile_position() || gemm_helper.right_result_congruent(
                                              right.range().upbound_data(),
                                              pimpl_->range_.upbound_data()));
      TA_ASSERT(gemm_helper.right_result_congruent(
          right.range().extent_data(), pimpl_->range_.extent_data()));

      // Check that the inner dimensions of left and right match
      TA_ASSERT(ignore_tile_position() ||
                gemm_helper.left_right_congruent(left.range().lobound_data(),
                                                 right.range().lobound_data()));
      TA_ASSERT(ignore_tile_position() ||
                gemm_helper.left_right_congruent(left.range().upbound_data(),
                                                 right.range().upbound_data()));
      TA_ASSERT(gemm_helper.left_right_congruent(left.range().extent_data(),
                                                 right.range().extent_data()));

      // Compute gemm dimensions
      using integer = TiledArray::math::blas::integer;
      integer m, n, k;
      gemm_helper.compute_matrix_sizes(m, n, k, left.range(), right.range());

      // Get the leading dimension for left and right matrices.
      const integer lda =
          (gemm_helper.left_op() == TiledArray::math::blas::NoTranspose ? k
                                                                        : m);
      const integer ldb =
          (gemm_helper.right_op() == TiledArray::math::blas::NoTranspose ? n
                                                                         : k);

      // may need to split gemm into multiply + accumulate for tracing purposes
#ifdef TA_ENABLE_TILE_OPS_LOGGING
      {
        const bool twostep =
            TiledArray::TileOpsLogger<T>::get_instance().gemm &&
            TiledArray::TileOpsLogger<T>::get_instance()
                .gemm_print_contributions;
        std::unique_ptr<T[]> data_copy;
        size_t tile_volume;
        if (twostep) {
          tile_volume = range().volume();
          data_copy = std::make_unique<T[]>(tile_volume);
          std::copy(pimpl_->data_, pimpl_->data_ + tile_volume,
                    data_copy.get());
        }
        non_distributed::gemm(gemm_helper.left_op(), gemm_helper.right_op(), m,
                              n, k, factor, left.data(), lda, right.data(), ldb,
                              twostep ? numeric_type(0) : numeric_type(1),
                              pimpl_->data_, n);

        if (TiledArray::TileOpsLogger<T>::get_instance_ptr() != nullptr &&
            TiledArray::TileOpsLogger<T>::get_instance().gemm) {
          auto& logger = TiledArray::TileOpsLogger<T>::get_instance();
          auto apply = [](auto& fnptr, const Range& arg) {
            return fnptr ? fnptr(arg) : arg;
          };
          auto tformed_left_range =
              apply(logger.gemm_left_range_transform, left.range());
          auto tformed_right_range =
              apply(logger.gemm_right_range_transform, right.range());
          auto tformed_result_range =
              apply(logger.gemm_result_range_transform, pimpl_->range_);
          if ((!logger.gemm_result_range_filter ||
               logger.gemm_result_range_filter(tformed_result_range)) &&
              (!logger.gemm_left_range_filter ||
               logger.gemm_left_range_filter(tformed_left_range)) &&
              (!logger.gemm_right_range_filter ||
               logger.gemm_right_range_filter(tformed_right_range))) {
            logger << "TA::Tensor::gemm+: left=" << tformed_left_range
                   << " right=" << tformed_right_range
                   << " result=" << tformed_result_range << std::endl;
            if (TiledArray::TileOpsLogger<T>::get_instance()
                    .gemm_print_contributions) {
              if (!TiledArray::TileOpsLogger<T>::get_instance()
                       .gemm_printer) {  // default printer
                // must use custom printer if result's range transformed
                if (!logger.gemm_result_range_transform)
                  logger << *this << std::endl;
                else
                  logger << make_map(pimpl_->data_, tformed_result_range)
                         << std::endl;
              } else {
                TiledArray::TileOpsLogger<T>::get_instance().gemm_printer(
                    *logger.log, tformed_left_range, left.data(),
                    tformed_right_range, right.data(), tformed_right_range,
                    pimpl_->data_);
              }
            }
          }
        }

        if (twostep) {
          for (size_t v = 0; v != tile_volume; ++v) {
            pimpl_->data_[v] += data_copy[v];
          }
        }
      }
#else   // TA_ENABLE_TILE_OPS_LOGGING
      math::blas::gemm(gemm_helper.left_op(), gemm_helper.right_op(), m, n, k,
                       factor, left.data(), lda, right.data(), ldb,
                       numeric_type(1), pimpl_->data_, n);
#endif  // TA_ENABLE_TILE_OPS_LOGGING
>>>>>>> 1b7e2e3d
    }
    return *this;
  }


  template <typename U, typename AU, typename V, typename AV,
            typename ElementMultiplyAddOp,
            typename = std::enable_if_t<std::is_invocable_r_v<
                void, std::remove_reference_t<ElementMultiplyAddOp>,
                value_type&, const U&, const V&>>>
  Tensor& gemm(const Tensor<U, AU>& left, const Tensor<V, AV>& right,
                const math::GemmHelper& gemm_helper,
                ElementMultiplyAddOp&& elem_muladd_op) {
    // Check that the arguments are not empty and have the correct ranks
    TA_ASSERT(!left.empty());
    TA_ASSERT(left.range().rank() == gemm_helper.left_rank());
    TA_ASSERT(!right.empty());
    TA_ASSERT(right.range().rank() == gemm_helper.right_rank());

    // Check that the inner dimensions of left and right match
    TA_ASSERT(ignore_tile_position() ||
              gemm_helper.left_right_congruent(left.range().lobound_data(),
                                               right.range().lobound_data()));
    TA_ASSERT(ignore_tile_position() ||
              gemm_helper.left_right_congruent(left.range().upbound_data(),
                                               right.range().upbound_data()));
    TA_ASSERT(gemm_helper.left_right_congruent(left.range().extent_data(),
                                               right.range().extent_data()));

    if (this->empty()) {  // initialize, if empty
      *this = Tensor(gemm_helper.make_result_range<range_type>(left.range(),
                                                                right.range()));
    } else {
      // Check that the outer dimensions of left match the corresponding
      // dimensions in result
      TA_ASSERT(ignore_tile_position() || gemm_helper.left_result_congruent(
                                              left.range().lobound_data(),
                                              this->range_.lobound_data()));
      TA_ASSERT(ignore_tile_position() || gemm_helper.left_result_congruent(
                                              left.range().upbound_data(),
                                              this->range_.upbound_data()));
      TA_ASSERT(gemm_helper.left_result_congruent(
          left.range().extent_data(), this->range_.extent_data()));

      // Check that the outer dimensions of right match the corresponding
      // dimensions in result
      TA_ASSERT(ignore_tile_position() || gemm_helper.right_result_congruent(
                                              right.range().lobound_data(),
                                              this->range_.lobound_data()));
      TA_ASSERT(ignore_tile_position() || gemm_helper.right_result_congruent(
                                              right.range().upbound_data(),
                                              this->range_.upbound_data()));
      TA_ASSERT(gemm_helper.right_result_congruent(
          right.range().extent_data(), this->range_.extent_data()));
    }

    // Compute gemm dimensions
    using integer = TiledArray::math::blas::integer;
    integer M, N, K;
    gemm_helper.compute_matrix_sizes(M, N, K, left.range(), right.range());

    // Get the leading dimension for left and right matrices.
    const integer lda =
        (gemm_helper.left_op() == TiledArray::math::blas::NoTranspose ? K : M);
    const integer ldb =
        (gemm_helper.right_op() == TiledArray::math::blas::NoTranspose ? N : K);

    for (integer m = 0; m != M; ++m) {
      for (integer n = 0; n != N; ++n) {
        auto c_offset = m * N + n;
        for (integer k = 0; k != K; ++k) {
          auto a_offset =
              gemm_helper.left_op() == TiledArray::math::blas::NoTranspose
                  ? m * lda + k
                  : k * lda + m;
          auto b_offset =
              gemm_helper.right_op() == TiledArray::math::blas::NoTranspose
                  ? k * ldb + n
                  : n * ldb + k;
          elem_muladd_op(*(this->data() + c_offset), *(left.data() + a_offset),
                         *(right.data() + b_offset));
        }
      }
    }

    return *this;
  }

  // Reduction operations

  /// Generalized tensor trace

  /// This function will compute the sum of the hyper diagonal elements of
  /// tensor.
  /// \return The trace of this tensor
  /// \throw TiledArray::Exception When this tensor is empty.
  template <typename TileType = Tensor,
            typename = detail::enable_if_trace_is_defined_t<TileType>>
  decltype(auto) trace() const {
    return TiledArray::trace(*this);
  }

  /// Unary reduction operation

  /// Perform an element-wise reduction of the data by
  /// executing <tt>join_op(result, reduce_op(*this[i]))</tt> for each
  /// \c i in the index range of \c this . \c result is initialized to \c
  /// identity . If HAVE_INTEL_TBB is defined, and this is a contiguous tensor,
  /// the reduction will be executed in an undefined order, otherwise will
  /// execute in the order of increasing \c i .
  /// \tparam ReduceOp The reduction
  /// operation type
  /// \tparam JoinOp The join operation type
  /// \param reduce_op The
  /// element-wise reduction operation
  /// \param join_op The join result operation
  /// \param identity The identity value of the reduction
  /// \return The reduced value
  template <typename ReduceOp, typename JoinOp, typename Scalar>
  decltype(auto) reduce(ReduceOp&& reduce_op, JoinOp&& join_op,
                        Scalar identity) const {
    return detail::tensor_reduce(reduce_op, join_op, identity, *this);
  }

  /// Binary reduction operation

  /// Perform an element-wise binary reduction of the data of \c this and \c
  /// other by executing <tt>join_op(result, reduce_op(*this[i], other[i]))</tt>
  /// for each \c i in the index range of \c this . \c result is initialized to
  /// \c identity . If HAVE_INTEL_TBB is defined, and this is a contiguous
  /// tensor, the reduction will be executed in an undefined order, otherwise
  /// will execute in the order of increasing \c i .
  /// \tparam Right The
  /// right-hand argument tensor type
  /// \tparam ReduceOp The reduction operation
  /// type
  /// \tparam JoinOp The join operation type
  /// \param other The right-hand
  /// argument of the binary reduction
  /// \param reduce_op The element-wise
  /// reduction operation \param join_op The join result operation
  /// \param identity The identity value of the reduction
  /// \return The reduced value
  template <typename Right, typename ReduceOp, typename JoinOp, typename Scalar,
            typename std::enable_if<is_tensor<Right>::value>::type* = nullptr>
  decltype(auto) reduce(const Right& other, ReduceOp&& reduce_op,
                        JoinOp&& join_op, Scalar identity) const {
    return detail::tensor_reduce(reduce_op, join_op, identity, *this, other);
  }

  /// Sum of elements

  /// \return The sum of all elements of this tensor
  numeric_type sum() const {
    auto sum_op = [](numeric_type& MADNESS_RESTRICT res,
                     const numeric_type arg) { res += arg; };
    return reduce(sum_op, sum_op, numeric_type(0));
  }

  /// Product of elements

  /// \return The product of all elements of this tensor
  numeric_type product() const {
    auto mult_op = [](numeric_type& MADNESS_RESTRICT res,
                      const numeric_type arg) { res *= arg; };
    return reduce(mult_op, mult_op, numeric_type(1));
  }

  /// Square of vector 2-norm

  /// \return The vector norm of this tensor
  scalar_type squared_norm() const {
    auto square_op = [](scalar_type& MADNESS_RESTRICT res,
                        const numeric_type arg) {
      res += TiledArray::detail::norm(arg);
    };
    auto sum_op = [](scalar_type& MADNESS_RESTRICT res, const scalar_type arg) {
      res += arg;
    };
    return reduce(square_op, sum_op, scalar_type(0));
  }

  /// Vector 2-norm

  /// \tparam ResultType return type
  /// \note This evaluates \c std::sqrt(ResultType(this->squared_norm()))
  /// \return The vector norm of this tensor
  template <typename ResultType = scalar_type>
  ResultType norm() const {
    return std::sqrt(static_cast<ResultType>(squared_norm()));
  }

  /// Minimum element

  /// \return The minimum elements of this tensor
  template <typename Numeric = numeric_type>
  numeric_type min(
      typename std::enable_if<
          detail::is_strictly_ordered<Numeric>::value>::type* = nullptr) const {
    auto min_op = [](numeric_type& MADNESS_RESTRICT res,
                     const numeric_type arg) { res = std::min(res, arg); };
    return reduce(min_op, min_op, std::numeric_limits<numeric_type>::max());
  }

  /// Maximum element

  /// \return The maximum elements of this tensor
  template <typename Numeric = numeric_type>
  numeric_type max(
      typename std::enable_if<
          detail::is_strictly_ordered<Numeric>::value>::type* = nullptr) const {
    auto max_op = [](numeric_type& MADNESS_RESTRICT res,
                     const numeric_type arg) { res = std::max(res, arg); };
    return reduce(max_op, max_op, std::numeric_limits<scalar_type>::min());
  }

  /// Absolute minimum element

  /// \return The minimum elements of this tensor
  scalar_type abs_min() const {
    auto abs_min_op = [](scalar_type& MADNESS_RESTRICT res,
                         const numeric_type arg) {
      res = std::min(res, std::abs(arg));
    };
    auto min_op = [](scalar_type& MADNESS_RESTRICT res, const scalar_type arg) {
      res = std::min(res, arg);
    };
    return reduce(abs_min_op, min_op, std::numeric_limits<scalar_type>::max());
  }

  /// Absolute maximum element

  /// \return The maximum elements of this tensor
  scalar_type abs_max() const {
    auto abs_max_op = [](scalar_type& MADNESS_RESTRICT res,
                         const numeric_type arg) {
      res = std::max(res, std::abs(arg));
    };
    auto max_op = [](scalar_type& MADNESS_RESTRICT res, const scalar_type arg) {
      res = std::max(res, arg);
    };
    return reduce(abs_max_op, max_op, scalar_type(0));
  }

  /// Vector dot (not inner!) product

  /// \tparam Right The right-hand tensor type
  /// \param other The right-hand tensor to be reduced
  /// \return The dot product of the this and \c other
  /// If numeric_type is real, this is equivalent to inner product
  /// \sa Tensor::inner_product
  template <typename Right,
            typename std::enable_if<is_tensor<Right>::value>::type* = nullptr>
  numeric_type dot(const Right& other) const {
    auto mult_add_op = [](numeric_type& res, const numeric_type l,
                          const numeric_t<Right> r) { res += l * r; };
    auto add_op = [](numeric_type& MADNESS_RESTRICT res,
                     const numeric_type value) { res += value; };
    return reduce(other, mult_add_op, add_op, numeric_type(0));
  }

  /// Vector inner product

  /// \tparam Right The right-hand tensor type
  /// \param other The right-hand tensor to be reduced
  /// \return The dot product of the this and \c other
  /// If numeric_type is real, this is equivalent to dot product
  /// \sa Tensor::dot
  template <typename Right,
            typename std::enable_if<is_tensor<Right>::value>::type* = nullptr>
  numeric_type inner_product(const Right& other) const {
    auto mult_add_op = [](numeric_type& res, const numeric_type l,
                          const numeric_t<Right> r) {
      res += TiledArray::detail::inner_product(l, r);
    };
    auto add_op = [](numeric_type& MADNESS_RESTRICT res,
                     const numeric_type value) { res += value; };
    return reduce(other, mult_add_op, add_op, numeric_type(0));
  }

};  // class Tensor


  /// Contract two tensors and accumulate the scaled result to this tensor

  /// GEMM is limited to matrix like contractions. For example, the following
  /// contractions are supported:
  /// \code
  /// C[a,b] = A[a,i,j] * B[i,j,b]
  /// C[a,b] = A[a,i,j] * B[b,i,j]
  /// C[a,b] = A[i,j,a] * B[i,j,b]
  /// C[a,b] = A[i,j,a] * B[b,i,j]
  ///
  /// C[a,b,c,d] = A[a,b,i,j] * B[i,j,c,d]
  /// C[a,b,c,d] = A[a,b,i,j] * B[c,d,i,j]
  /// C[a,b,c,d] = A[i,j,a,b] * B[i,j,c,d]
  /// C[a,b,c,d] = A[i,j,a,b] * B[c,d,i,j]
  /// \endcode
  /// Notice that in the above contractions, the inner and outer indices of
  /// the arguments for exactly two contiguous groups in each tensor and that
  /// each group is in the same order in all tensors. That is, the indices of
  /// the tensors must fit the one of the following patterns:
  /// \code
  /// C[M...,N...] = A[M...,K...] * B[K...,N...]
  /// C[M...,N...] = A[M...,K...] * B[N...,K...]
  /// C[M...,N...] = A[K...,M...] * B[K...,N...]
  /// C[M...,N...] = A[K...,M...] * B[N...,K...]
  /// \endcode
  /// This allows use of optimized BLAS functions to evaluate tensor
  /// contractions. Tensor contractions that do not fit this pattern require
  /// one or more tensor permutation so that the tensors fit the required
  /// pattern.
  /// \tparam U The left-hand tensor element type
  /// \tparam AU The left-hand tensor allocator type
  /// \tparam V The right-hand tensor element type
  /// \tparam AV The right-hand tensor allocator type
  /// \tparam W The type of the scaling factor
  /// \param left The left-hand tensor that will be contracted
  /// \param right The right-hand tensor that will be contracted
  /// \param factor The contraction result will be scaling by this value, then
  /// accumulated into \c this \param gemm_helper The *GEMM operation meta data
  /// \return A reference to \c this
  /// \note if this is uninitialized, i.e., if \c this->empty()==true will
  /// this is equivalent to
  /// \code
  ///   return (*this = left.gemm(right, factor, gemm_helper));
  /// \endcode
  template <typename Alpha, typename ... As, typename ... Bs,
            typename Beta, typename ... Cs>
  void gemm(Alpha alpha, const Tensor<As...>& A, const Tensor<Bs...>& B,
            Beta beta, Tensor<Cs...> &C, const math::GemmHelper& gemm_helper) {
    // static_assert(
    //     !detail::is_tensor_of_tensor_v<Tensor, Tensor<U, AU>, Tensor<V, AV>>,
    //     "TA::Tensor<T>::gemm without custom element op is only applicable to "
    //     "plain tensors");
    {
      // Check that this tensor is not empty and has the correct rank
      //TA_ASSERT(pimpl_);
      TA_ASSERT(C.range().rank() == gemm_helper.result_rank());

      // Check that the arguments are not empty and have the correct ranks
      TA_ASSERT(!A.empty());
      TA_ASSERT(A.range().rank() == gemm_helper.left_rank());
      TA_ASSERT(!B.empty());
      TA_ASSERT(B.range().rank() == gemm_helper.right_rank());

      // Check that the outer dimensions of left match the corresponding
      // dimensions in result
      TA_ASSERT(ignore_tile_position() || gemm_helper.left_result_congruent(
                                              A.range().lobound_data(),
                                              C.range().lobound_data()));
      TA_ASSERT(ignore_tile_position() || gemm_helper.left_result_congruent(
                                              A.range().upbound_data(),
                                              C.range().upbound_data()));
      TA_ASSERT(gemm_helper.left_result_congruent(
          A.range().extent_data(), C.range().extent_data()));

      // Check that the outer dimensions of right match the corresponding
      // dimensions in result
      TA_ASSERT(ignore_tile_position() || gemm_helper.right_result_congruent(
                                              B.range().lobound_data(),
                                              C.range().lobound_data()));
      TA_ASSERT(ignore_tile_position() || gemm_helper.right_result_congruent(
                                              B.range().upbound_data(),
                                              C.range().upbound_data()));
      TA_ASSERT(gemm_helper.right_result_congruent(
          B.range().extent_data(), C.range().extent_data()));

      // Check that the inner dimensions of left and right match
      TA_ASSERT(ignore_tile_position() ||
                gemm_helper.left_right_congruent(A.range().lobound_data(),
                                                 B.range().lobound_data()));
      TA_ASSERT(ignore_tile_position() ||
                gemm_helper.left_right_congruent(A.range().upbound_data(),
                                                 B.range().upbound_data()));
      TA_ASSERT(gemm_helper.left_right_congruent(A.range().extent_data(),
                                                 B.range().extent_data()));

      // Compute gemm dimensions
      using integer = TiledArray::math::blas::integer;
      integer m, n, k;
      gemm_helper.compute_matrix_sizes(m, n, k, A.range(), B.range());

      // Get the leading dimension for left and right matrices.
      const integer lda =
          (gemm_helper.left_op() == TiledArray::math::blas::NoTranspose ? k
                                                                        : m);
      const integer ldb =
          (gemm_helper.right_op() == TiledArray::math::blas::NoTranspose ? n
                                                                         : k);

      // may need to split gemm into multiply + accumulate for tracing purposes
#ifdef TA_ENABLE_TILE_OPS_LOGGING
      {
        const bool twostep =
            TiledArray::TileOpsLogger<T>::get_instance().gemm &&
            TiledArray::TileOpsLogger<T>::get_instance()
                .gemm_print_contributions;
        std::unique_ptr<T[]> data_copy;
        size_t tile_volume;
        if (twostep) {
          tile_volume = range().volume();
          data_copy = std::make_unique<T[]>(tile_volume);
          std::copy(C.data(), C.data() + tile_volume,
                    data_copy.get());
        }
        non_distributed::gemm(gemm_helper.left_op(), gemm_helper.right_op(), m,
                              n, k, alpha, A.data(), lda, B.data(), ldb,
                              twostep ? numeric_type(0) : beta,
                              C.data(), n);

        if (TiledArray::TileOpsLogger<T>::get_instance_ptr() != nullptr &&
            TiledArray::TileOpsLogger<T>::get_instance().gemm) {
          auto& logger = TiledArray::TileOpsLogger<T>::get_instance();
          auto apply = [](auto& fnptr, const Range& arg) {
            return fnptr ? fnptr(arg) : arg;
          };
          auto tformed_left_range =
              apply(logger.gemm_left_range_transform, A.range());
          auto tformed_right_range =
              apply(logger.gemm_right_range_transform, B.range());
          auto tformed_result_range =
              apply(logger.gemm_result_range_transform, C.range());
          if ((!logger.gemm_result_range_filter ||
               logger.gemm_result_range_filter(tformed_result_range)) &&
              (!logger.gemm_left_range_filter ||
               logger.gemm_left_range_filter(tformed_left_range)) &&
              (!logger.gemm_right_range_filter ||
               logger.gemm_right_range_filter(tformed_right_range))) {
            logger << "TA::Tensor::gemm+: left=" << tformed_left_range
                   << " right=" << tformed_right_range
                   << " result=" << tformed_result_range << std::endl;
            if (TiledArray::TileOpsLogger<T>::get_instance()
                    .gemm_print_contributions) {
              if (!TiledArray::TileOpsLogger<T>::get_instance()
                       .gemm_printer) {  // default printer
                // must use custom printer if result's range transformed
                if (!logger.gemm_result_range_transform)
                  logger << *this << std::endl;
                else
                  logger << make_map(C.data(), tformed_result_range)
                         << std::endl;
              } else {
                TiledArray::TileOpsLogger<T>::get_instance().gemm_printer(
                    *logger.log, tformed_left_range, A.data(),
                    tformed_right_range, B.data(), tformed_right_range,
                    C.data());
              }
            }
          }
        }

        if (twostep) {
          for (size_t v = 0; v != tile_volume; ++v) {
            C.data()[v] += data_copy[v];
          }
        }
      }
#else  // TA_ENABLE_TILE_OPS_LOGGING
      math::blas::gemm(gemm_helper.left_op(), gemm_helper.right_op(), m, n, k,
                       alpha, A.data(), lda, B.data(), ldb,
                       beta, C.data(), n);
#endif  // TA_ENABLE_TILE_OPS_LOGGING
    }
  }


// template <typename T, typename A>
// const typename Tensor<T, A>::range_type Tensor<T, A>::empty_range_;

template <typename T, typename A>
bool operator==(const Tensor<T, A>& a, const Tensor<T, A>& b) {
  return a.range() == b.range() &&
         std::equal(a.data(), a.data() + a.size(), b.data());
}
template <typename T, typename A>
bool operator!=(const Tensor<T, A>& a, const Tensor<T, A>& b) {
  return !(a == b);
}

namespace detail {

/// Implements taking the trace of a Tensor<T> (\c T is a numeric type)
///
/// \tparam T The type of the elements in the tensor. For this specialization
///           to be considered must satisfy the concept of numeric type.
/// \tparam A The type of the allocator for the tensor
template <typename T, typename A>
struct Trace<Tensor<T, A>, detail::enable_if_numeric_t<T>> {
  decltype(auto) operator()(const Tensor<T>& t) const {
    using size_type = typename Tensor<T>::size_type;
    using value_type = typename Tensor<T>::value_type;
    const auto range = t.range();

    // Get pointers to the range data
    const size_type n = range.rank();
    const auto* MADNESS_RESTRICT const lower = range.lobound_data();
    const auto* MADNESS_RESTRICT const upper = range.upbound_data();
    const auto* MADNESS_RESTRICT const stride = range.stride_data();

    // Search for the largest lower bound and the smallest upper bound
    const size_type lower_max = *std::max_element(lower, lower + n);
    const size_type upper_min = *std::min_element(upper, upper + n);

    value_type result = 0;

    if (lower_max >= upper_min) return result;  // No diagonal element in tile

    // Compute the first and last ordinal index
    size_type first = 0ul, last = 0ul, trace_stride = 0ul;
    for (size_type i = 0ul; i < n; ++i) {
      const size_type lower_i = lower[i];
      const size_type stride_i = stride[i];

      first += (lower_max - lower_i) * stride_i;
      last += (upper_min - lower_i) * stride_i;
      trace_stride += stride_i;
    }

    // Compute the trace
    const value_type* MADNESS_RESTRICT const data = &t[first];
    for (; first < last; first += trace_stride) result += data[first];

    return result;
  }
};

/// specialization of TiledArray::detail::transform for Tensor
template <typename T, typename A>
struct transform<Tensor<T, A>> {
  template <typename Op, typename T1>
  Tensor<T, A> operator()(Op&& op, T1&& t1) const {
    return Tensor<T, A>(std::forward<T1>(t1), std::forward<Op>(op));
  }
  template <typename Op, typename Perm, typename T1,
            typename = std::enable_if_t<
                detail::is_permutation_v<std::remove_reference_t<Perm>>>>
  Tensor<T, A> operator()(Op&& op, Perm&& perm, T1&& t1) const {
    return Tensor<T, A>(std::forward<T1>(t1), std::forward<Op>(op),
                        std::forward<Perm>(perm));
  }
  template <typename Op, typename T1, typename T2>
  Tensor<T, A> operator()(Op&& op, T1&& t1, T2&& t2) const {
    return Tensor<T, A>(std::forward<T1>(t1), std::forward<T2>(t2),
                        std::forward<Op>(op));
  }
  template <typename Op, typename Perm, typename T1, typename T2,
            typename = std::enable_if_t<
                detail::is_permutation_v<std::remove_reference_t<Perm>>>>
  Tensor<T, A> operator()(Op&& op, Perm&& perm, T1&& t1, T2&& t2) const {
    return Tensor<T, A>(std::forward<T1>(t1), std::forward<T2>(t2),
                        std::forward<Op>(op), std::forward<Perm>(perm));
  }
};
}  // namespace detail

#ifndef TILEDARRAY_HEADER_ONLY

extern template class Tensor<double>;
extern template class Tensor<float>;
// extern template class Tensor<int>;
// extern template class Tensor<long>;
extern template class Tensor<std::complex<double>>;
extern template class Tensor<std::complex<float>>;

#endif  // TILEDARRAY_HEADER_ONLY

}  // namespace TiledArray

#endif  // TILEDARRAY_TENSOR_TENSOR_H__INCLUDED<|MERGE_RESOLUTION|>--- conflicted
+++ resolved
@@ -33,10 +33,10 @@
 
 namespace TiledArray {
 
-template <typename Alpha, typename ... As, typename ... Bs,
-          typename Beta, typename ... Cs>
+template <typename Alpha, typename... As, typename... Bs, typename Beta,
+          typename... Cs>
 void gemm(Alpha alpha, const Tensor<As...>& A, const Tensor<Bs...>& B,
-          Beta beta, Tensor<Cs...> &C, const math::GemmHelper& gemm_helper);
+          Beta beta, Tensor<Cs...>& C, const math::GemmHelper& gemm_helper);
 
 namespace detail {
 
@@ -65,14 +65,12 @@
       std::is_assignable<std::add_lvalue_reference_t<T>, T>::value,
       "Tensor<T>: T must be an assignable type (e.g. cannot be const)");
 
-  constexpr static std::uint64_t largest_64bit_prime = 18446744073709551557ull;
-
  public:
   typedef Range range_type;                              ///< Tensor range type
   typedef typename range_type::index1_type index1_type;  ///< 1-index type
   typedef typename range_type::ordinal_type ordinal_type;  ///< Ordinal type
   typedef typename range_type::ordinal_type
-      size_type;             ///< Size type (to meet the container concept)
+      size_type;  ///< Size type (to meet the container concept)
   typedef Allocator allocator_type;  ///< Allocator type
   typedef
       typename allocator_type::value_type value_type;  ///< Array element type
@@ -96,94 +94,45 @@
   template <typename X>
   using numeric_t = typename TiledArray::detail::numeric_type<X>::type;
 
-<<<<<<< HEAD
-=======
-  /// Evaluation tensor
-
-  /// This tensor is used as an evaluated intermediate for other tensors.
-  class Impl : public allocator_type {
 #ifdef TA_TENSOR_MEM_PROFILE
-    enum class MemOp{Alloc, Dealloc};
-    void alloc_record(std::uint64_t n, MemOp action) {
-      const double to_MiB =
-          1 / (1024.0 * 1024.0); /* Convert from bytes to MiB */
-      const auto nbytes = n * sizeof(value_type);
-      {
-        std::scoped_lock lock(detail::ta_tensor_mem_profile_mtx);
-        if (action == MemOp::Alloc) {
-          detail::nbytes_allocated += nbytes;
-          detail::max_nbytes_allocated =
-              std::max(detail::nbytes_allocated, detail::max_nbytes_allocated);
-        } else
-          detail::nbytes_allocated -= nbytes;
-      }
-      char buf[1024];
-      auto value_type_str = []() {
-        if constexpr (std::is_same_v<value_type, double>)
-          return "double";
-        else if constexpr (std::is_same_v<value_type, float>)
-          return "float";
-        else if constexpr (std::is_same_v<value_type, std::complex<double>>)
-          return "zdouble";
-        else if constexpr (std::is_same_v<value_type, std::complex<float>>)
-          return "zfloat";
-        else
-          return "";
-      };
-      std::snprintf(
-          buf, 1023,
-          "TA::Tensor<%s>: %sallocated %lf MiB [wm = %lf MiB hwm = %lf MiB]\n",
-          value_type_str(), (action == MemOp::Dealloc ? "de" : "  "),
-          nbytes * to_MiB, detail::nbytes_allocated * to_MiB,
-          detail::max_nbytes_allocated * to_MiB);
-      auto& os = madness::print_meminfo_ostream();
-      os << buf;
-      os.flush();
+  enum class MemOp { Alloc, Dealloc };
+  void alloc_record(std::uint64_t n, MemOp action) {
+    const double to_MiB = 1 / (1024.0 * 1024.0); /* Convert from bytes to MiB */
+    const auto nbytes = n * sizeof(value_type);
+    {
+      std::scoped_lock lock(detail::ta_tensor_mem_profile_mtx);
+      if (action == MemOp::Alloc) {
+        detail::nbytes_allocated += nbytes;
+        detail::max_nbytes_allocated =
+            std::max(detail::nbytes_allocated, detail::max_nbytes_allocated);
+      } else
+        detail::nbytes_allocated -= nbytes;
     }
+    char buf[1024];
+    auto value_type_str = []() {
+      if constexpr (std::is_same_v<value_type, double>)
+        return "double";
+      else if constexpr (std::is_same_v<value_type, float>)
+        return "float";
+      else if constexpr (std::is_same_v<value_type, std::complex<double>>)
+        return "zdouble";
+      else if constexpr (std::is_same_v<value_type, std::complex<float>>)
+        return "zfloat";
+      else
+        return "";
+    };
+    std::snprintf(
+        buf, 1023,
+        "TA::Tensor<%s>: %sallocated %lf MiB [wm = %lf MiB hwm = %lf MiB]\n",
+        value_type_str(), (action == MemOp::Dealloc ? "de" : "  "),
+        nbytes * to_MiB, detail::nbytes_allocated * to_MiB,
+        detail::max_nbytes_allocated * to_MiB);
+    auto& os = madness::print_meminfo_ostream();
+    os << buf;
+    os.flush();
+  }
 #endif
 
-   public:
-    /// Default constructor
-
-    /// Construct an empty tensor that has no data or dimensions
-    Impl() : allocator_type(), range_(), data_(NULL) {}
-
-    /// Construct with range
-
-    /// \param range The N-dimensional range for this tensor
-    explicit Impl(const range_type& range)
-        : allocator_type(), range_(range), data_(NULL) {
-      data_ = allocator_type::allocate(range_.volume());
-#ifdef TA_TENSOR_MEM_PROFILE
-      alloc_record(range_.volume(), MemOp::Alloc);
-#endif
-    }
-
-    /// Construct with rvalue range
-
-    /// \param range The N-dimensional range for this tensor
-    explicit Impl(range_type&& range)
-        : allocator_type(), range_(std::move(range)), data_(NULL) {
-      data_ = allocator_type::allocate(range_.volume());
-#ifdef TA_TENSOR_MEM_PROFILE
-      alloc_record(range_.volume(), MemOp::Alloc);
-#endif
-    }
-
-    ~Impl() {
-      math::destroy_vector(range_.volume(), data_);
-      allocator_type::deallocate(data_, range_.volume());
-      data_ = NULL;
-#ifdef TA_TENSOR_MEM_PROFILE
-      alloc_record(range_.volume(), MemOp::Dealloc);
-#endif
-    }
-
-    range_type range_;  ///< Tensor size info
-    pointer data_;      ///< Tensor data
-  };                    // class Impl
-
->>>>>>> 1b7e2e3d
   template <typename... Ts>
   struct is_tensor {
     static constexpr bool value = detail::is_tensor<Ts...>::value ||
@@ -193,18 +142,47 @@
   using default_construct = bool;
 
   Tensor(const range_type& range, size_t batch_size, bool default_construct)
-    : range_(range), batch_size_(batch_size)
-  {
-    size_t size = range.volume()*batch_size;
+      : range_(range), batch_size_(batch_size) {
+    size_t size = range_.volume() * batch_size;
     allocator_type allocator;
-    auto *ptr = allocator.allocate(size);
+    auto* ptr = allocator.allocate(size);
+#ifdef TA_TENSOR_MEM_PROFILE
+    alloc_record(size, MemOp::Alloc);
+#endif
     if (default_construct) {
       std::uninitialized_default_construct_n(ptr, size);
-      //std::uninitialized_value_construct_n(ptr, size);
+      // std::uninitialized_value_construct_n(ptr, size);
     }
-    auto deleter = [allocator=std::move(allocator),size](auto &&ptr) mutable {
+    auto deleter = [allocator = std::move(allocator),
+                    size](auto&& ptr) mutable {
       std::destroy_n(ptr, size);
-      allocator.deallocate(ptr,size);
+      allocator.deallocate(ptr, size);
+#ifdef TA_TENSOR_MEM_PROFILE
+      alloc_record(size, MemOp::Dealloc);
+#endif
+    };
+    this->data_ = std::shared_ptr<value_type>(ptr, std::move(deleter));
+  }
+
+  Tensor(range_type&& range, size_t batch_size, bool default_construct)
+      : range_(strd::move(range)), batch_size_(batch_size) {
+    size_t size = range_.volume() * batch_size;
+    allocator_type allocator;
+    auto* ptr = allocator.allocate(size);
+#ifdef TA_TENSOR_MEM_PROFILE
+    alloc_record(size, MemOp::Alloc);
+#endif
+    if (default_construct) {
+      std::uninitialized_default_construct_n(ptr, size);
+      // std::uninitialized_value_construct_n(ptr, size);
+    }
+    auto deleter = [allocator = std::move(allocator),
+                    size](auto&& ptr) mutable {
+      std::destroy_n(ptr, size);
+      allocator.deallocate(ptr, size);
+#ifdef TA_TENSOR_MEM_PROFILE
+      alloc_record(size, MemOp::Dealloc);
+#endif
     };
     this->data_ = std::shared_ptr<value_type>(ptr, std::move(deleter));
   }
@@ -212,17 +190,16 @@
   /// Construct a tensor with a range equal to \c range. The data is
   /// uninitialized.
   /// \param range The range of the tensor
-  Tensor(const range_type& range, size_t batch_size, std::shared_ptr<value_type> data)
-    : range_(range), batch_size_(batch_size), data_(data)
-  {
-  }
+  Tensor(const range_type& range, size_t batch_size,
+         std::shared_ptr<value_type> data)
+      : range_(range), batch_size_(batch_size), data_(data) {}
 
   range_type range_;  ///< range
   size_t batch_size_ = 1;
-  std::shared_ptr<value_type> data_;  ///< Shared pointer to implementation object
+  std::shared_ptr<value_type>
+      data_;  ///< Shared pointer to implementation object
 
  public:
-
   // Compiler generated functions
   Tensor() = default;
 
@@ -230,9 +207,7 @@
   /// uninitialized.
   /// \param range The range of the tensor
   explicit Tensor(const range_type& range)
-    : Tensor(range, 1, default_construct{true})
-  {
-  }
+      : Tensor(range, 1, default_construct{true}) {}
 
   /// Construct a tensor with a fill value
 
@@ -243,8 +218,7 @@
       typename std::enable_if<std::is_same<Value, value_type>::value &&
                               detail::is_tensor<Value>::value>::type* = nullptr>
   Tensor(const range_type& range, const Value& value)
-    : Tensor(range, 1, default_construct{false})
-  {
+      : Tensor(range, 1, default_construct{false}) {
     const auto n = this->size();
     pointer MADNESS_RESTRICT const data = this->data();
     Clone<Value, Value> cloner;
@@ -259,8 +233,7 @@
   template <typename Value, typename std::enable_if<
                                 detail::is_numeric_v<Value>>::type* = nullptr>
   Tensor(const range_type& range, const Value& value)
-      : Tensor(range, 1, default_construct{false})
-  {
+      : Tensor(range, 1, default_construct{false}) {
     detail::tensor_init([value]() -> Value { return value; }, *this);
   }
 
@@ -270,8 +243,7 @@
                 TiledArray::detail::is_input_iterator<InIter>::value &&
                 !std::is_pointer<InIter>::value>::type* = nullptr>
   Tensor(const range_type& range, InIter it)
-      : Tensor(range, 1, default_construct{false})
-  {
+      : Tensor(range, 1, default_construct{false}) {
     auto n = range.volume();
     pointer MADNESS_RESTRICT const data = this->data();
     for (size_type i = 0ul; i < n; ++i, ++it) data[i] = *it;
@@ -279,8 +251,7 @@
 
   template <typename U>
   Tensor(const Range& range, const U* u)
-    : Tensor(range, 1, default_construct{false})
-  {
+      : Tensor(range, 1, default_construct{false}) {
     math::uninitialized_copy_vector(range.volume(), u, this->data());
   }
 
@@ -299,8 +270,7 @@
           is_tensor<T1>::value && !std::is_same<T1, Tensor>::value &&
           !detail::has_conversion_operator_v<T1, Tensor>>::type* = nullptr>
   explicit Tensor(const T1& other)
-    : Tensor(detail::clone_range(other), 1, default_construct{false})
-  {
+      : Tensor(detail::clone_range(other), 1, default_construct{false}) {
     auto op = [](const numeric_t<T1> arg) -> numeric_t<T1> { return arg; };
 
     detail::tensor_init(op, *this, other);
@@ -317,8 +287,7 @@
       typename std::enable_if<is_tensor<T1>::value &&
                               detail::is_permutation_v<Perm>>::type* = nullptr>
   Tensor(const T1& other, const Perm& perm)
-    : Tensor(outer(perm) * other.range(), 1, default_construct{false})
-  {
+      : Tensor(outer(perm) * other.range(), 1, default_construct{false}) {
     auto op = [](const numeric_t<T1> arg) -> numeric_t<T1> { return arg; };
 
     detail::tensor_init(op, outer(perm), *this, other);
@@ -350,8 +319,7 @@
                 is_tensor<T1>::value &&
                 !detail::is_permutation_v<std::decay_t<Op>>>* = nullptr>
   Tensor(const T1& other, Op&& op)
-    : Tensor(detail::clone_range(other), 1, default_construct{false})
-  {
+      : Tensor(detail::clone_range(other), 1, default_construct{false}) {
     detail::tensor_init(op, *this, other);
   }
 
@@ -367,8 +335,7 @@
       typename std::enable_if_t<is_tensor<T1>::value &&
                                 detail::is_permutation_v<Perm>>* = nullptr>
   Tensor(const T1& other, Op&& op, const Perm& perm)
-    : Tensor(outer(perm) * other.range(), 1, default_construct{false})
-  {
+      : Tensor(outer(perm) * other.range(), 1, default_construct{false}) {
     detail::tensor_init(op, outer(perm), *this, other);
     // If we actually have a ToT the inner permutation was not applied above so
     // we do that now
@@ -397,8 +364,7 @@
   template <typename T1, typename T2, typename Op,
             typename std::enable_if<is_tensor<T1, T2>::value>::type* = nullptr>
   Tensor(const T1& left, const T2& right, Op&& op)
-    : Tensor(detail::clone_range(left), 1, default_construct{false})
-  {
+      : Tensor(detail::clone_range(left), 1, default_construct{false}) {
     detail::tensor_init(op, *this, left, right);
   }
 
@@ -417,8 +383,7 @@
       typename std::enable_if<is_tensor<T1, T2>::value &&
                               detail::is_permutation_v<Perm>>::type* = nullptr>
   Tensor(const T1& left, const T2& right, Op&& op, const Perm& perm)
-    : Tensor(outer(perm) * left.range(), 1, default_construct{false})
-  {
+      : Tensor(outer(perm) * left.range(), 1, default_construct{false}) {
     detail::tensor_init(op, outer(perm), *this, left, right);
     // If we actually have a ToT the inner permutation was not applied above so
     // we do that now
@@ -440,12 +405,14 @@
 
   Tensor batch(size_t idx) const {
     TA_ASSERT(idx < this->batch_size());
-    std::shared_ptr<value_type> data(this->data_, this->data_.get() + idx*this->size());
+    std::shared_ptr<value_type> data(this->data_,
+                                     this->data_.get() + idx * this->size());
     return Tensor(this->range(), 1, data);
   }
 
   auto reshape(const range_type& range, size_t batch_size = 1) const {
-    TA_ASSERT(this->range().volume()*this->batch_size() == range.volume()*batch_size);
+    TA_ASSERT(this->range().volume() * this->batch_size() ==
+              range.volume() * batch_size);
     return Tensor(range, batch_size, this->data_);
   }
 
@@ -474,9 +441,7 @@
   /// Tensor range object accessor
 
   /// \return The tensor range object
-  const range_type& range() const {
-    return range_;
-  }
+  const range_type& range() const { return range_; }
 
   /// Tensor dimension size accessor
 
@@ -493,7 +458,7 @@
   template <typename Ordinal,
             std::enable_if_t<std::is_integral<Ordinal>::value>* = nullptr>
   const_reference operator[](const Ordinal ord) const {
-    //TA_ASSERT(pimpl_);
+    // TA_ASSERT(pimpl_);
     TA_ASSERT(this->range_.includes(ord));
     return this->data()[ord];
   }
@@ -508,7 +473,7 @@
   template <typename Ordinal,
             std::enable_if_t<std::is_integral<Ordinal>::value>* = nullptr>
   reference operator[](const Ordinal ord) {
-    //TA_ASSERT(pimpl_);
+    // TA_ASSERT(pimpl_);
     TA_ASSERT(this->range_.includes(ord));
     return this->data()[ord];
   }
@@ -523,7 +488,7 @@
   template <typename Index,
             std::enable_if_t<detail::is_integral_range_v<Index>>* = nullptr>
   const_reference operator[](const Index& i) const {
-    //TA_ASSERT(pimpl_);
+    // TA_ASSERT(pimpl_);
     TA_ASSERT(this->range_.includes(i));
     return this->data()[this->range_.ordinal(i)];
   }
@@ -538,7 +503,7 @@
   template <typename Index,
             std::enable_if_t<detail::is_integral_range_v<Index>>* = nullptr>
   reference operator[](const Index& i) {
-    //TA_ASSERT(pimpl_);
+    // TA_ASSERT(pimpl_);
     TA_ASSERT(this->range_.includes(i));
     return this->data()[this->range_.ordinal(i)];
   }
@@ -553,7 +518,7 @@
   template <typename Integer,
             std::enable_if_t<std::is_integral_v<Integer>>* = nullptr>
   const_reference operator[](const std::initializer_list<Integer>& i) const {
-    //TA_ASSERT(pimpl_);
+    // TA_ASSERT(pimpl_);
     TA_ASSERT(this->range_.includes(i));
     return this->data()[this->range_.ordinal(i)];
   }
@@ -568,7 +533,7 @@
   template <typename Integer,
             std::enable_if_t<std::is_integral_v<Integer>>* = nullptr>
   reference operator[](const std::initializer_list<Integer>& i) {
-    //TA_ASSERT(pimpl_);
+    // TA_ASSERT(pimpl_);
     TA_ASSERT(this->range_.includes(i));
     return this->data()[this->range_.ordinal(i)];
   }
@@ -583,7 +548,7 @@
   template <typename Index,
             std::enable_if_t<detail::is_integral_range_v<Index>>* = nullptr>
   const_reference operator()(const Index& i) const {
-    //TA_ASSERT(pimpl_);
+    // TA_ASSERT(pimpl_);
     TA_ASSERT(this->range_.includes(i));
     return this->data()[this->range_.ordinal(i)];
   }
@@ -598,7 +563,7 @@
   template <typename Index,
             std::enable_if_t<detail::is_integral_range_v<Index>>* = nullptr>
   reference operator()(const Index& i) {
-    //TA_ASSERT(pimpl_);
+    // TA_ASSERT(pimpl_);
     TA_ASSERT(this->range_.includes(i));
     return this->data()[this->range_.ordinal(i)];
   }
@@ -613,7 +578,7 @@
   template <typename Integer,
             std::enable_if_t<std::is_integral_v<Integer>>* = nullptr>
   const_reference operator()(const std::initializer_list<Integer>& i) const {
-    //TA_ASSERT(pimpl_);
+    // TA_ASSERT(pimpl_);
     TA_ASSERT(this->range_.includes(i));
     return this->data()[this->range_.ordinal(i)];
   }
@@ -628,7 +593,7 @@
   template <typename Integer,
             std::enable_if_t<std::is_integral_v<Integer>>* = nullptr>
   reference operator()(const std::initializer_list<Integer>& i) {
-    //TA_ASSERT(pimpl_);
+    // TA_ASSERT(pimpl_);
     TA_ASSERT(this->range_.includes(i));
     return this->data()[this->range_.ordinal(i)];
   }
@@ -643,7 +608,7 @@
       typename... Index,
       std::enable_if_t<detail::is_integral_list<Index...>::value>* = nullptr>
   const_reference operator()(const Index&... i) const {
-    //TA_ASSERT(pimpl_);
+    // TA_ASSERT(pimpl_);
     TA_ASSERT(this->range_.includes(i...));
     return this->data()[this->range_.ordinal(i...)];
   }
@@ -658,7 +623,7 @@
       typename... Index,
       std::enable_if_t<detail::is_integral_list<Index...>::value>* = nullptr>
   reference operator()(const Index&... i) {
-    //TA_ASSERT(pimpl_);
+    // TA_ASSERT(pimpl_);
     TA_ASSERT(this->range_.includes(i...));
     return this->data()[this->range_.ordinal(i...)];
   }
@@ -683,9 +648,7 @@
   /// Iterator factory
 
   /// \return An iterator to the last data element
-  iterator end() {
-    return (this->data() ? this->data() + this->size() : NULL);
-  }
+  iterator end() { return (this->data() ? this->data() + this->size() : NULL); }
 
   /// Data direct access
 
@@ -703,10 +666,9 @@
   /// data), otherwise \c false.
   bool empty() const { return !this->data_; }
 
-  /// Output serialization function
+  /// MADNESS serialization function
 
   /// This function enables serialization within MADNESS
-<<<<<<< HEAD
   /// \tparam Archive A MADNESS archive type
   /// \param[out] ar An input/output archive
   template <typename Archive>
@@ -714,63 +676,18 @@
     bool empty = this->empty();
     auto range = this->range_;
     auto batch_size = this->batch_size_;
-    ar & empty;
+    ar& empty;
     if (!empty) {
-      ar & range;
-      ar & batch_size;
+      ar& range;
+      ar& batch_size;
       if constexpr (madness::is_input_archive_v<Archive>) {
-        *this = Tensor(range, batch_size, default_construct{true});
+        *this = Tensor(std::move(range), batch_size, default_construct{true});
       }
-      ar & madness::archive::wrap(this->data_.get(), range.volume()*batch_size);
-    }
-    else {
+      ar& madness::archive::wrap(this->data_.get(),
+                                 this->range_.volume() * batch_size);
+    } else {
       if constexpr (madness::is_input_archive_v<Archive>) {
         *this = Tensor{};
-=======
-  /// \tparam Archive The output archive type
-  /// \param[out] ar The output archive
-  template <typename Archive,
-            typename std::enable_if<
-                madness::is_output_archive_v<Archive>>::type* = nullptr>
-  void serialize(Archive& ar) {
-    if (pimpl_) {
-      const std::uint64_t volume = pimpl_->range_.volume();
-      ar& volume;
-      ar& madness::archive::wrap(pimpl_->data_, volume);
-      ar & pimpl_->range_;
-    } else {
-      ar& largest_64bit_prime;
-    }
-  }
-
-  /// Input serialization function
-
-  /// This function implements serialization to/from MADNESS archive objects
-  /// \tparam Archive The input archive type
-  /// \param[out] ar The input archive
-  template <typename Archive,
-            typename std::enable_if<
-                madness::is_input_archive_v<Archive>>::type* = nullptr>
-  void serialize(Archive& ar) {
-    std::uint64_t n = 0;
-    ar& n;
-    if (n != largest_64bit_prime) {
-      std::shared_ptr<Impl> temp = std::make_shared<Impl>();
-      temp->data_ = temp->allocate(n);
-      try {
-        // need to construct elements of data_ using placement new in case its
-        // default ctor is not trivial N.B. for fundamental types and standard
-        // alloc this incurs no overhead (Eigen::aligned_alloc OK also)
-        auto* data_ptr = temp->data_;
-        for (ordinal_type i = 0; i != n; ++i, ++data_ptr)
-          new (static_cast<void*>(data_ptr)) value_type;
-
-        ar& madness::archive::wrap(temp->data_, n);
-        ar & temp->range_;
-      } catch (...) {
-        temp->deallocate(temp->data_, n);
-        throw;
->>>>>>> 1b7e2e3d
       }
     }
   }
@@ -810,7 +727,7 @@
                                         detail::is_integral_range_v<Index2>>>
   detail::TensorInterface<T, BlockRange> block(const Index1& lower_bound,
                                                const Index2& upper_bound) {
-    //TA_ASSERT(pimpl_);
+    // TA_ASSERT(pimpl_);
     return detail::TensorInterface<T, BlockRange>(
         BlockRange(this->range_, lower_bound, upper_bound), this->data());
   }
@@ -820,7 +737,7 @@
                                         detail::is_integral_range_v<Index2>>>
   detail::TensorInterface<const T, BlockRange> block(
       const Index1& lower_bound, const Index2& upper_bound) const {
-    //TA_ASSERT(pimpl_);
+    // TA_ASSERT(pimpl_);
     return detail::TensorInterface<const T, BlockRange>(
         BlockRange(this->range_, lower_bound, upper_bound), this->data());
   }
@@ -851,7 +768,7 @@
   detail::TensorInterface<T, BlockRange> block(
       const std::initializer_list<Index1>& lower_bound,
       const std::initializer_list<Index2>& upper_bound) {
-    //TA_ASSERT(pimpl_);
+    // TA_ASSERT(pimpl_);
     return detail::TensorInterface<T, BlockRange>(
         BlockRange(this->range_, lower_bound, upper_bound), this->data());
   }
@@ -862,7 +779,7 @@
   detail::TensorInterface<const T, BlockRange> block(
       const std::initializer_list<Index1>& lower_bound,
       const std::initializer_list<Index2>& upper_bound) const {
-    //TA_ASSERT(pimpl_);
+    // TA_ASSERT(pimpl_);
     return detail::TensorInterface<const T, BlockRange>(
         BlockRange(this->range_, lower_bound, upper_bound), this->data());
   }
@@ -995,7 +912,7 @@
   template <typename Index,
             std::enable_if_t<detail::is_integral_range_v<Index>>* = nullptr>
   Tensor& shift_to(const Index& bound_shift) {
-    //TA_ASSERT(pimpl_);
+    // TA_ASSERT(pimpl_);
     this->range_.inplace_shift(bound_shift);
     return *this;
   }
@@ -1008,7 +925,7 @@
   template <typename Integer,
             std::enable_if_t<std::is_integral_v<Integer>>* = nullptr>
   Tensor& shift_to(const std::initializer_list<Integer>& bound_shift) {
-    //TA_ASSERT(pimpl_);
+    // TA_ASSERT(pimpl_);
     this->range_.template inplace_shift<std::initializer_list<Integer>>(
         bound_shift);
     return *this;
@@ -1022,7 +939,7 @@
   template <typename Index,
             std::enable_if_t<detail::is_integral_range_v<Index>>* = nullptr>
   Tensor shift(const Index& bound_shift) const {
-    //TA_ASSERT(pimpl_);
+    // TA_ASSERT(pimpl_);
     Tensor result = clone();
     result.shift_to(bound_shift);
     return result;
@@ -1036,7 +953,7 @@
   template <typename Integer,
             std::enable_if_t<std::is_integral_v<Integer>>* = nullptr>
   Tensor shift(const std::initializer_list<Integer>& bound_shift) const {
-    //TA_ASSERT(pimpl_);
+    // TA_ASSERT(pimpl_);
     Tensor result = clone();
     result.template shift_to<std::initializer_list<Integer>>(bound_shift);
     return result;
@@ -1430,8 +1347,7 @@
             typename std::enable_if<
                 is_tensor<Right>::value && detail::is_numeric_v<Scalar> &&
                 detail::is_permutation_v<Perm>>::type* = nullptr>
-  Tensor subt(const Right& right, const Scalar factor,
-               const Perm& perm) const {
+  Tensor subt(const Right& right, const Scalar factor, const Perm& perm) const {
     return binary(
         right,
         [factor](const numeric_type l, const numeric_t<Right> r)
@@ -1563,8 +1479,7 @@
             typename std::enable_if<
                 is_tensor<Right>::value && detail::is_numeric_v<Scalar> &&
                 detail::is_permutation_v<Perm>>::type* = nullptr>
-  Tensor mult(const Right& right, const Scalar factor,
-               const Perm& perm) const {
+  Tensor mult(const Right& right, const Scalar factor, const Perm& perm) const {
     return binary(
         right,
         [factor](const numeric_type l, const numeric_t<Right> r)
@@ -1633,7 +1548,7 @@
   /// \return A copy of this tensor that contains the complex conjugate the
   /// values
   Tensor conj() const {
-    //TA_ASSERT(pimpl_);
+    // TA_ASSERT(pimpl_);
     return scale(detail::conj_op());
   }
 
@@ -1646,7 +1561,7 @@
   template <typename Scalar, typename std::enable_if<
                                  detail::is_numeric_v<Scalar>>::type* = nullptr>
   Tensor conj(const Scalar factor) const {
-    //TA_ASSERT(pimpl_);
+    // TA_ASSERT(pimpl_);
     return scale(detail::conj_op(factor));
   }
 
@@ -1659,7 +1574,7 @@
   template <typename Perm,
             typename = std::enable_if_t<detail::is_permutation_v<Perm>>>
   Tensor conj(const Perm& perm) const {
-    //TA_ASSERT(pimpl_);
+    // TA_ASSERT(pimpl_);
     return scale(detail::conj_op(), perm);
   }
 
@@ -1676,7 +1591,7 @@
       typename std::enable_if<detail::is_numeric_v<Scalar> &&
                               detail::is_permutation_v<Perm>>::type* = nullptr>
   Tensor conj(const Scalar factor, const Perm& perm) const {
-    //TA_ASSERT(pimpl_);
+    // TA_ASSERT(pimpl_);
     return scale(detail::conj_op(factor), perm);
   }
 
@@ -1684,7 +1599,7 @@
 
   /// \return A reference to this tensor
   Tensor& conj_to() {
-    //TA_ASSERT(pimpl_);
+    // TA_ASSERT(pimpl_);
     return scale_to(detail::conj_op());
   }
 
@@ -1696,449 +1611,28 @@
   template <typename Scalar, typename std::enable_if<
                                  detail::is_numeric_v<Scalar>>::type* = nullptr>
   Tensor& conj_to(const Scalar factor) {
-    //TA_ASSERT(pimpl_);
+    // TA_ASSERT(pimpl_);
     return scale_to(detail::conj_op(factor));
   }
 
   // GEMM operations
 
-  template <typename ... As, typename V>
+  /// Contract this tensor with another tensor
+
+  /// \tparam As... Template parameter pack of a tensor type
+  /// \tparam V The type of \c alpha scalar
+  /// \param A The tensor that will be contracted with this tensor
+  /// \param alpha Multiply the result by this constant
+  /// \param gemm_helper The *GEMM operation meta data
+  /// \return A new tensor which is the result of contracting this tensor with
+  /// \c A and scaled by \c alpha
+  template <typename... As, typename V>
   Tensor gemm(const Tensor<As...>& A, const V alpha,
               const math::GemmHelper& gemm_helper) const {
     Tensor result;
     result.gemm(*this, A, alpha, gemm_helper);
     return result;
   }
-
-  template <typename ... As, typename ... Bs, typename W>
-  Tensor& gemm(const Tensor<As...>& A, const Tensor<Bs...>& B, const W alpha,
-               const math::GemmHelper& gemm_helper)
-  {
-    numeric_type beta = 1;
-    if (this->empty()) {
-<<<<<<< HEAD
-      range_type range = gemm_helper.make_result_range<range_type>(A.range_, B.range());
-      *this = Tensor(range, A.batch_size(), default_construct{true});
-      beta = 0;
-    }
-    TA_ASSERT(this->batch_size() == A.batch_size());
-    TA_ASSERT(this->batch_size() == B.batch_size());
-    for (size_t i = 0; i < this->batch_size(); ++i) {
-      auto Ci = this->batch(i);
-      TiledArray::gemm(alpha, A.batch(i), B.batch(i), beta, Ci, gemm_helper);
-=======
-      *this = left.gemm(right, factor, gemm_helper);
-    } else {
-      // Check that this tensor is not empty and has the correct rank
-      TA_ASSERT(pimpl_);
-      TA_ASSERT(pimpl_->range_.rank() == gemm_helper.result_rank());
-
-      // Check that the arguments are not empty and have the correct ranks
-      TA_ASSERT(!left.empty());
-      TA_ASSERT(left.range().rank() == gemm_helper.left_rank());
-      TA_ASSERT(!right.empty());
-      TA_ASSERT(right.range().rank() == gemm_helper.right_rank());
-
-      // Check that the outer dimensions of left match the corresponding
-      // dimensions in result
-      TA_ASSERT(ignore_tile_position() || gemm_helper.left_result_congruent(
-                                              left.range().lobound_data(),
-                                              pimpl_->range_.lobound_data()));
-      TA_ASSERT(ignore_tile_position() || gemm_helper.left_result_congruent(
-                                              left.range().upbound_data(),
-                                              pimpl_->range_.upbound_data()));
-      TA_ASSERT(gemm_helper.left_result_congruent(
-          left.range().extent_data(), pimpl_->range_.extent_data()));
-
-      // Check that the outer dimensions of right match the corresponding
-      // dimensions in result
-      TA_ASSERT(ignore_tile_position() || gemm_helper.right_result_congruent(
-                                              right.range().lobound_data(),
-                                              pimpl_->range_.lobound_data()));
-      TA_ASSERT(ignore_tile_position() || gemm_helper.right_result_congruent(
-                                              right.range().upbound_data(),
-                                              pimpl_->range_.upbound_data()));
-      TA_ASSERT(gemm_helper.right_result_congruent(
-          right.range().extent_data(), pimpl_->range_.extent_data()));
-
-      // Check that the inner dimensions of left and right match
-      TA_ASSERT(ignore_tile_position() ||
-                gemm_helper.left_right_congruent(left.range().lobound_data(),
-                                                 right.range().lobound_data()));
-      TA_ASSERT(ignore_tile_position() ||
-                gemm_helper.left_right_congruent(left.range().upbound_data(),
-                                                 right.range().upbound_data()));
-      TA_ASSERT(gemm_helper.left_right_congruent(left.range().extent_data(),
-                                                 right.range().extent_data()));
-
-      // Compute gemm dimensions
-      using integer = TiledArray::math::blas::integer;
-      integer m, n, k;
-      gemm_helper.compute_matrix_sizes(m, n, k, left.range(), right.range());
-
-      // Get the leading dimension for left and right matrices.
-      const integer lda =
-          (gemm_helper.left_op() == TiledArray::math::blas::NoTranspose ? k
-                                                                        : m);
-      const integer ldb =
-          (gemm_helper.right_op() == TiledArray::math::blas::NoTranspose ? n
-                                                                         : k);
-
-      // may need to split gemm into multiply + accumulate for tracing purposes
-#ifdef TA_ENABLE_TILE_OPS_LOGGING
-      {
-        const bool twostep =
-            TiledArray::TileOpsLogger<T>::get_instance().gemm &&
-            TiledArray::TileOpsLogger<T>::get_instance()
-                .gemm_print_contributions;
-        std::unique_ptr<T[]> data_copy;
-        size_t tile_volume;
-        if (twostep) {
-          tile_volume = range().volume();
-          data_copy = std::make_unique<T[]>(tile_volume);
-          std::copy(pimpl_->data_, pimpl_->data_ + tile_volume,
-                    data_copy.get());
-        }
-        non_distributed::gemm(gemm_helper.left_op(), gemm_helper.right_op(), m,
-                              n, k, factor, left.data(), lda, right.data(), ldb,
-                              twostep ? numeric_type(0) : numeric_type(1),
-                              pimpl_->data_, n);
-
-        if (TiledArray::TileOpsLogger<T>::get_instance_ptr() != nullptr &&
-            TiledArray::TileOpsLogger<T>::get_instance().gemm) {
-          auto& logger = TiledArray::TileOpsLogger<T>::get_instance();
-          auto apply = [](auto& fnptr, const Range& arg) {
-            return fnptr ? fnptr(arg) : arg;
-          };
-          auto tformed_left_range =
-              apply(logger.gemm_left_range_transform, left.range());
-          auto tformed_right_range =
-              apply(logger.gemm_right_range_transform, right.range());
-          auto tformed_result_range =
-              apply(logger.gemm_result_range_transform, pimpl_->range_);
-          if ((!logger.gemm_result_range_filter ||
-               logger.gemm_result_range_filter(tformed_result_range)) &&
-              (!logger.gemm_left_range_filter ||
-               logger.gemm_left_range_filter(tformed_left_range)) &&
-              (!logger.gemm_right_range_filter ||
-               logger.gemm_right_range_filter(tformed_right_range))) {
-            logger << "TA::Tensor::gemm+: left=" << tformed_left_range
-                   << " right=" << tformed_right_range
-                   << " result=" << tformed_result_range << std::endl;
-            if (TiledArray::TileOpsLogger<T>::get_instance()
-                    .gemm_print_contributions) {
-              if (!TiledArray::TileOpsLogger<T>::get_instance()
-                       .gemm_printer) {  // default printer
-                // must use custom printer if result's range transformed
-                if (!logger.gemm_result_range_transform)
-                  logger << *this << std::endl;
-                else
-                  logger << make_map(pimpl_->data_, tformed_result_range)
-                         << std::endl;
-              } else {
-                TiledArray::TileOpsLogger<T>::get_instance().gemm_printer(
-                    *logger.log, tformed_left_range, left.data(),
-                    tformed_right_range, right.data(), tformed_right_range,
-                    pimpl_->data_);
-              }
-            }
-          }
-        }
-
-        if (twostep) {
-          for (size_t v = 0; v != tile_volume; ++v) {
-            pimpl_->data_[v] += data_copy[v];
-          }
-        }
-      }
-#else   // TA_ENABLE_TILE_OPS_LOGGING
-      math::blas::gemm(gemm_helper.left_op(), gemm_helper.right_op(), m, n, k,
-                       factor, left.data(), lda, right.data(), ldb,
-                       numeric_type(1), pimpl_->data_, n);
-#endif  // TA_ENABLE_TILE_OPS_LOGGING
->>>>>>> 1b7e2e3d
-    }
-    return *this;
-  }
-
-
-  template <typename U, typename AU, typename V, typename AV,
-            typename ElementMultiplyAddOp,
-            typename = std::enable_if_t<std::is_invocable_r_v<
-                void, std::remove_reference_t<ElementMultiplyAddOp>,
-                value_type&, const U&, const V&>>>
-  Tensor& gemm(const Tensor<U, AU>& left, const Tensor<V, AV>& right,
-                const math::GemmHelper& gemm_helper,
-                ElementMultiplyAddOp&& elem_muladd_op) {
-    // Check that the arguments are not empty and have the correct ranks
-    TA_ASSERT(!left.empty());
-    TA_ASSERT(left.range().rank() == gemm_helper.left_rank());
-    TA_ASSERT(!right.empty());
-    TA_ASSERT(right.range().rank() == gemm_helper.right_rank());
-
-    // Check that the inner dimensions of left and right match
-    TA_ASSERT(ignore_tile_position() ||
-              gemm_helper.left_right_congruent(left.range().lobound_data(),
-                                               right.range().lobound_data()));
-    TA_ASSERT(ignore_tile_position() ||
-              gemm_helper.left_right_congruent(left.range().upbound_data(),
-                                               right.range().upbound_data()));
-    TA_ASSERT(gemm_helper.left_right_congruent(left.range().extent_data(),
-                                               right.range().extent_data()));
-
-    if (this->empty()) {  // initialize, if empty
-      *this = Tensor(gemm_helper.make_result_range<range_type>(left.range(),
-                                                                right.range()));
-    } else {
-      // Check that the outer dimensions of left match the corresponding
-      // dimensions in result
-      TA_ASSERT(ignore_tile_position() || gemm_helper.left_result_congruent(
-                                              left.range().lobound_data(),
-                                              this->range_.lobound_data()));
-      TA_ASSERT(ignore_tile_position() || gemm_helper.left_result_congruent(
-                                              left.range().upbound_data(),
-                                              this->range_.upbound_data()));
-      TA_ASSERT(gemm_helper.left_result_congruent(
-          left.range().extent_data(), this->range_.extent_data()));
-
-      // Check that the outer dimensions of right match the corresponding
-      // dimensions in result
-      TA_ASSERT(ignore_tile_position() || gemm_helper.right_result_congruent(
-                                              right.range().lobound_data(),
-                                              this->range_.lobound_data()));
-      TA_ASSERT(ignore_tile_position() || gemm_helper.right_result_congruent(
-                                              right.range().upbound_data(),
-                                              this->range_.upbound_data()));
-      TA_ASSERT(gemm_helper.right_result_congruent(
-          right.range().extent_data(), this->range_.extent_data()));
-    }
-
-    // Compute gemm dimensions
-    using integer = TiledArray::math::blas::integer;
-    integer M, N, K;
-    gemm_helper.compute_matrix_sizes(M, N, K, left.range(), right.range());
-
-    // Get the leading dimension for left and right matrices.
-    const integer lda =
-        (gemm_helper.left_op() == TiledArray::math::blas::NoTranspose ? K : M);
-    const integer ldb =
-        (gemm_helper.right_op() == TiledArray::math::blas::NoTranspose ? N : K);
-
-    for (integer m = 0; m != M; ++m) {
-      for (integer n = 0; n != N; ++n) {
-        auto c_offset = m * N + n;
-        for (integer k = 0; k != K; ++k) {
-          auto a_offset =
-              gemm_helper.left_op() == TiledArray::math::blas::NoTranspose
-                  ? m * lda + k
-                  : k * lda + m;
-          auto b_offset =
-              gemm_helper.right_op() == TiledArray::math::blas::NoTranspose
-                  ? k * ldb + n
-                  : n * ldb + k;
-          elem_muladd_op(*(this->data() + c_offset), *(left.data() + a_offset),
-                         *(right.data() + b_offset));
-        }
-      }
-    }
-
-    return *this;
-  }
-
-  // Reduction operations
-
-  /// Generalized tensor trace
-
-  /// This function will compute the sum of the hyper diagonal elements of
-  /// tensor.
-  /// \return The trace of this tensor
-  /// \throw TiledArray::Exception When this tensor is empty.
-  template <typename TileType = Tensor,
-            typename = detail::enable_if_trace_is_defined_t<TileType>>
-  decltype(auto) trace() const {
-    return TiledArray::trace(*this);
-  }
-
-  /// Unary reduction operation
-
-  /// Perform an element-wise reduction of the data by
-  /// executing <tt>join_op(result, reduce_op(*this[i]))</tt> for each
-  /// \c i in the index range of \c this . \c result is initialized to \c
-  /// identity . If HAVE_INTEL_TBB is defined, and this is a contiguous tensor,
-  /// the reduction will be executed in an undefined order, otherwise will
-  /// execute in the order of increasing \c i .
-  /// \tparam ReduceOp The reduction
-  /// operation type
-  /// \tparam JoinOp The join operation type
-  /// \param reduce_op The
-  /// element-wise reduction operation
-  /// \param join_op The join result operation
-  /// \param identity The identity value of the reduction
-  /// \return The reduced value
-  template <typename ReduceOp, typename JoinOp, typename Scalar>
-  decltype(auto) reduce(ReduceOp&& reduce_op, JoinOp&& join_op,
-                        Scalar identity) const {
-    return detail::tensor_reduce(reduce_op, join_op, identity, *this);
-  }
-
-  /// Binary reduction operation
-
-  /// Perform an element-wise binary reduction of the data of \c this and \c
-  /// other by executing <tt>join_op(result, reduce_op(*this[i], other[i]))</tt>
-  /// for each \c i in the index range of \c this . \c result is initialized to
-  /// \c identity . If HAVE_INTEL_TBB is defined, and this is a contiguous
-  /// tensor, the reduction will be executed in an undefined order, otherwise
-  /// will execute in the order of increasing \c i .
-  /// \tparam Right The
-  /// right-hand argument tensor type
-  /// \tparam ReduceOp The reduction operation
-  /// type
-  /// \tparam JoinOp The join operation type
-  /// \param other The right-hand
-  /// argument of the binary reduction
-  /// \param reduce_op The element-wise
-  /// reduction operation \param join_op The join result operation
-  /// \param identity The identity value of the reduction
-  /// \return The reduced value
-  template <typename Right, typename ReduceOp, typename JoinOp, typename Scalar,
-            typename std::enable_if<is_tensor<Right>::value>::type* = nullptr>
-  decltype(auto) reduce(const Right& other, ReduceOp&& reduce_op,
-                        JoinOp&& join_op, Scalar identity) const {
-    return detail::tensor_reduce(reduce_op, join_op, identity, *this, other);
-  }
-
-  /// Sum of elements
-
-  /// \return The sum of all elements of this tensor
-  numeric_type sum() const {
-    auto sum_op = [](numeric_type& MADNESS_RESTRICT res,
-                     const numeric_type arg) { res += arg; };
-    return reduce(sum_op, sum_op, numeric_type(0));
-  }
-
-  /// Product of elements
-
-  /// \return The product of all elements of this tensor
-  numeric_type product() const {
-    auto mult_op = [](numeric_type& MADNESS_RESTRICT res,
-                      const numeric_type arg) { res *= arg; };
-    return reduce(mult_op, mult_op, numeric_type(1));
-  }
-
-  /// Square of vector 2-norm
-
-  /// \return The vector norm of this tensor
-  scalar_type squared_norm() const {
-    auto square_op = [](scalar_type& MADNESS_RESTRICT res,
-                        const numeric_type arg) {
-      res += TiledArray::detail::norm(arg);
-    };
-    auto sum_op = [](scalar_type& MADNESS_RESTRICT res, const scalar_type arg) {
-      res += arg;
-    };
-    return reduce(square_op, sum_op, scalar_type(0));
-  }
-
-  /// Vector 2-norm
-
-  /// \tparam ResultType return type
-  /// \note This evaluates \c std::sqrt(ResultType(this->squared_norm()))
-  /// \return The vector norm of this tensor
-  template <typename ResultType = scalar_type>
-  ResultType norm() const {
-    return std::sqrt(static_cast<ResultType>(squared_norm()));
-  }
-
-  /// Minimum element
-
-  /// \return The minimum elements of this tensor
-  template <typename Numeric = numeric_type>
-  numeric_type min(
-      typename std::enable_if<
-          detail::is_strictly_ordered<Numeric>::value>::type* = nullptr) const {
-    auto min_op = [](numeric_type& MADNESS_RESTRICT res,
-                     const numeric_type arg) { res = std::min(res, arg); };
-    return reduce(min_op, min_op, std::numeric_limits<numeric_type>::max());
-  }
-
-  /// Maximum element
-
-  /// \return The maximum elements of this tensor
-  template <typename Numeric = numeric_type>
-  numeric_type max(
-      typename std::enable_if<
-          detail::is_strictly_ordered<Numeric>::value>::type* = nullptr) const {
-    auto max_op = [](numeric_type& MADNESS_RESTRICT res,
-                     const numeric_type arg) { res = std::max(res, arg); };
-    return reduce(max_op, max_op, std::numeric_limits<scalar_type>::min());
-  }
-
-  /// Absolute minimum element
-
-  /// \return The minimum elements of this tensor
-  scalar_type abs_min() const {
-    auto abs_min_op = [](scalar_type& MADNESS_RESTRICT res,
-                         const numeric_type arg) {
-      res = std::min(res, std::abs(arg));
-    };
-    auto min_op = [](scalar_type& MADNESS_RESTRICT res, const scalar_type arg) {
-      res = std::min(res, arg);
-    };
-    return reduce(abs_min_op, min_op, std::numeric_limits<scalar_type>::max());
-  }
-
-  /// Absolute maximum element
-
-  /// \return The maximum elements of this tensor
-  scalar_type abs_max() const {
-    auto abs_max_op = [](scalar_type& MADNESS_RESTRICT res,
-                         const numeric_type arg) {
-      res = std::max(res, std::abs(arg));
-    };
-    auto max_op = [](scalar_type& MADNESS_RESTRICT res, const scalar_type arg) {
-      res = std::max(res, arg);
-    };
-    return reduce(abs_max_op, max_op, scalar_type(0));
-  }
-
-  /// Vector dot (not inner!) product
-
-  /// \tparam Right The right-hand tensor type
-  /// \param other The right-hand tensor to be reduced
-  /// \return The dot product of the this and \c other
-  /// If numeric_type is real, this is equivalent to inner product
-  /// \sa Tensor::inner_product
-  template <typename Right,
-            typename std::enable_if<is_tensor<Right>::value>::type* = nullptr>
-  numeric_type dot(const Right& other) const {
-    auto mult_add_op = [](numeric_type& res, const numeric_type l,
-                          const numeric_t<Right> r) { res += l * r; };
-    auto add_op = [](numeric_type& MADNESS_RESTRICT res,
-                     const numeric_type value) { res += value; };
-    return reduce(other, mult_add_op, add_op, numeric_type(0));
-  }
-
-  /// Vector inner product
-
-  /// \tparam Right The right-hand tensor type
-  /// \param other The right-hand tensor to be reduced
-  /// \return The dot product of the this and \c other
-  /// If numeric_type is real, this is equivalent to dot product
-  /// \sa Tensor::dot
-  template <typename Right,
-            typename std::enable_if<is_tensor<Right>::value>::type* = nullptr>
-  numeric_type inner_product(const Right& other) const {
-    auto mult_add_op = [](numeric_type& res, const numeric_type l,
-                          const numeric_t<Right> r) {
-      res += TiledArray::detail::inner_product(l, r);
-    };
-    auto add_op = [](numeric_type& MADNESS_RESTRICT res,
-                     const numeric_type value) { res += value; };
-    return reduce(other, mult_add_op, add_op, numeric_type(0));
-  }
-
-};  // class Tensor
-
 
   /// Contract two tensors and accumulate the scaled result to this tensor
 
@@ -2184,145 +1678,545 @@
   /// \code
   ///   return (*this = left.gemm(right, factor, gemm_helper));
   /// \endcode
-  template <typename Alpha, typename ... As, typename ... Bs,
-            typename Beta, typename ... Cs>
-  void gemm(Alpha alpha, const Tensor<As...>& A, const Tensor<Bs...>& B,
-            Beta beta, Tensor<Cs...> &C, const math::GemmHelper& gemm_helper) {
-    // static_assert(
-    //     !detail::is_tensor_of_tensor_v<Tensor, Tensor<U, AU>, Tensor<V, AV>>,
-    //     "TA::Tensor<T>::gemm without custom element op is only applicable to "
-    //     "plain tensors");
+  template <typename... As, typename... Bs, typename W>
+  Tensor& gemm(const Tensor<As...>& A, const Tensor<Bs...>& B, const W alpha,
+               const math::GemmHelper& gemm_helper) {
+    numeric_type beta = 1;
+    if (this->empty()) {
+      *this =
+          Tensor(gemm_helper.make_result_range<range_type>(A.range_, B.range()),
+                 A.batch_size(), default_construct{true});
+      beta = 0;
+    }
+    TA_ASSERT(this->batch_size() == A.batch_size());
+    TA_ASSERT(this->batch_size() == B.batch_size());
+
+    // may need to split gemm into multiply + accumulate for tracing purposes
+#ifdef TA_ENABLE_TILE_OPS_LOGGING
     {
-      // Check that this tensor is not empty and has the correct rank
-      //TA_ASSERT(pimpl_);
-      TA_ASSERT(C.range().rank() == gemm_helper.result_rank());
-
-      // Check that the arguments are not empty and have the correct ranks
-      TA_ASSERT(!A.empty());
-      TA_ASSERT(A.range().rank() == gemm_helper.left_rank());
-      TA_ASSERT(!B.empty());
-      TA_ASSERT(B.range().rank() == gemm_helper.right_rank());
-
-      // Check that the outer dimensions of left match the corresponding
-      // dimensions in result
-      TA_ASSERT(ignore_tile_position() || gemm_helper.left_result_congruent(
-                                              A.range().lobound_data(),
-                                              C.range().lobound_data()));
-      TA_ASSERT(ignore_tile_position() || gemm_helper.left_result_congruent(
-                                              A.range().upbound_data(),
-                                              C.range().upbound_data()));
-      TA_ASSERT(gemm_helper.left_result_congruent(
-          A.range().extent_data(), C.range().extent_data()));
-
-      // Check that the outer dimensions of right match the corresponding
-      // dimensions in result
-      TA_ASSERT(ignore_tile_position() || gemm_helper.right_result_congruent(
-                                              B.range().lobound_data(),
-                                              C.range().lobound_data()));
-      TA_ASSERT(ignore_tile_position() || gemm_helper.right_result_congruent(
-                                              B.range().upbound_data(),
-                                              C.range().upbound_data()));
-      TA_ASSERT(gemm_helper.right_result_congruent(
-          B.range().extent_data(), C.range().extent_data()));
-
-      // Check that the inner dimensions of left and right match
-      TA_ASSERT(ignore_tile_position() ||
-                gemm_helper.left_right_congruent(A.range().lobound_data(),
-                                                 B.range().lobound_data()));
-      TA_ASSERT(ignore_tile_position() ||
-                gemm_helper.left_right_congruent(A.range().upbound_data(),
-                                                 B.range().upbound_data()));
-      TA_ASSERT(gemm_helper.left_right_congruent(A.range().extent_data(),
-                                                 B.range().extent_data()));
-
-      // Compute gemm dimensions
-      using integer = TiledArray::math::blas::integer;
-      integer m, n, k;
-      gemm_helper.compute_matrix_sizes(m, n, k, A.range(), B.range());
-
-      // Get the leading dimension for left and right matrices.
-      const integer lda =
-          (gemm_helper.left_op() == TiledArray::math::blas::NoTranspose ? k
-                                                                        : m);
-      const integer ldb =
-          (gemm_helper.right_op() == TiledArray::math::blas::NoTranspose ? n
-                                                                         : k);
-
-      // may need to split gemm into multiply + accumulate for tracing purposes
-#ifdef TA_ENABLE_TILE_OPS_LOGGING
-      {
-        const bool twostep =
-            TiledArray::TileOpsLogger<T>::get_instance().gemm &&
-            TiledArray::TileOpsLogger<T>::get_instance()
-                .gemm_print_contributions;
-        std::unique_ptr<T[]> data_copy;
-        size_t tile_volume;
-        if (twostep) {
-          tile_volume = range().volume();
-          data_copy = std::make_unique<T[]>(tile_volume);
-          std::copy(C.data(), C.data() + tile_volume,
-                    data_copy.get());
-        }
-        non_distributed::gemm(gemm_helper.left_op(), gemm_helper.right_op(), m,
-                              n, k, alpha, A.data(), lda, B.data(), ldb,
-                              twostep ? numeric_type(0) : beta,
-                              C.data(), n);
-
-        if (TiledArray::TileOpsLogger<T>::get_instance_ptr() != nullptr &&
-            TiledArray::TileOpsLogger<T>::get_instance().gemm) {
-          auto& logger = TiledArray::TileOpsLogger<T>::get_instance();
-          auto apply = [](auto& fnptr, const Range& arg) {
-            return fnptr ? fnptr(arg) : arg;
-          };
-          auto tformed_left_range =
-              apply(logger.gemm_left_range_transform, A.range());
-          auto tformed_right_range =
-              apply(logger.gemm_right_range_transform, B.range());
-          auto tformed_result_range =
-              apply(logger.gemm_result_range_transform, C.range());
-          if ((!logger.gemm_result_range_filter ||
-               logger.gemm_result_range_filter(tformed_result_range)) &&
-              (!logger.gemm_left_range_filter ||
-               logger.gemm_left_range_filter(tformed_left_range)) &&
-              (!logger.gemm_right_range_filter ||
-               logger.gemm_right_range_filter(tformed_right_range))) {
-            logger << "TA::Tensor::gemm+: left=" << tformed_left_range
-                   << " right=" << tformed_right_range
-                   << " result=" << tformed_result_range << std::endl;
-            if (TiledArray::TileOpsLogger<T>::get_instance()
-                    .gemm_print_contributions) {
-              if (!TiledArray::TileOpsLogger<T>::get_instance()
-                       .gemm_printer) {  // default printer
-                // must use custom printer if result's range transformed
-                if (!logger.gemm_result_range_transform)
-                  logger << *this << std::endl;
-                else
-                  logger << make_map(C.data(), tformed_result_range)
-                         << std::endl;
-              } else {
-                TiledArray::TileOpsLogger<T>::get_instance().gemm_printer(
-                    *logger.log, tformed_left_range, A.data(),
-                    tformed_right_range, B.data(), tformed_right_range,
-                    C.data());
-              }
+      const bool twostep =
+          TiledArray::TileOpsLogger<T>::get_instance().gemm &&
+          TiledArray::TileOpsLogger<T>::get_instance().gemm_print_contributions;
+      std::unique_ptr<T[]> data_copy;
+      size_t tile_volume;
+      if (twostep) {
+        tile_volume = range().volume();
+        data_copy = std::make_unique<T[]>(tile_volume);
+        std::copy(pimpl_->data_, pimpl_->data_ + tile_volume, data_copy.get());
+      }
+      non_distributed::gemm(gemm_helper.left_op(), gemm_helper.right_op(), m, n,
+                            k, factor, left.data(), lda, right.data(), ldb,
+                            twostep ? numeric_type(0) : numeric_type(1),
+                            pimpl_->data_, n);
+
+      if (TiledArray::TileOpsLogger<T>::get_instance_ptr() != nullptr &&
+          TiledArray::TileOpsLogger<T>::get_instance().gemm) {
+        auto& logger = TiledArray::TileOpsLogger<T>::get_instance();
+        auto apply = [](auto& fnptr, const Range& arg) {
+          return fnptr ? fnptr(arg) : arg;
+        };
+        auto tformed_left_range =
+            apply(logger.gemm_left_range_transform, left.range());
+        auto tformed_right_range =
+            apply(logger.gemm_right_range_transform, right.range());
+        auto tformed_result_range =
+            apply(logger.gemm_result_range_transform, pimpl_->range_);
+        if ((!logger.gemm_result_range_filter ||
+             logger.gemm_result_range_filter(tformed_result_range)) &&
+            (!logger.gemm_left_range_filter ||
+             logger.gemm_left_range_filter(tformed_left_range)) &&
+            (!logger.gemm_right_range_filter ||
+             logger.gemm_right_range_filter(tformed_right_range))) {
+          logger << "TA::Tensor::gemm+: left=" << tformed_left_range
+                 << " right=" << tformed_right_range
+                 << " result=" << tformed_result_range << std::endl;
+          if (TiledArray::TileOpsLogger<T>::get_instance()
+                  .gemm_print_contributions) {
+            if (!TiledArray::TileOpsLogger<T>::get_instance()
+                     .gemm_printer) {  // default printer
+              // must use custom printer if result's range transformed
+              if (!logger.gemm_result_range_transform)
+                logger << *this << std::endl;
+              else
+                logger << make_map(pimpl_->data_, tformed_result_range)
+                       << std::endl;
+            } else {
+              TiledArray::TileOpsLogger<T>::get_instance().gemm_printer(
+                  *logger.log, tformed_left_range, left.data(),
+                  tformed_right_range, right.data(), tformed_right_range,
+                  pimpl_->data_);
             }
           }
         }
-
-        if (twostep) {
-          for (size_t v = 0; v != tile_volume; ++v) {
-            C.data()[v] += data_copy[v];
+      }
+
+      if (twostep) {
+        for (size_t v = 0; v != tile_volume; ++v) {
+          pimpl_->data_[v] += data_copy[v];
+        }
+      }
+    }
+#else   // TA_ENABLE_TILE_OPS_LOGGING
+    for (size_t i = 0; i < this->batch_size(); ++i) {
+      auto Ci = this->batch(i);
+      TiledArray::gemm(alpha, A.batch(i), B.batch(i), beta, Ci, gemm_helper);
+    }
+#endif  // TA_ENABLE_TILE_OPS_LOGGING
+
+    return *this;
+  }
+
+  template <typename U, typename AU, typename V, typename AV,
+            typename ElementMultiplyAddOp,
+            typename = std::enable_if_t<std::is_invocable_r_v<
+                void, std::remove_reference_t<ElementMultiplyAddOp>,
+                value_type&, const U&, const V&>>>
+  Tensor& gemm(const Tensor<U, AU>& left, const Tensor<V, AV>& right,
+               const math::GemmHelper& gemm_helper,
+               ElementMultiplyAddOp&& elem_muladd_op) {
+    // Check that the arguments are not empty and have the correct ranks
+    TA_ASSERT(!left.empty());
+    TA_ASSERT(left.range().rank() == gemm_helper.left_rank());
+    TA_ASSERT(!right.empty());
+    TA_ASSERT(right.range().rank() == gemm_helper.right_rank());
+
+    // Check that the inner dimensions of left and right match
+    TA_ASSERT(ignore_tile_position() ||
+              gemm_helper.left_right_congruent(left.range().lobound_data(),
+                                               right.range().lobound_data()));
+    TA_ASSERT(ignore_tile_position() ||
+              gemm_helper.left_right_congruent(left.range().upbound_data(),
+                                               right.range().upbound_data()));
+    TA_ASSERT(gemm_helper.left_right_congruent(left.range().extent_data(),
+                                               right.range().extent_data()));
+
+    if (this->empty()) {  // initialize, if empty
+      *this = Tensor(gemm_helper.make_result_range<range_type>(left.range(),
+                                                               right.range()));
+    } else {
+      // Check that the outer dimensions of left match the corresponding
+      // dimensions in result
+      TA_ASSERT(ignore_tile_position() ||
+                gemm_helper.left_result_congruent(left.range().lobound_data(),
+                                                  this->range_.lobound_data()));
+      TA_ASSERT(ignore_tile_position() ||
+                gemm_helper.left_result_congruent(left.range().upbound_data(),
+                                                  this->range_.upbound_data()));
+      TA_ASSERT(gemm_helper.left_result_congruent(left.range().extent_data(),
+                                                  this->range_.extent_data()));
+
+      // Check that the outer dimensions of right match the corresponding
+      // dimensions in result
+      TA_ASSERT(ignore_tile_position() ||
+                gemm_helper.right_result_congruent(
+                    right.range().lobound_data(), this->range_.lobound_data()));
+      TA_ASSERT(ignore_tile_position() ||
+                gemm_helper.right_result_congruent(
+                    right.range().upbound_data(), this->range_.upbound_data()));
+      TA_ASSERT(gemm_helper.right_result_congruent(right.range().extent_data(),
+                                                   this->range_.extent_data()));
+    }
+
+    // Compute gemm dimensions
+    using integer = TiledArray::math::blas::integer;
+    integer M, N, K;
+    gemm_helper.compute_matrix_sizes(M, N, K, left.range(), right.range());
+
+    // Get the leading dimension for left and right matrices.
+    const integer lda =
+        (gemm_helper.left_op() == TiledArray::math::blas::NoTranspose ? K : M);
+    const integer ldb =
+        (gemm_helper.right_op() == TiledArray::math::blas::NoTranspose ? N : K);
+
+    for (integer m = 0; m != M; ++m) {
+      for (integer n = 0; n != N; ++n) {
+        auto c_offset = m * N + n;
+        for (integer k = 0; k != K; ++k) {
+          auto a_offset =
+              gemm_helper.left_op() == TiledArray::math::blas::NoTranspose
+                  ? m * lda + k
+                  : k * lda + m;
+          auto b_offset =
+              gemm_helper.right_op() == TiledArray::math::blas::NoTranspose
+                  ? k * ldb + n
+                  : n * ldb + k;
+          elem_muladd_op(*(this->data() + c_offset), *(left.data() + a_offset),
+                         *(right.data() + b_offset));
+        }
+      }
+    }
+
+    return *this;
+  }
+
+  // Reduction operations
+
+  /// Generalized tensor trace
+
+  /// This function will compute the sum of the hyper diagonal elements of
+  /// tensor.
+  /// \return The trace of this tensor
+  /// \throw TiledArray::Exception When this tensor is empty.
+  template <typename TileType = Tensor,
+            typename = detail::enable_if_trace_is_defined_t<TileType>>
+  decltype(auto) trace() const {
+    return TiledArray::trace(*this);
+  }
+
+  /// Unary reduction operation
+
+  /// Perform an element-wise reduction of the data by
+  /// executing <tt>join_op(result, reduce_op(*this[i]))</tt> for each
+  /// \c i in the index range of \c this . \c result is initialized to \c
+  /// identity . If HAVE_INTEL_TBB is defined, and this is a contiguous tensor,
+  /// the reduction will be executed in an undefined order, otherwise will
+  /// execute in the order of increasing \c i .
+  /// \tparam ReduceOp The reduction
+  /// operation type
+  /// \tparam JoinOp The join operation type
+  /// \param reduce_op The
+  /// element-wise reduction operation
+  /// \param join_op The join result operation
+  /// \param identity The identity value of the reduction
+  /// \return The reduced value
+  template <typename ReduceOp, typename JoinOp, typename Scalar>
+  decltype(auto) reduce(ReduceOp&& reduce_op, JoinOp&& join_op,
+                        Scalar identity) const {
+    return detail::tensor_reduce(reduce_op, join_op, identity, *this);
+  }
+
+  /// Binary reduction operation
+
+  /// Perform an element-wise binary reduction of the data of \c this and \c
+  /// other by executing <tt>join_op(result, reduce_op(*this[i], other[i]))</tt>
+  /// for each \c i in the index range of \c this . \c result is initialized to
+  /// \c identity . If HAVE_INTEL_TBB is defined, and this is a contiguous
+  /// tensor, the reduction will be executed in an undefined order, otherwise
+  /// will execute in the order of increasing \c i .
+  /// \tparam Right The
+  /// right-hand argument tensor type
+  /// \tparam ReduceOp The reduction operation
+  /// type
+  /// \tparam JoinOp The join operation type
+  /// \param other The right-hand
+  /// argument of the binary reduction
+  /// \param reduce_op The element-wise
+  /// reduction operation \param join_op The join result operation
+  /// \param identity The identity value of the reduction
+  /// \return The reduced value
+  template <typename Right, typename ReduceOp, typename JoinOp, typename Scalar,
+            typename std::enable_if<is_tensor<Right>::value>::type* = nullptr>
+  decltype(auto) reduce(const Right& other, ReduceOp&& reduce_op,
+                        JoinOp&& join_op, Scalar identity) const {
+    return detail::tensor_reduce(reduce_op, join_op, identity, *this, other);
+  }
+
+  /// Sum of elements
+
+  /// \return The sum of all elements of this tensor
+  numeric_type sum() const {
+    auto sum_op = [](numeric_type& MADNESS_RESTRICT res,
+                     const numeric_type arg) { res += arg; };
+    return reduce(sum_op, sum_op, numeric_type(0));
+  }
+
+  /// Product of elements
+
+  /// \return The product of all elements of this tensor
+  numeric_type product() const {
+    auto mult_op = [](numeric_type& MADNESS_RESTRICT res,
+                      const numeric_type arg) { res *= arg; };
+    return reduce(mult_op, mult_op, numeric_type(1));
+  }
+
+  /// Square of vector 2-norm
+
+  /// \return The vector norm of this tensor
+  scalar_type squared_norm() const {
+    auto square_op = [](scalar_type& MADNESS_RESTRICT res,
+                        const numeric_type arg) {
+      res += TiledArray::detail::norm(arg);
+    };
+    auto sum_op = [](scalar_type& MADNESS_RESTRICT res, const scalar_type arg) {
+      res += arg;
+    };
+    return reduce(square_op, sum_op, scalar_type(0));
+  }
+
+  /// Vector 2-norm
+
+  /// \tparam ResultType return type
+  /// \note This evaluates \c std::sqrt(ResultType(this->squared_norm()))
+  /// \return The vector norm of this tensor
+  template <typename ResultType = scalar_type>
+  ResultType norm() const {
+    return std::sqrt(static_cast<ResultType>(squared_norm()));
+  }
+
+  /// Minimum element
+
+  /// \return The minimum elements of this tensor
+  template <typename Numeric = numeric_type>
+  numeric_type min(
+      typename std::enable_if<
+          detail::is_strictly_ordered<Numeric>::value>::type* = nullptr) const {
+    auto min_op = [](numeric_type& MADNESS_RESTRICT res,
+                     const numeric_type arg) { res = std::min(res, arg); };
+    return reduce(min_op, min_op, std::numeric_limits<numeric_type>::max());
+  }
+
+  /// Maximum element
+
+  /// \return The maximum elements of this tensor
+  template <typename Numeric = numeric_type>
+  numeric_type max(
+      typename std::enable_if<
+          detail::is_strictly_ordered<Numeric>::value>::type* = nullptr) const {
+    auto max_op = [](numeric_type& MADNESS_RESTRICT res,
+                     const numeric_type arg) { res = std::max(res, arg); };
+    return reduce(max_op, max_op, std::numeric_limits<scalar_type>::min());
+  }
+
+  /// Absolute minimum element
+
+  /// \return The minimum elements of this tensor
+  scalar_type abs_min() const {
+    auto abs_min_op = [](scalar_type& MADNESS_RESTRICT res,
+                         const numeric_type arg) {
+      res = std::min(res, std::abs(arg));
+    };
+    auto min_op = [](scalar_type& MADNESS_RESTRICT res, const scalar_type arg) {
+      res = std::min(res, arg);
+    };
+    return reduce(abs_min_op, min_op, std::numeric_limits<scalar_type>::max());
+  }
+
+  /// Absolute maximum element
+
+  /// \return The maximum elements of this tensor
+  scalar_type abs_max() const {
+    auto abs_max_op = [](scalar_type& MADNESS_RESTRICT res,
+                         const numeric_type arg) {
+      res = std::max(res, std::abs(arg));
+    };
+    auto max_op = [](scalar_type& MADNESS_RESTRICT res, const scalar_type arg) {
+      res = std::max(res, arg);
+    };
+    return reduce(abs_max_op, max_op, scalar_type(0));
+  }
+
+  /// Vector dot (not inner!) product
+
+  /// \tparam Right The right-hand tensor type
+  /// \param other The right-hand tensor to be reduced
+  /// \return The dot product of the this and \c other
+  /// If numeric_type is real, this is equivalent to inner product
+  /// \sa Tensor::inner_product
+  template <typename Right,
+            typename std::enable_if<is_tensor<Right>::value>::type* = nullptr>
+  numeric_type dot(const Right& other) const {
+    auto mult_add_op = [](numeric_type& res, const numeric_type l,
+                          const numeric_t<Right> r) { res += l * r; };
+    auto add_op = [](numeric_type& MADNESS_RESTRICT res,
+                     const numeric_type value) { res += value; };
+    return reduce(other, mult_add_op, add_op, numeric_type(0));
+  }
+
+  /// Vector inner product
+
+  /// \tparam Right The right-hand tensor type
+  /// \param other The right-hand tensor to be reduced
+  /// \return The dot product of the this and \c other
+  /// If numeric_type is real, this is equivalent to dot product
+  /// \sa Tensor::dot
+  template <typename Right,
+            typename std::enable_if<is_tensor<Right>::value>::type* = nullptr>
+  numeric_type inner_product(const Right& other) const {
+    auto mult_add_op = [](numeric_type& res, const numeric_type l,
+                          const numeric_t<Right> r) {
+      res += TiledArray::detail::inner_product(l, r);
+    };
+    auto add_op = [](numeric_type& MADNESS_RESTRICT res,
+                     const numeric_type value) { res += value; };
+    return reduce(other, mult_add_op, add_op, numeric_type(0));
+  }
+
+};  // class Tensor
+
+/// Contract two tensors and accumulate the scaled result to this tensor
+
+/// GEMM is limited to matrix like contractions. For example, the following
+/// contractions are supported:
+/// \code
+/// C[a,b] = A[a,i,j] * B[i,j,b]
+/// C[a,b] = A[a,i,j] * B[b,i,j]
+/// C[a,b] = A[i,j,a] * B[i,j,b]
+/// C[a,b] = A[i,j,a] * B[b,i,j]
+///
+/// C[a,b,c,d] = A[a,b,i,j] * B[i,j,c,d]
+/// C[a,b,c,d] = A[a,b,i,j] * B[c,d,i,j]
+/// C[a,b,c,d] = A[i,j,a,b] * B[i,j,c,d]
+/// C[a,b,c,d] = A[i,j,a,b] * B[c,d,i,j]
+/// \endcode
+/// Notice that in the above contractions, the inner and outer indices of
+/// the arguments for exactly two contiguous groups in each tensor and that
+/// each group is in the same order in all tensors. That is, the indices of
+/// the tensors must fit the one of the following patterns:
+/// \code
+/// C[M...,N...] = A[M...,K...] * B[K...,N...]
+/// C[M...,N...] = A[M...,K...] * B[N...,K...]
+/// C[M...,N...] = A[K...,M...] * B[K...,N...]
+/// C[M...,N...] = A[K...,M...] * B[N...,K...]
+/// \endcode
+/// This allows use of optimized BLAS functions to evaluate tensor
+/// contractions. Tensor contractions that do not fit this pattern require
+/// one or more tensor permutation so that the tensors fit the required
+/// pattern.
+/// \tparam U The left-hand tensor element type
+/// \tparam AU The left-hand tensor allocator type
+/// \tparam V The right-hand tensor element type
+/// \tparam AV The right-hand tensor allocator type
+/// \tparam W The type of the scaling factor
+/// \param left The left-hand tensor that will be contracted
+/// \param right The right-hand tensor that will be contracted
+/// \param factor The contraction result will be scaling by this value, then
+/// accumulated into \c this \param gemm_helper The *GEMM operation meta data
+/// \return A reference to \c this
+/// \note if this is uninitialized, i.e., if \c this->empty()==true will
+/// this is equivalent to
+/// \code
+///   return (*this = left.gemm(right, factor, gemm_helper));
+/// \endcode
+template <typename Alpha, typename... As, typename... Bs, typename Beta,
+          typename... Cs>
+void gemm(Alpha alpha, const Tensor<As...>& A, const Tensor<Bs...>& B,
+          Beta beta, Tensor<Cs...>& C, const math::GemmHelper& gemm_helper) {
+  // static_assert(
+  //     !detail::is_tensor_of_tensor_v<Tensor, Tensor<U, AU>, Tensor<V, AV>>,
+  //     "TA::Tensor<T>::gemm without custom element op is only applicable to "
+  //     "plain tensors");
+  {
+    // Check that this tensor is not empty and has the correct rank
+    // TA_ASSERT(pimpl_);
+    TA_ASSERT(C.range().rank() == gemm_helper.result_rank());
+
+    // Check that the arguments are not empty and have the correct ranks
+    TA_ASSERT(!A.empty());
+    TA_ASSERT(A.range().rank() == gemm_helper.left_rank());
+    TA_ASSERT(!B.empty());
+    TA_ASSERT(B.range().rank() == gemm_helper.right_rank());
+
+    // Check that the outer dimensions of left match the corresponding
+    // dimensions in result
+    TA_ASSERT(ignore_tile_position() ||
+              gemm_helper.left_result_congruent(A.range().lobound_data(),
+                                                C.range().lobound_data()));
+    TA_ASSERT(ignore_tile_position() ||
+              gemm_helper.left_result_congruent(A.range().upbound_data(),
+                                                C.range().upbound_data()));
+    TA_ASSERT(gemm_helper.left_result_congruent(A.range().extent_data(),
+                                                C.range().extent_data()));
+
+    // Check that the outer dimensions of right match the corresponding
+    // dimensions in result
+    TA_ASSERT(ignore_tile_position() ||
+              gemm_helper.right_result_congruent(B.range().lobound_data(),
+                                                 C.range().lobound_data()));
+    TA_ASSERT(ignore_tile_position() ||
+              gemm_helper.right_result_congruent(B.range().upbound_data(),
+                                                 C.range().upbound_data()));
+    TA_ASSERT(gemm_helper.right_result_congruent(B.range().extent_data(),
+                                                 C.range().extent_data()));
+
+    // Check that the inner dimensions of left and right match
+    TA_ASSERT(ignore_tile_position() ||
+              gemm_helper.left_right_congruent(A.range().lobound_data(),
+                                               B.range().lobound_data()));
+    TA_ASSERT(ignore_tile_position() ||
+              gemm_helper.left_right_congruent(A.range().upbound_data(),
+                                               B.range().upbound_data()));
+    TA_ASSERT(gemm_helper.left_right_congruent(A.range().extent_data(),
+                                               B.range().extent_data()));
+
+    // Compute gemm dimensions
+    using integer = TiledArray::math::blas::integer;
+    integer m, n, k;
+    gemm_helper.compute_matrix_sizes(m, n, k, A.range(), B.range());
+
+    // Get the leading dimension for left and right matrices.
+    const integer lda =
+        (gemm_helper.left_op() == TiledArray::math::blas::NoTranspose ? k : m);
+    const integer ldb =
+        (gemm_helper.right_op() == TiledArray::math::blas::NoTranspose ? n : k);
+
+    // may need to split gemm into multiply + accumulate for tracing purposes
+#ifdef TA_ENABLE_TILE_OPS_LOGGING
+    {
+      const bool twostep =
+          TiledArray::TileOpsLogger<T>::get_instance().gemm &&
+          TiledArray::TileOpsLogger<T>::get_instance().gemm_print_contributions;
+      std::unique_ptr<T[]> data_copy;
+      size_t tile_volume;
+      if (twostep) {
+        tile_volume = range().volume();
+        data_copy = std::make_unique<T[]>(tile_volume);
+        std::copy(C.data(), C.data() + tile_volume, data_copy.get());
+      }
+      non_distributed::gemm(gemm_helper.left_op(), gemm_helper.right_op(), m, n,
+                            k, alpha, A.data(), lda, B.data(), ldb,
+                            twostep ? numeric_type(0) : beta, C.data(), n);
+
+      if (TiledArray::TileOpsLogger<T>::get_instance_ptr() != nullptr &&
+          TiledArray::TileOpsLogger<T>::get_instance().gemm) {
+        auto& logger = TiledArray::TileOpsLogger<T>::get_instance();
+        auto apply = [](auto& fnptr, const Range& arg) {
+          return fnptr ? fnptr(arg) : arg;
+        };
+        auto tformed_left_range =
+            apply(logger.gemm_left_range_transform, A.range());
+        auto tformed_right_range =
+            apply(logger.gemm_right_range_transform, B.range());
+        auto tformed_result_range =
+            apply(logger.gemm_result_range_transform, C.range());
+        if ((!logger.gemm_result_range_filter ||
+             logger.gemm_result_range_filter(tformed_result_range)) &&
+            (!logger.gemm_left_range_filter ||
+             logger.gemm_left_range_filter(tformed_left_range)) &&
+            (!logger.gemm_right_range_filter ||
+             logger.gemm_right_range_filter(tformed_right_range))) {
+          logger << "TA::Tensor::gemm+: left=" << tformed_left_range
+                 << " right=" << tformed_right_range
+                 << " result=" << tformed_result_range << std::endl;
+          if (TiledArray::TileOpsLogger<T>::get_instance()
+                  .gemm_print_contributions) {
+            if (!TiledArray::TileOpsLogger<T>::get_instance()
+                     .gemm_printer) {  // default printer
+              // must use custom printer if result's range transformed
+              if (!logger.gemm_result_range_transform)
+                logger << *this << std::endl;
+              else
+                logger << make_map(C.data(), tformed_result_range) << std::endl;
+            } else {
+              TiledArray::TileOpsLogger<T>::get_instance().gemm_printer(
+                  *logger.log, tformed_left_range, A.data(),
+                  tformed_right_range, B.data(), tformed_right_range, C.data());
+            }
           }
         }
       }
-#else  // TA_ENABLE_TILE_OPS_LOGGING
-      math::blas::gemm(gemm_helper.left_op(), gemm_helper.right_op(), m, n, k,
-                       alpha, A.data(), lda, B.data(), ldb,
-                       beta, C.data(), n);
+
+      if (twostep) {
+        for (size_t v = 0; v != tile_volume; ++v) {
+          C.data()[v] += data_copy[v];
+        }
+      }
+    }
+#else   // TA_ENABLE_TILE_OPS_LOGGING
+    math::blas::gemm(gemm_helper.left_op(), gemm_helper.right_op(), m, n, k,
+                     alpha, A.data(), lda, B.data(), ldb, beta, C.data(), n);
 #endif  // TA_ENABLE_TILE_OPS_LOGGING
-    }
-  }
-
+  }
+}
 
 // template <typename T, typename A>
 // const typename Tensor<T, A>::range_type Tensor<T, A>::empty_range_;
