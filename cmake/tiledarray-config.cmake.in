# - CMAKE Config file for the TiledArray package
# The following variables are defined:
#  TILEDARRAY_FOUND                - System has the TiledArray package
#  TILEDARRAY_INCLUDE_DIRS         - The TiledArray include directory
#  TILEDARRAY_LIBRARIES            - The TiledArray libraries and their dependencies
#  TILEDARRAY_VERSION              - The TiledArray (core) version; see semver.org
#  TILEDARRAY_EXT_VERSION          - The TiledArray version, includes prerelease id; see semver.org

# Set package version
set(TILEDARRAY_VERSION "@TILEDARRAY_VERSION@")
set(TILEDARRAY_EXT_VERSION "@TILEDARRAY_EXT_VERSION@")

@PACKAGE_INIT@

<<<<<<< HEAD
set(TILEDARRAY_CMAKE_TOOLCHAIN_FILE "@CMAKE_TOOLCHAIN_FILE@")

set(TILEDARRAY_HAS_CUDA "@CUDA_FOUND@")
if(TILEDARRAY_HAS_CUDA)
    set(CMAKE_CUDA_HOST_COMPILER "@CMAKE_CUDA_HOST_COMPILER@")
# if TA is a CUDA-dependent library it needs CUDA to link properly ... unfortunately CMake is not able to do this correctly
# see https://gitlab.kitware.com/cmake/cmake/issues/18614
#    set(CMAKE_CUDA_STANDARD 17)
#    set(CMAKE_CUDA_STANDARD_REQUIRED ON)
#    set(CMAKE_CUDA_SEPARABLE_COMPILATION ON)
#    enable_language(CUDA)
#    include(SanitizeCUDAImplicitDirectories)
#    sanitize_cuda_implicit_directories()
endif()


set(TILEDARRAY_HAS_SCALAPACK "@ENABLE_SCALAPACK@" )
if(TILEDARRAY_HAS_SCALAPACK)
  include( CMakeFindDependencyMacro )
  find_dependency( blacspp )
  find_dependency( scalapackpp )
endif()

=======
>>>>>>> 4b0aa9c2
# Include library IMPORT targets
if(NOT TARGET tiledarray)
  include("${CMAKE_CURRENT_LIST_DIR}/tiledarray-targets.cmake")
endif()
if(NOT TARGET MADworld)
  # if madness installed separately, use the madness install discovered when configuring TA
  set(MADNESS_CONFIG_DIR "@MADNESS_CONFIG_DIR@")
  # otherwise assume TA built madness
  if (MADNESS_CONFIG_DIR STREQUAL "")
    set(MADNESS_CONFIG_DIR "${CMAKE_CURRENT_LIST_DIR}/../madness")
  endif()
  include( CMakeFindDependencyMacro )
  find_dependency(MADNESS 0.10.1 CONFIG REQUIRED COMPONENTS world PATHS ${MADNESS_CONFIG_DIR} NO_DEFAULT_PATH)
endif()

# if TA is a CUDA-dependent library it needs CUDA to link properly ... unfortunately CMake is not able to do this correctly
# see https://gitlab.kitware.com/cmake/cmake/issues/18614
# so try workarounds
set(TILEDARRAY_HAS_CUDA "@CUDA_FOUND@")
if(TILEDARRAY_HAS_CUDA)
  set(CMAKE_CUDA_HOST_COMPILER "@CMAKE_CUDA_HOST_COMPILER@")
  # workaround from https://gitlab.kitware.com/cmake/cmake/issues/18614#note_485631
  set(CUDA_LIBRARIES "@CUDA_LIBRARIES@")
  get_target_property(_ta_interface_libs tiledarray INTERFACE_LINK_LIBRARIES)
  if(_ta_interface_libs)
    list(APPEND _ta_interface_libs ${CUDA_LIBRARIES})
  else()
    set(_ta_interface_libs ${CUDA_LIBRARIES})
  endif()
    string(TOUPPER ${CMAKE_BUILD_TYPE} TA_BUILD_TYPE)
  set_target_properties(tiledarray PROPERTIES
    IMPORTED_LINK_INTERFACE_LANGUAGES_${TA_BUILD_TYPE} CXX
    INTERFACE_LINK_LIBRARIES "${_ta_interface_libs}")
endif()

# Set the tiledarray compiled library target
set(TILEDARRAY_LIBRARIES tiledarray)

set(TILEDARRAY_SOURCE_DIR "@TILEDARRAY_SOURCE_DIR@")
set(TILEDARRAY_BINARY_DIR "@TILEDARRAY_BINARY_DIR@")

set(TILEDARRAY_BUILD_INCLUDE_DIRS "${TILEDARRAY_SOURCE_DIR}/src" "${TILEDARRAY_BINARY_DIR}/src")
set(TILEDARRAY_INSTALL_INCLUDE_DIRS "@PACKAGE_TILEDARRAY_INSTALL_INCLUDEDIR@"
      "@PACKAGE_TILEDARRAY_INSTALL_INCLUDEDIR@/TiledArray/external")

# define TILEDARRAY_INCLUDE_DIRS according to where we are compiling: TA build tree or outside
# external packages should use TILEDARRAY_BUILD_INCLUDE_DIRS and TILEDARRAY_INSTALL_INCLUDE_DIRS directly
if(CMAKE_CURRENT_LIST_DIR EQUAL TILEDARRAY_BINARY_DIR)
  set(TILEDARRAY_INCLUDE_DIRS "${TILEDARRAY_BUILD_INCLUDE_DIRS}")
else()
  set(TILEDARRAY_INCLUDE_DIRS "${TILEDARRAY_INSTALL_INCLUDE_DIRS}")
endif()

set(TILEDARRAY_CMAKE_TOOLCHAIN_FILE "@CMAKE_TOOLCHAIN_FILE@")

set(TILEDARRAY_FOUND TRUE)<|MERGE_RESOLUTION|>--- conflicted
+++ resolved
@@ -12,32 +12,6 @@
 
 @PACKAGE_INIT@
 
-<<<<<<< HEAD
-set(TILEDARRAY_CMAKE_TOOLCHAIN_FILE "@CMAKE_TOOLCHAIN_FILE@")
-
-set(TILEDARRAY_HAS_CUDA "@CUDA_FOUND@")
-if(TILEDARRAY_HAS_CUDA)
-    set(CMAKE_CUDA_HOST_COMPILER "@CMAKE_CUDA_HOST_COMPILER@")
-# if TA is a CUDA-dependent library it needs CUDA to link properly ... unfortunately CMake is not able to do this correctly
-# see https://gitlab.kitware.com/cmake/cmake/issues/18614
-#    set(CMAKE_CUDA_STANDARD 17)
-#    set(CMAKE_CUDA_STANDARD_REQUIRED ON)
-#    set(CMAKE_CUDA_SEPARABLE_COMPILATION ON)
-#    enable_language(CUDA)
-#    include(SanitizeCUDAImplicitDirectories)
-#    sanitize_cuda_implicit_directories()
-endif()
-
-
-set(TILEDARRAY_HAS_SCALAPACK "@ENABLE_SCALAPACK@" )
-if(TILEDARRAY_HAS_SCALAPACK)
-  include( CMakeFindDependencyMacro )
-  find_dependency( blacspp )
-  find_dependency( scalapackpp )
-endif()
-
-=======
->>>>>>> 4b0aa9c2
 # Include library IMPORT targets
 if(NOT TARGET tiledarray)
   include("${CMAKE_CURRENT_LIST_DIR}/tiledarray-targets.cmake")
@@ -73,6 +47,13 @@
     INTERFACE_LINK_LIBRARIES "${_ta_interface_libs}")
 endif()
 
+set(TILEDARRAY_HAS_SCALAPACK "@ENABLE_SCALAPACK@" )
+if(TILEDARRAY_HAS_SCALAPACK)
+  include( CMakeFindDependencyMacro )
+  find_dependency( blacspp )
+  find_dependency( scalapackpp )
+endif()
+
 # Set the tiledarray compiled library target
 set(TILEDARRAY_LIBRARIES tiledarray)
 
