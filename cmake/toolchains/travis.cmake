--- conflicted
+++ resolved
@@ -18,13 +18,9 @@
 set(LAPACK_LIBRARIES ${BLAS_LINKER_FLAGS} CACHE STRING "LAPACK linker flags")
 set(LAPACK_INCLUDE_DIRS "/usr/include" CACHE STRING "LAPACK include directories")
 set(LAPACK_COMPILE_DEFINITIONS MADNESS_LINALG_USE_LAPACKE CACHE STRING "LAPACK preprocessor definitions")
-<<<<<<< HEAD
+set(INTEGER4 TRUE CACHE BOOL "Set Fortran integer size to 4 bytes")
 set(BUILD_SHARED_LIBS OFF CACHE BOOL "Build shared libraries")
 
 set( lapack_LIBRARIES ${BLAS_LINKER_FLAGS} )
 set( blacs_LIBRARIES      "-L$ENV{INSTALL_PREFIX}/scalapack/lib;-lscalapack;${lapack_LIBRARIES};-lgfortran" )
-set( scalapack_LIBRARIES  "${blacs_LIBRARIES}" )
-=======
-set(INTEGER4 TRUE CACHE BOOL "Set Fortran integer size to 4 bytes")
-set(BUILD_SHARED_LIBS OFF CACHE BOOL "Build shared libraries")
->>>>>>> 4968d48d
+set( scalapack_LIBRARIES  "${blacs_LIBRARIES}" )