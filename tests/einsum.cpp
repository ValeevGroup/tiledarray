/*
 * This file is a part of TiledArray.
 * Copyright (C) 2013  Virginia Tech
 *
 *  This program is free software: you can redistribute it and/or modify
 *  it under the terms of the GNU General Public License as published by
 *  the Free Software Foundation, either version 3 of the License, or
 *   (at your option) any later version.
 *
 *  This program is distributed in the hope that it will be useful,
 *  but WITHOUT ANY WARRANTY; without even the implied warranty of
 *  MERCHANTABILITY or FITNESS FOR A PARTICULAR PURPOSE.  See the
 *  GNU General Public License for more details.
 *
 *  You should have received a copy of the GNU General Public License
 *  along with this program.  If not, see <http://www.gnu.org/licenses/>.
 *
 */

#include "unit_test_config.h"

#include "TiledArray/expressions/einsum.h"
#include "tiledarray.h"
#include "tot_array_fixture.h"

#include "TiledArray/expressions/contraction_helpers.h"

using namespace TiledArray;
using namespace TiledArray::expressions;

BOOST_AUTO_TEST_SUITE(einsum_tot)

BOOST_AUTO_TEST_CASE(ik_mn_eq_ij_mn_times_jk_mn) {
  using dist_array_t = DistArray<Tensor<Tensor<double>>, DensePolicy>;
  using matrix_il = TiledArray::detail::matrix_il<Tensor<double>>;
  auto& world = TiledArray::get_default_world();
  Tensor<double> lhs_elem_0_0(
      Range{7, 2}, {49, 73, 28, 46, 12, 83, 29, 61, 61, 98, 57, 28, 96, 57});
  Tensor<double> lhs_elem_0_1(
      Range{7, 2}, {78, 15, 69, 55, 87, 94, 28, 94, 79, 30, 26, 88, 48, 74});
  Tensor<double> lhs_elem_1_0(
      Range{7, 2}, {70, 32, 25, 71, 6, 56, 4, 13, 72, 50, 15, 95, 52, 89});
  Tensor<double> lhs_elem_1_1(
      Range{7, 2}, {12, 29, 17, 68, 37, 79, 5, 52, 13, 35, 53, 54, 78, 71});
  Tensor<double> lhs_elem_2_0(
      Range{7, 2}, {77, 39, 34, 94, 16, 82, 63, 27, 75, 12, 14, 59, 3, 14});
  Tensor<double> lhs_elem_2_1(
      Range{7, 2}, {65, 90, 37, 41, 65, 75, 59, 16, 44, 85, 86, 11, 40, 24});
  Tensor<double> lhs_elem_3_0(
      Range{7, 2}, {77, 53, 11, 6, 99, 63, 46, 68, 83, 56, 76, 86, 91, 79});
  Tensor<double> lhs_elem_3_1(
      Range{7, 2}, {56, 11, 33, 90, 36, 38, 33, 54, 60, 21, 16, 28, 6, 97});
  matrix_il lhs_il{{lhs_elem_0_0, lhs_elem_0_1},
                   {lhs_elem_1_0, lhs_elem_1_1},
                   {lhs_elem_2_0, lhs_elem_2_1},
                   {lhs_elem_3_0, lhs_elem_3_1}};
  TiledRange lhs_trange{{0, 2, 4}, {0, 2}};
  dist_array_t lhs(world, lhs_trange, lhs_il);
  Tensor<double> rhs_elem_0_0(
      Range{7, 2}, {53, 10, 70, 2, 14, 82, 81, 27, 22, 76, 51, 68, 77, 17});
  Tensor<double> rhs_elem_0_1(
      Range{7, 2}, {5, 99, 15, 7, 98, 85, 33, 92, 32, 91, 21, 19, 40, 54});
  Tensor<double> rhs_elem_0_2(
      Range{7, 2}, {4, 53, 38, 39, 8, 90, 43, 77, 57, 42, 92, 88, 76, 1});
  Tensor<double> rhs_elem_0_3(
      Range{7, 2}, {44, 86, 81, 43, 9, 40, 13, 6, 24, 12, 10, 60, 62, 59});
  Tensor<double> rhs_elem_0_4(
      Range{7, 2}, {35, 87, 52, 20, 55, 84, 66, 36, 41, 44, 3, 93, 91, 12});
  Tensor<double> rhs_elem_0_5(
      Range{7, 2}, {21, 23, 37, 39, 3, 25, 93, 61, 86, 11, 45, 70, 47, 30});
  Tensor<double> rhs_elem_1_0(
      Range{7, 2}, {63, 19, 60, 77, 10, 60, 68, 52, 5, 31, 44, 6, 90, 37});
  Tensor<double> rhs_elem_1_1(
      Range{7, 2}, {79, 73, 42, 83, 71, 83, 73, 32, 66, 87, 14, 76, 14, 72});
  Tensor<double> rhs_elem_1_2(
      Range{7, 2}, {80, 19, 59, 90, 73, 84, 22, 16, 1, 95, 90, 7, 97, 26});
  Tensor<double> rhs_elem_1_3(
      Range{7, 2}, {32, 55, 64, 81, 63, 97, 76, 86, 69, 61, 76, 87, 19, 72});
  Tensor<double> rhs_elem_1_4(
      Range{7, 2}, {63, 84, 5, 64, 43, 30, 78, 8, 65, 25, 99, 93, 23, 22});
  Tensor<double> rhs_elem_1_5(
      Range{7, 2}, {6, 74, 86, 41, 43, 63, 5, 83, 78, 54, 5, 1, 43, 97});
  matrix_il rhs_il{{rhs_elem_0_0, rhs_elem_0_1, rhs_elem_0_2, rhs_elem_0_3,
                    rhs_elem_0_4, rhs_elem_0_5},
                   {rhs_elem_1_0, rhs_elem_1_1, rhs_elem_1_2, rhs_elem_1_3,
                    rhs_elem_1_4, rhs_elem_1_5}};
  TiledRange rhs_trange{{0, 2}, {0, 2, 4, 6}};
  dist_array_t rhs(world, rhs_trange, rhs_il);
  Tensor<double> corr_elem_0_0(
      Range{7, 2}, {7511, 1015, 6100, 4327, 1038, 12446, 4253, 6535, 1737, 8378,
                    4051, 2432, 11712, 3707});
  Tensor<double> corr_elem_0_1(
      Range{7, 2}, {6407, 8322, 3318, 4887, 7353, 14857, 3001, 8620, 7166,
                    11528, 1561, 7220, 4512, 8406});
  Tensor<double> corr_elem_0_2(
      Range{7, 2}, {6436, 4154, 5135, 6744, 6447, 15366, 1863, 6201, 3556, 6966,
                    7584, 3080, 11952, 1981});
  Tensor<double> corr_elem_0_3(
      Range{7, 2}, {4652, 7103, 6684, 6433, 5589, 12438, 2505, 8450, 6915, 3006,
                    2546, 9336, 6864, 8691});
  Tensor<double> corr_elem_0_4(
      Range{7, 2}, {6629, 7611, 1801, 4440, 4401, 9792, 4098, 2948, 7636, 5062,
                    2745, 10788, 9840, 2312});
  Tensor<double> corr_elem_0_5(
      Range{7, 2}, {1497, 2789, 6970, 4049, 3777, 7997, 2837, 11523, 11408,
                    2698, 2695, 2048, 6576, 8888});
  Tensor<double> corr_elem_1_0(
      Range{7, 2}, {4466, 871, 2770, 5378, 454, 9332, 664, 3055, 1649, 4885,
                    3097, 6784, 11024, 4140});
  Tensor<double> corr_elem_1_1(
      Range{7, 2}, {1298, 5285, 1089, 6141, 3215, 11317, 497, 2860, 3162, 7595,
                    1057, 5909, 3172, 9918});
  Tensor<double> corr_elem_1_2(
      Range{7, 2}, {1240, 2247, 1953, 8889, 2749, 11676, 282, 1833, 4117, 5425,
                    6150, 8738, 11518, 1935});
  Tensor<double> corr_elem_1_3(
      Range{7, 2}, {3464, 4347, 3113, 8561, 2385, 9903, 432, 4550, 2625, 2735,
                    4178, 10398, 4706, 10363});
  Tensor<double> corr_elem_1_4(
      Range{7, 2}, {3206, 5220, 1385, 5772, 1921, 7074, 654, 884, 3797, 3075,
                    5292, 13857, 6526, 2630});
  Tensor<double> corr_elem_1_5(
      Range{7, 2}, {1542, 2882, 2387, 5557, 1609, 6377, 397, 5109, 7206, 2440,
                    940, 6704, 5798, 9557});
  Tensor<double> corr_elem_2_0(
      Range{7, 2}, {8176, 2100, 4600, 3345, 874, 11224, 9115, 1561, 1870, 3547,
                    4498, 4078, 3831, 1126});
  Tensor<double> corr_elem_2_1(
      Range{7, 2}, {5520, 10431, 2064, 4061, 6183, 13195, 6386, 2996, 5304,
                    8487, 1498, 1957, 680, 2484});
  Tensor<double> corr_elem_2_2(
      Range{7, 2}, {5508, 3777, 3475, 7356, 4873, 13680, 4007, 2335, 4319, 8579,
                    9028, 5269, 4108, 638});
  Tensor<double> corr_elem_2_3(
      Range{7, 2}, {5468, 8304, 5122, 7363, 4239, 10555, 5303, 1538, 4836, 5329,
                    6676, 4497, 946, 2554});
  Tensor<double> corr_elem_2_4(
      Range{7, 2}, {6790, 10953, 1953, 4504, 3675, 9138, 8760, 1100, 5935, 2653,
                    8556, 6510, 1193, 696});
  Tensor<double> corr_elem_2_5(
      Range{7, 2}, {2007, 7557, 4440, 5347, 2843, 6775, 6154, 2975, 9882, 4722,
                    1060, 4141, 1861, 2748});
  Tensor<double> corr_elem_3_0(
      Range{7, 2}, {7609, 739, 2750, 6942, 1746, 7446, 5970, 4644, 2126, 4907,
                    4580, 6016, 7547, 4932});
  Tensor<double> corr_elem_3_1(
      Range{7, 2}, {4809, 6050, 1551, 7512, 12258, 8509, 3927, 7984, 6616, 6923,
                    1820, 3762, 3724, 11250});
  Tensor<double> corr_elem_3_2(
      Range{7, 2}, {4788, 3018, 2365, 8334, 3420, 8862, 2704, 6100, 4791, 4347,
                    8432, 7764, 7498, 2601});
  Tensor<double> corr_elem_3_3(
      Range{7, 2}, {5180, 5163, 3003, 7548, 3159, 6206, 3106, 5052, 6132, 1953,
                    1976, 7596, 5756, 11645});
  Tensor<double> corr_elem_3_4(
      Range{7, 2}, {6223, 5535, 737, 5880, 6993, 6432, 5610, 2880, 7303, 2989,
                    1812, 10602, 8419, 3082});
  Tensor<double> corr_elem_3_5(
      Range{7, 2}, {1953, 2033, 3245, 3924, 1845, 3969, 4443, 8630, 11818, 1750,
                    3500, 6048, 4535, 11779});
  matrix_il corr_il{{corr_elem_0_0, corr_elem_0_1, corr_elem_0_2, corr_elem_0_3,
                     corr_elem_0_4, corr_elem_0_5},
                    {corr_elem_1_0, corr_elem_1_1, corr_elem_1_2, corr_elem_1_3,
                     corr_elem_1_4, corr_elem_1_5},
                    {corr_elem_2_0, corr_elem_2_1, corr_elem_2_2, corr_elem_2_3,
                     corr_elem_2_4, corr_elem_2_5},
                    {corr_elem_3_0, corr_elem_3_1, corr_elem_3_2, corr_elem_3_3,
                     corr_elem_3_4, corr_elem_3_5}};
  TiledRange corr_trange{{0, 2, 4}, {0, 2, 4, 6}};
  dist_array_t corr(world, corr_trange, corr_il);
  dist_array_t out = einsum(lhs("i,j;m,n"), rhs("j,k;m,n"), "i,k;m,n");
  const bool are_equal = ToTArrayFixture::are_equal(corr, out);
  BOOST_CHECK(are_equal);
}

BOOST_AUTO_TEST_CASE(ik_mn_eq_ij_mn_times_kj_mn) {
  using dist_array_t = DistArray<Tensor<Tensor<double>>, DensePolicy>;
  using matrix_il = TiledArray::detail::matrix_il<Tensor<double>>;
  auto& world = TiledArray::get_default_world();
  Tensor<double> lhs_elem_0_0(
      Range{7, 2}, {25, 18, 67, 84, 22, 81, 6, 31, 50, 17, 61, 2, 63, 58});
  Tensor<double> lhs_elem_0_1(
      Range{7, 2}, {3, 11, 71, 19, 43, 94, 20, 93, 52, 62, 38, 59, 42, 88});
  Tensor<double> lhs_elem_1_0(
      Range{7, 2}, {43, 50, 30, 27, 97, 41, 12, 21, 57, 8, 37, 81, 26, 94});
  Tensor<double> lhs_elem_1_1(
      Range{7, 2}, {1, 84, 87, 69, 68, 26, 86, 99, 16, 88, 38, 55, 91, 56});
  Tensor<double> lhs_elem_2_0(
      Range{7, 2}, {75, 9, 24, 79, 68, 7, 33, 16, 47, 11, 3, 26, 61, 48});
  Tensor<double> lhs_elem_2_1(
      Range{7, 2}, {71, 41, 63, 70, 75, 87, 76, 31, 20, 67, 45, 84, 92, 17});
  Tensor<double> lhs_elem_3_0(
      Range{7, 2}, {7, 69, 99, 84, 66, 28, 32, 28, 30, 74, 35, 78, 89, 73});
  Tensor<double> lhs_elem_3_1(
      Range{7, 2}, {21, 91, 52, 94, 67, 63, 17, 20, 48, 88, 100, 53, 35, 29});
  matrix_il lhs_il{{lhs_elem_0_0, lhs_elem_0_1},
                   {lhs_elem_1_0, lhs_elem_1_1},
                   {lhs_elem_2_0, lhs_elem_2_1},
                   {lhs_elem_3_0, lhs_elem_3_1}};
  TiledRange lhs_trange{{0, 2, 4}, {0, 2}};
  dist_array_t lhs(world, lhs_trange, lhs_il);
  Tensor<double> rhs_elem_0_0(
      Range{7, 2}, {12, 52, 47, 53, 66, 87, 11, 48, 24, 83, 16, 38, 26, 39});
  Tensor<double> rhs_elem_0_1(
      Range{7, 2}, {96, 38, 53, 99, 32, 16, 11, 69, 68, 17, 38, 53, 79, 83});
  Tensor<double> rhs_elem_1_0(
      Range{7, 2}, {26, 27, 3, 57, 26, 24, 35, 11, 96, 26, 83, 94, 19, 90});
  Tensor<double> rhs_elem_1_1(
      Range{7, 2}, {83, 98, 74, 21, 27, 14, 90, 75, 98, 75, 84, 5, 42, 88});
  Tensor<double> rhs_elem_2_0(
      Range{7, 2}, {72, 77, 10, 51, 62, 81, 58, 50, 56, 43, 68, 64, 54, 82});
  Tensor<double> rhs_elem_2_1(
      Range{7, 2}, {81, 20, 46, 1, 88, 39, 45, 79, 85, 48, 72, 1, 79, 89});
  Tensor<double> rhs_elem_3_0(
      Range{7, 2}, {84, 52, 99, 71, 30, 54, 17, 70, 18, 30, 77, 16, 65, 69});
  Tensor<double> rhs_elem_3_1(
      Range{7, 2}, {49, 80, 72, 71, 18, 51, 48, 22, 72, 43, 95, 22, 41, 88});
  Tensor<double> rhs_elem_4_0(
      Range{7, 2}, {70, 14, 59, 72, 53, 91, 31, 90, 56, 58, 28, 7, 87, 82});
  Tensor<double> rhs_elem_4_1(
      Range{7, 2}, {51, 95, 69, 13, 53, 75, 30, 71, 14, 10, 17, 44, 29, 77});
  Tensor<double> rhs_elem_5_0(
      Range{7, 2}, {95, 8, 90, 64, 96, 71, 41, 3, 100, 32, 14, 42, 77, 23});
  Tensor<double> rhs_elem_5_1(
      Range{7, 2}, {75, 96, 3, 89, 8, 11, 83, 18, 19, 24, 8, 69, 72, 38});
  matrix_il rhs_il{{rhs_elem_0_0, rhs_elem_0_1}, {rhs_elem_1_0, rhs_elem_1_1},
                   {rhs_elem_2_0, rhs_elem_2_1}, {rhs_elem_3_0, rhs_elem_3_1},
                   {rhs_elem_4_0, rhs_elem_4_1}, {rhs_elem_5_0, rhs_elem_5_1}};
  TiledRange rhs_trange{{0, 2, 4, 6}, {0, 2}};
  dist_array_t rhs(world, rhs_trange, rhs_il);
  Tensor<double> corr_elem_0_0(
      Range{7, 2}, {588, 1354, 6912, 6333, 2828, 8551, 286, 7905, 4736, 2465,
                    2420, 3203, 4956, 9566});
  Tensor<double> corr_elem_0_1(
      Range{7, 2}, {899, 1564, 5455, 5187, 1733, 3260, 2010, 7316, 9896, 5092,
                    8255, 483, 2961, 12964});
  Tensor<double> corr_elem_0_2(
      Range{7, 2}, {2043, 1606, 3936, 4303, 5148, 10227, 1248, 8897, 7220, 3707,
                    6884, 187, 6720, 12588});
  Tensor<double> corr_elem_0_3(
      Range{7, 2}, {2247, 1816, 11745, 7313, 1434, 9168, 1062, 4216, 4644, 3176,
                    8307, 1330, 5817, 11746});
  Tensor<double> corr_elem_0_4(
      Range{7, 2}, {1903, 1297, 8852, 6295, 3445, 14421, 786, 9393, 3528, 1606,
                    2354, 2610, 6699, 11532});
  Tensor<double> corr_elem_0_5(
      Range{7, 2}, {2600, 1200, 6243, 7067, 2456, 6785, 1906, 1767, 5988, 2032,
                    1158, 4155, 7875, 4678});
  Tensor<double> corr_elem_1_0(
      Range{7, 2}, {612, 5792, 6021, 8262, 8578, 3983, 1078, 7839, 2456, 2160,
                    2036, 5993, 7865, 8314});
  Tensor<double> corr_elem_1_1(
      Range{7, 2}, {1201, 9582, 6528, 2988, 4358, 1348, 8160, 7656, 7040, 6808,
                    6263, 7889, 4316, 13388});
  Tensor<double> corr_elem_1_2(
      Range{7, 2}, {3177, 5530, 4302, 1446, 11998, 4335, 4566, 8871, 4552, 4568,
                    5252, 5239, 8593, 12692});
  Tensor<double> corr_elem_1_3(
      Range{7, 2}, {3661, 9320, 9234, 6816, 4134, 3540, 4332, 3648, 2178, 4024,
                    6459, 2506, 5421, 11414});
  Tensor<double> corr_elem_1_4(
      Range{7, 2}, {3061, 8680, 7773, 2841, 8745, 5681, 2952, 8919, 3416, 1344,
                    1682, 2987, 4901, 12020});
  Tensor<double> corr_elem_1_5(
      Range{7, 2}, {4160, 8464, 2961, 7869, 9856, 3197, 7630, 1845, 6004, 2368,
                    822, 7197, 8554, 4290});
  Tensor<double> corr_elem_2_0(
      Range{7, 2}, {7716, 2026, 4467, 11117, 6888, 2001, 1199, 2907, 2488, 2052,
                    1758, 5440, 8854, 3283});
  Tensor<double> corr_elem_2_1(
      Range{7, 2}, {7843, 4261, 4734, 5973, 3793, 1386, 7995, 2501, 6472, 5311,
                    4029, 2864, 5023, 5816});
  Tensor<double> corr_elem_2_2(
      Range{7, 2}, {11151, 1513, 3138, 4099, 10816, 3960, 5334, 3249, 4332,
                    3689, 3444, 1748, 10562, 5449});
  Tensor<double> corr_elem_2_3(
      Range{7, 2}, {9779, 3748, 6912, 10579, 3390, 4815, 4209, 1802, 2286, 3211,
                    4506, 2264, 7737, 4808});
  Tensor<double> corr_elem_2_4(
      Range{7, 2}, {8871, 4021, 5763, 6598, 7579, 7162, 3303, 3641, 2912, 1308,
                    849, 3878, 7975, 5245});
  Tensor<double> corr_elem_2_5(
      Range{7, 2}, {12450, 4008, 2349, 11286, 7128, 1454, 7661, 606, 5080, 1960,
                    402, 6888, 11321, 1750});
  Tensor<double> corr_elem_3_0(
      Range{7, 2}, {2100, 7046, 7409, 13758, 6500, 3444, 539, 2724, 3984, 7638,
                    4360, 5773, 5079, 5254});
  Tensor<double> corr_elem_3_1(
      Range{7, 2}, {1925, 10781, 4145, 6762, 3525, 1554, 2650, 1808, 7584, 8524,
                    11305, 7597, 3161, 9122});
  Tensor<double> corr_elem_3_2(
      Range{7, 2}, {2205, 7133, 3382, 4378, 9988, 4725, 2621, 2980, 5760, 7406,
                    9580, 5045, 7571, 8567});
  Tensor<double> corr_elem_3_3(
      Range{7, 2}, {1617, 10868, 13545, 12638, 3186, 4725, 1360, 2400, 3996,
                    6004, 12195, 2414, 7220, 7589});
  Tensor<double> corr_elem_3_4(
      Range{7, 2}, {1561, 9611, 9429, 7270, 7049, 7273, 1502, 3940, 2352, 5172,
                    2680, 2878, 8758, 8219});
  Tensor<double> corr_elem_3_5(
      Range{7, 2}, {2240, 9288, 9066, 13742, 6872, 2681, 2723, 444, 3912, 4480,
                    1290, 6933, 9373, 2781});
  matrix_il corr_il{{corr_elem_0_0, corr_elem_0_1, corr_elem_0_2, corr_elem_0_3,
                     corr_elem_0_4, corr_elem_0_5},
                    {corr_elem_1_0, corr_elem_1_1, corr_elem_1_2, corr_elem_1_3,
                     corr_elem_1_4, corr_elem_1_5},
                    {corr_elem_2_0, corr_elem_2_1, corr_elem_2_2, corr_elem_2_3,
                     corr_elem_2_4, corr_elem_2_5},
                    {corr_elem_3_0, corr_elem_3_1, corr_elem_3_2, corr_elem_3_3,
                     corr_elem_3_4, corr_elem_3_5}};
  TiledRange corr_trange{{0, 2, 4}, {0, 2, 4, 6}};
  dist_array_t corr(world, corr_trange, corr_il);
  dist_array_t out = einsum(lhs("i,j;m,n"), rhs("k,j;m,n"), "i,k;m,n");
  const bool are_equal = ToTArrayFixture::are_equal(corr, out);
  BOOST_CHECK(are_equal);
}

BOOST_AUTO_TEST_CASE(ij_mn_eq_ij_mn_times_ij_mn) {
  using dist_array_t = DistArray<Tensor<Tensor<double>>, DensePolicy>;
  using matrix_il = TiledArray::detail::matrix_il<Tensor<double>>;
  auto& world = TiledArray::get_default_world();
  Tensor<double> lhs_elem_0_0(
      Range{7, 2}, {86, 79, 35, 52, 36, 68, 39, 28, 83, 16, 18, 74, 83, 62});
  Tensor<double> lhs_elem_0_1(Range{8, 3},
                              {99, 66, 95, 76, 38, 24, 6,  79, 85, 52, 93, 90,
                               5,  4,  41, 42, 49, 4,  42, 94, 60, 99, 69, 8});
  Tensor<double> lhs_elem_1_0(Range{8, 3},
                              {5,  40, 94, 20, 25, 34, 25, 68, 94, 80, 61, 11,
                               94, 62, 25, 2,  64, 63, 28, 24, 7,  98, 59, 30});
  Tensor<double> lhs_elem_1_1(
      Range{9, 4},
      {37, 39, 26, 63, 10, 60, 5,  84, 72, 84, 10, 85, 33, 30, 12, 54, 63, 28,
       21, 7,  27, 12, 47, 86, 58, 67, 99, 52, 92, 97, 72, 92, 10, 42, 23, 8});
  Tensor<double> lhs_elem_2_0(
      Range{9, 4},
      {81, 43, 70, 13, 91, 91, 2,  43, 85, 72, 69, 28, 20, 61, 96, 9,  80, 42,
       17, 39, 85, 50, 18, 82, 56, 14, 95, 23, 22, 90, 80, 19, 83, 93, 43, 35});
  Tensor<double> lhs_elem_2_1(
      Range{10, 5},
      {20, 80, 94, 53, 72, 67, 77, 47, 81, 30, 65, 54, 61, 55, 48, 47, 91,
       20, 64, 69, 38, 49, 24, 39, 57, 24, 2,  31, 85, 12, 25, 15, 21, 59,
       99, 84, 8,  90, 45, 95, 55, 72, 46, 98, 40, 26, 2,  64, 46, 21});
  Tensor<double> lhs_elem_3_0(
      Range{10, 5},
      {30, 40, 24, 61, 11, 46, 35, 34, 79, 18, 55, 96, 43, 5,  11, 74, 78,
       82, 19, 19, 19, 72, 17, 81, 64, 13, 55, 95, 98, 99, 28, 43, 51, 38,
       33, 26, 6,  4,  97, 3,  91, 62, 89, 42, 71, 28, 81, 98, 72, 41});
  Tensor<double> lhs_elem_3_1(
      Range{11, 6},
      {100, 81, 93, 37, 58, 97, 90, 52, 94, 48, 63, 80, 12, 12, 13, 32, 93,
       42,  6,  3,  13, 82, 46, 57, 2,  28, 95, 90, 14, 87, 29, 40, 39, 36,
       69,  33, 10, 25, 57, 21, 77, 42, 68, 46, 4,  89, 21, 71, 20, 10, 31,
       54,  64, 96, 82, 72, 17, 19, 6,  93, 22, 78, 7,  23, 52, 63});
  matrix_il lhs_il{{lhs_elem_0_0, lhs_elem_0_1},
                   {lhs_elem_1_0, lhs_elem_1_1},
                   {lhs_elem_2_0, lhs_elem_2_1},
                   {lhs_elem_3_0, lhs_elem_3_1}};
  TiledRange lhs_trange{{0, 2, 4}, {0, 2}};
  dist_array_t lhs(world, lhs_trange, lhs_il);
  Tensor<double> rhs_elem_0_0(
      Range{7, 2}, {51, 46, 7, 36, 56, 97, 4, 53, 67, 6, 35, 13, 62, 30});
  Tensor<double> rhs_elem_0_1(Range{8, 3},
                              {20, 83, 5, 78, 25, 77, 5,  3,  59, 54, 92, 98,
                               32, 28, 5, 94, 81, 35, 71, 87, 60, 30, 57, 26});
  Tensor<double> rhs_elem_1_0(Range{8, 3},
                              {56, 27, 42, 85, 52, 87, 70, 73, 63, 79, 33, 18,
                               8,  17, 18, 35, 97, 18, 6,  92, 14, 14, 13, 8});
  Tensor<double> rhs_elem_1_1(
      Range{9, 4},
      {32, 8,  91, 99, 88, 52, 41, 94, 14, 17, 1,  73, 43, 20, 89, 1,  63, 8,
       54, 20, 20, 37, 37, 9,  85, 38, 76, 6,  67, 52, 7,  87, 82, 33, 93, 2});
  Tensor<double> rhs_elem_2_0(
      Range{9, 4},
      {48, 66, 62, 8,  22, 94, 97, 43, 22, 20, 16, 10, 38, 40, 18, 13, 21, 25,
       73, 46, 91, 69, 13, 23, 94, 66, 66, 24, 51, 68, 89, 15, 69, 46, 9,  6});
  Tensor<double> rhs_elem_2_1(
      Range{10, 5},
      {86, 74, 40, 15, 11, 16, 2,  40, 24, 14, 95, 66, 58, 44, 30, 22, 88,
       89, 45, 89, 51, 39, 70, 19, 39, 73, 6,  30, 72, 62, 34, 44, 79, 60,
       81, 12, 68, 18, 68, 57, 83, 86, 47, 28, 20, 34, 60, 47, 99, 20});
  Tensor<double> rhs_elem_3_0(
      Range{10, 5},
      {84, 95, 77,  56, 80, 26, 91, 80, 74, 92, 76, 25, 43, 58, 28, 65, 67,
       38, 60, 1,   65, 52, 77, 34, 52, 5,  47, 77, 65, 20, 30, 51, 97, 37,
       23, 85, 100, 40, 91, 50, 14, 30, 97, 70, 83, 58, 28, 69, 26, 36});
  Tensor<double> rhs_elem_3_1(
      Range{11, 6},
      {3,  13, 87, 60, 90, 52, 7,  20, 4,  56, 41, 44, 83, 48, 41, 38, 65,
       80, 60, 63, 55, 70, 37, 9,  45, 30, 18, 27, 4,  50, 81, 45, 19, 38,
       54, 15, 71, 66, 42, 29, 42, 36, 20, 34, 79, 10, 81, 52, 85, 50, 18,
       7,  96, 84, 64, 87, 68, 55, 45, 67, 29, 14, 76, 12, 89, 86});
  matrix_il rhs_il{{rhs_elem_0_0, rhs_elem_0_1},
                   {rhs_elem_1_0, rhs_elem_1_1},
                   {rhs_elem_2_0, rhs_elem_2_1},
                   {rhs_elem_3_0, rhs_elem_3_1}};
  TiledRange rhs_trange{{0, 2, 4}, {0, 2}};
  dist_array_t rhs(world, rhs_trange, rhs_il);
  Tensor<double> corr_elem_0_0(
      Range{7, 2}, {4386, 3634, 245, 1872, 2016, 6596, 156, 1484, 5561, 96, 630,
                    962, 5146, 1860});
  Tensor<double> corr_elem_0_1(
      Range{8, 3},
      {1980, 5478, 475, 5928, 950,  1848, 30,   237,  5015, 2808, 8556, 8820,
       160,  112,  205, 3948, 3969, 140,  2982, 8178, 3600, 2970, 3933, 208});
  Tensor<double> corr_elem_1_0(
      Range{8, 3},
      {280, 1080, 3948, 1700, 1300, 2958, 1750, 4964, 5922, 6320, 2013, 198,
       752, 1054, 450,  70,   6208, 1134, 168,  2208, 98,   1372, 767,  240});
  Tensor<double> corr_elem_1_1(
      Range{9, 4},
      {1184, 312,  2366, 6237, 880,  3120, 205,  7896, 1008, 1428, 10,   6205,
       1419, 600,  1068, 54,   3969, 224,  1134, 140,  540,  444,  1739, 774,
       4930, 2546, 7524, 312,  6164, 5044, 504,  8004, 820,  1386, 2139, 16});
  Tensor<double> corr_elem_2_0(
      Range{9, 4},
      {3888, 2838, 4340, 104, 2002, 8554, 194,  1849, 1870, 1440, 1104, 280,
       760,  2440, 1728, 117, 1680, 1050, 1241, 1794, 7735, 3450, 234,  1886,
       5264, 924,  6270, 552, 1122, 6120, 7120, 285,  5727, 4278, 387,  210});
  Tensor<double> corr_elem_2_1(
      Range{10, 5},
      {1720, 5920, 3760, 795,  792,  1072, 154,  1880, 1944, 420,
       6175, 3564, 3538, 2420, 1440, 1034, 8008, 1780, 2880, 6141,
       1938, 1911, 1680, 741,  2223, 1752, 12,   930,  6120, 744,
       850,  660,  1659, 3540, 8019, 1008, 544,  1620, 3060, 5415,
       4565, 6192, 2162, 2744, 800,  884,  120,  3008, 4554, 420});
  Tensor<double> corr_elem_3_0(
      Range{10, 5},
      {2520, 3800, 1848, 3416, 880,  1196, 3185, 2720, 5846, 1656,
       4180, 2400, 1849, 290,  308,  4810, 5226, 3116, 1140, 19,
       1235, 3744, 1309, 2754, 3328, 65,   2585, 7315, 6370, 1980,
       840,  2193, 4947, 1406, 759,  2210, 600,  160,  8827, 150,
       1274, 1860, 8633, 2940, 5893, 1624, 2268, 6762, 1872, 1476});
  Tensor<double> corr_elem_3_1(
      Range{11, 6},
      {300,  1053, 8091, 2220, 5220, 5044, 630,  1040, 376,  2688, 2583,
       3520, 996,  576,  533,  1216, 6045, 3360, 360,  189,  715,  5740,
       1702, 513,  90,   840,  1710, 2430, 56,   4350, 2349, 1800, 741,
       1368, 3726, 495,  710,  1650, 2394, 609,  3234, 1512, 1360, 1564,
       316,  890,  1701, 3692, 1700, 500,  558,  378,  6144, 8064, 5248,
       6264, 1156, 1045, 270,  6231, 638,  1092, 532,  276,  4628, 5418});
  matrix_il corr_il{{corr_elem_0_0, corr_elem_0_1},
                    {corr_elem_1_0, corr_elem_1_1},
                    {corr_elem_2_0, corr_elem_2_1},
                    {corr_elem_3_0, corr_elem_3_1}};
  TiledRange corr_trange{{0, 2, 4}, {0, 2}};
  dist_array_t corr(world, corr_trange, corr_il);
  dist_array_t out = einsum(lhs("i,j;m,n"), rhs("i,j;m,n"), "i,j;m,n");
  const bool are_equal = ToTArrayFixture::are_equal(corr, out);
  BOOST_CHECK(are_equal);
}

BOOST_AUTO_TEST_CASE(ij_mn_eq_ij_mn_times_ji_mn) {
  using dist_array_t = DistArray<Tensor<Tensor<double>>, DensePolicy>;
  using matrix_il = TiledArray::detail::matrix_il<Tensor<double>>;
  auto& world = TiledArray::get_default_world();
  Tensor<double> lhs_elem_0_0(
      Range{7, 2}, {15, 75, 54, 54, 72, 62, 97, 90, 17, 94, 19, 54, 13, 31});
  Tensor<double> lhs_elem_0_1(Range{8, 3},
                              {82, 91, 60, 11, 47, 38, 87, 13, 72, 39, 59, 90,
                               26, 38, 2,  34, 30, 32, 46, 6,  26, 92, 47, 14});
  Tensor<double> lhs_elem_1_0(Range{8, 3},
                              {53, 88, 72, 12, 58, 85, 55, 6,  50, 76, 51, 52,
                               77, 13, 4,  99, 30, 12, 16, 21, 60, 75, 55, 99});
  Tensor<double> lhs_elem_1_1(
      Range{9, 4},
      {16, 65, 6,  84, 85, 30, 97, 79, 2,  13, 4,  90, 32, 98, 88, 40, 25, 27,
       8,  50, 56, 5,  42, 11, 20, 3,  51, 55, 32, 75, 8,  25, 4,  99, 75, 50});
  Tensor<double> lhs_elem_2_0(
      Range{9, 4}, {39, 24, 23, 32, 10, 22,  94, 47, 85, 22, 77, 22,
                    92, 28, 61, 53, 21, 81,  57, 63, 37, 75, 93, 91,
                    24, 14, 56, 69, 42, 100, 17, 44, 78, 47, 33, 67});
  Tensor<double> lhs_elem_2_1(
      Range{10, 5},
      {93, 27, 38, 15, 87, 88, 48, 19, 54, 81, 6,  60, 70, 75, 1,  21, 34,
       6,  74, 26, 5,  5,  75, 21, 31, 62, 53, 18, 17, 14, 19, 33, 96, 56,
       94, 12, 30, 14, 94, 31, 25, 59, 72, 88, 66, 98, 56, 79, 11, 50});
  Tensor<double> lhs_elem_3_0(
      Range{10, 5},
      {49, 46, 13, 98, 77, 100, 23, 99, 77, 64, 10, 31, 10, 70, 30, 18, 89,
       45, 81, 24, 45, 39, 83,  31, 3,  89, 35, 93, 70, 84, 43, 26, 96, 59,
       57, 1,  3,  33, 27, 53,  33, 3,  53, 7,  80, 54, 47, 77, 62, 23});
  Tensor<double> lhs_elem_3_1(
      Range{11, 6},
      {27, 61, 27, 63, 45, 14, 80, 20, 73, 74, 74, 9,  59, 92, 5,  4,  78,
       27, 53, 94, 70, 74, 1,  48, 30, 97, 51, 42, 93, 93, 81, 94, 73, 67,
       23, 98, 58, 17, 75, 73, 92, 16, 59, 5,  82, 22, 43, 58, 68, 44, 27,
       69, 79, 42, 99, 48, 78, 18, 9,  63, 1,  50, 9,  10, 82, 39});
  matrix_il lhs_il{{lhs_elem_0_0, lhs_elem_0_1},
                   {lhs_elem_1_0, lhs_elem_1_1},
                   {lhs_elem_2_0, lhs_elem_2_1},
                   {lhs_elem_3_0, lhs_elem_3_1}};
  TiledRange lhs_trange{{0, 2, 4}, {0, 2}};
  dist_array_t lhs(world, lhs_trange, lhs_il);
  Tensor<double> rhs_elem_0_0(
      Range{7, 2}, {55, 2, 99, 28, 98, 27, 80, 69, 1, 66, 5, 9, 1, 80});
  Tensor<double> rhs_elem_0_1(Range{8, 3},
                              {19, 23, 52, 93, 6,  89, 68, 10, 4,  23, 24, 20,
                               99, 85, 81, 36, 82, 54, 36, 46, 26, 85, 15, 28});
  Tensor<double> rhs_elem_0_2(
      Range{9, 4},
      {57, 32, 86, 49, 55, 32, 100, 46, 2, 82, 84, 69, 63, 69, 12, 62, 21, 87,
       1,  40, 61, 56, 90, 53, 74,  72, 5, 21, 49, 97, 69, 83, 48, 38, 88, 9});
  Tensor<double> rhs_elem_0_3(
      Range{10, 5},
      {28, 7,   4,  92, 30, 7,  3,  70, 16, 51, 71, 14, 37, 33,  92, 90, 75,
       29, 52,  59, 15, 15, 96, 50, 39, 72, 22, 60, 56, 95, 45,  33, 25, 22,
       23, 100, 26, 27, 38, 88, 89, 36, 48, 46, 6,  88, 16, 100, 54, 43});
  Tensor<double> rhs_elem_1_0(
      Range{8, 3}, {55, 21, 79, 3,  77, 82, 65,  83, 66, 12, 100, 9,
                    40, 55, 8,  75, 82, 85, 100, 78, 39, 42, 65,  56});
  Tensor<double> rhs_elem_1_1(
      Range{9, 4},
      {45, 21, 58, 73, 57, 33, 27, 58, 56, 45, 88, 79, 78, 97, 23, 4,  87, 22,
       9,  21, 54, 44, 81, 98, 53, 60, 29, 70, 83, 75, 30, 56, 61, 67, 18, 61});
  Tensor<double> rhs_elem_1_2(
      Range{10, 5},
      {11, 17, 75, 95, 66, 51, 95, 79, 10, 2,  43, 3,  85, 64, 67, 50, 32,
       8,  48, 58, 35, 20, 87, 82, 40, 46, 70, 39, 46, 37, 38, 81, 87, 64,
       31, 32, 7,  14, 94, 21, 33, 75, 67, 5,  80, 80, 36, 53, 99, 93});
  Tensor<double> rhs_elem_1_3(
      Range{11, 6},
      {64, 8,  79, 99, 13,  5,  64, 76, 2,  81, 78, 89, 88, 89, 83, 99, 71,
       50, 18, 59, 91, 100, 91, 99, 20, 54, 72, 9,  43, 21, 61, 57, 18, 80,
       12, 27, 95, 31, 92,  4,  6,  59, 27, 82, 98, 32, 82, 53, 52, 8,  31,
       32, 38, 63, 32, 47,  24, 86, 64, 29, 86, 46, 96, 79, 48, 58});
  matrix_il rhs_il{{rhs_elem_0_0, rhs_elem_0_1, rhs_elem_0_2, rhs_elem_0_3},
                   {rhs_elem_1_0, rhs_elem_1_1, rhs_elem_1_2, rhs_elem_1_3}};
  TiledRange rhs_trange{{0, 2}, {0, 2, 4}};
  dist_array_t rhs(world, rhs_trange, rhs_il);
  Tensor<double> corr_elem_0_0(
      Range{7, 2}, {825, 150, 5346, 1512, 7056, 1674, 7760, 6210, 17, 6204, 95,
                    486, 13, 2480});
  Tensor<double> corr_elem_0_1(
      Range{8, 3},
      {4510, 1911, 4740, 33,   3619, 3116, 5655, 1079, 4752, 468,  5900, 810,
       1040, 2090, 16,   2550, 2460, 2720, 4600, 468,  1014, 3864, 3055, 784});
  Tensor<double> corr_elem_1_0(
      Range{8, 3},
      {1007, 2024, 3744, 1116, 348,  7565, 3740, 60,  200,  1748, 1224, 1040,
       7623, 1105, 324,  3564, 2460, 648,  576,  966, 1560, 6375, 825,  2772});
  Tensor<double> corr_elem_1_1(
      Range{9, 4},
      {720,  1365, 348,  6132, 4845, 990,  2619, 4582, 112,  585,  352,  7110,
       2496, 9506, 2024, 160,  2175, 594,  72,   1050, 3024, 220,  3402, 1078,
       1060, 180,  1479, 3850, 2656, 5625, 240,  1400, 244,  6633, 1350, 3050});
  Tensor<double> corr_elem_2_0(
      Range{9, 4},
      {2223, 768,  1978, 1568, 550,  704,  9400, 2162, 170,  1804, 6468, 1518,
       5796, 1932, 732,  3286, 441,  7047, 57,   2520, 2257, 4200, 8370, 4823,
       1776, 1008, 280,  1449, 2058, 9700, 1173, 3652, 3744, 1786, 2904, 603});
  Tensor<double> corr_elem_2_1(
      Range{10, 5},
      {1023, 459,  2850, 1425, 5742, 4488, 4560, 1501, 540,  162,
       258,  180,  5950, 4800, 67,   1050, 1088, 48,   3552, 1508,
       175,  100,  6525, 1722, 1240, 2852, 3710, 702,  782,  518,
       722,  2673, 8352, 3584, 2914, 384,  210,  196,  8836, 651,
       825,  4425, 4824, 440,  5280, 7840, 2016, 4187, 1089, 4650});
  Tensor<double> corr_elem_3_0(
      Range{10, 5}, {1372, 322, 52,   9016, 2310, 700,  69,   6930, 1232, 3264,
                     710,  434, 370,  2310, 2760, 1620, 6675, 1305, 4212, 1416,
                     675,  585, 7968, 1550, 117,  6408, 770,  5580, 3920, 7980,
                     1935, 858, 2400, 1298, 1311, 100,  78,   891,  1026, 4664,
                     2937, 108, 2544, 322,  480,  4752, 752,  7700, 3348, 989});
  Tensor<double> corr_elem_3_1(
      Range{11, 6},
      {1728, 488,  2133, 6237, 585,  70,   5120, 1520, 146,  5994, 5772,
       801,  5192, 8188, 415,  396,  5538, 1350, 954,  5546, 6370, 7400,
       91,   4752, 600,  5238, 3672, 378,  3999, 1953, 4941, 5358, 1314,
       5360, 276,  2646, 5510, 527,  6900, 292,  552,  944,  1593, 410,
       8036, 704,  3526, 3074, 3536, 352,  837,  2208, 3002, 2646, 3168,
       2256, 1872, 1548, 576,  1827, 86,   2300, 864,  790,  3936, 2262});
  matrix_il corr_il{{corr_elem_0_0, corr_elem_0_1},
                    {corr_elem_1_0, corr_elem_1_1},
                    {corr_elem_2_0, corr_elem_2_1},
                    {corr_elem_3_0, corr_elem_3_1}};
  TiledRange corr_trange{{0, 2, 4}, {0, 2}};
  dist_array_t corr(world, corr_trange, corr_il);
  dist_array_t out = einsum(lhs("i,j;m,n"), rhs("j,i;m,n"), "i,j;m,n");
  const bool are_equal = ToTArrayFixture::are_equal(corr, out);
  BOOST_CHECK(are_equal);
}

BOOST_AUTO_TEST_CASE(xxx) {
  using dist_array_t = DistArray<Tensor<Tensor<double>>, DensePolicy>;
  using matrix_il = TiledArray::detail::matrix_il<Tensor<double>>;
  auto& world = TiledArray::get_default_world();
  Tensor<double> lhs_elem_0_0(
      Range{7, 2}, {15, 75, 54, 54, 72, 62, 97, 90, 17, 94, 19, 54, 13, 31});
  Tensor<double> lhs_elem_0_1(Range{8, 3},
                              {82, 91, 60, 11, 47, 38, 87, 13, 72, 39, 59, 90,
                               26, 38, 2,  34, 30, 32, 46, 6,  26, 92, 47, 14});
  Tensor<double> lhs_elem_1_0(Range{8, 3},
                              {53, 88, 72, 12, 58, 85, 55, 6,  50, 76, 51, 52,
                               77, 13, 4,  99, 30, 12, 16, 21, 60, 75, 55, 99});
  Tensor<double> lhs_elem_1_1(
      Range{9, 4},
      {16, 65, 6,  84, 85, 30, 97, 79, 2,  13, 4,  90, 32, 98, 88, 40, 25, 27,
       8,  50, 56, 5,  42, 11, 20, 3,  51, 55, 32, 75, 8,  25, 4,  99, 75, 50});
  Tensor<double> lhs_elem_2_0(
      Range{9, 4}, {39, 24, 23, 32, 10, 22,  94, 47, 85, 22, 77, 22,
                    92, 28, 61, 53, 21, 81,  57, 63, 37, 75, 93, 91,
                    24, 14, 56, 69, 42, 100, 17, 44, 78, 47, 33, 67});
  Tensor<double> lhs_elem_2_1(
      Range{10, 5},
      {93, 27, 38, 15, 87, 88, 48, 19, 54, 81, 6,  60, 70, 75, 1,  21, 34,
       6,  74, 26, 5,  5,  75, 21, 31, 62, 53, 18, 17, 14, 19, 33, 96, 56,
       94, 12, 30, 14, 94, 31, 25, 59, 72, 88, 66, 98, 56, 79, 11, 50});
  Tensor<double> lhs_elem_3_0(
      Range{10, 5},
      {49, 46, 13, 98, 77, 100, 23, 99, 77, 64, 10, 31, 10, 70, 30, 18, 89,
       45, 81, 24, 45, 39, 83,  31, 3,  89, 35, 93, 70, 84, 43, 26, 96, 59,
       57, 1,  3,  33, 27, 53,  33, 3,  53, 7,  80, 54, 47, 77, 62, 23});
  Tensor<double> lhs_elem_3_1(
      Range{11, 6},
      {27, 61, 27, 63, 45, 14, 80, 20, 73, 74, 74, 9,  59, 92, 5,  4,  78,
       27, 53, 94, 70, 74, 1,  48, 30, 97, 51, 42, 93, 93, 81, 94, 73, 67,
       23, 98, 58, 17, 75, 73, 92, 16, 59, 5,  82, 22, 43, 58, 68, 44, 27,
       69, 79, 42, 99, 48, 78, 18, 9,  63, 1,  50, 9,  10, 82, 39});
  matrix_il lhs_il{{lhs_elem_0_0, lhs_elem_0_1},
                   {lhs_elem_1_0, lhs_elem_1_1},
                   {lhs_elem_2_0, lhs_elem_2_1},
                   {lhs_elem_3_0, lhs_elem_3_1}};
  TiledRange lhs_trange{{0, 2, 4}, {0, 2}};
  dist_array_t lhs(world, lhs_trange, lhs_il);
  Tensor<double> rhs_elem_0_0(
      Range{7, 2}, {55, 2, 99, 28, 98, 27, 80, 69, 1, 66, 5, 9, 1, 80});
  Tensor<double> rhs_elem_0_1(Range{8, 3},
                              {19, 23, 52, 93, 6,  89, 68, 10, 4,  23, 24, 20,
                               99, 85, 81, 36, 82, 54, 36, 46, 26, 85, 15, 28});
  Tensor<double> rhs_elem_0_2(
      Range{9, 4},
      {57, 32, 86, 49, 55, 32, 100, 46, 2, 82, 84, 69, 63, 69, 12, 62, 21, 87,
       1,  40, 61, 56, 90, 53, 74,  72, 5, 21, 49, 97, 69, 83, 48, 38, 88, 9});
  Tensor<double> rhs_elem_0_3(
      Range{10, 5},
      {28, 7,   4,  92, 30, 7,  3,  70, 16, 51, 71, 14, 37, 33,  92, 90, 75,
       29, 52,  59, 15, 15, 96, 50, 39, 72, 22, 60, 56, 95, 45,  33, 25, 22,
       23, 100, 26, 27, 38, 88, 89, 36, 48, 46, 6,  88, 16, 100, 54, 43});
  Tensor<double> rhs_elem_1_0(
      Range{8, 3}, {55, 21, 79, 3,  77, 82, 65,  83, 66, 12, 100, 9,
                    40, 55, 8,  75, 82, 85, 100, 78, 39, 42, 65,  56});
  Tensor<double> rhs_elem_1_1(
      Range{9, 4},
      {45, 21, 58, 73, 57, 33, 27, 58, 56, 45, 88, 79, 78, 97, 23, 4,  87, 22,
       9,  21, 54, 44, 81, 98, 53, 60, 29, 70, 83, 75, 30, 56, 61, 67, 18, 61});
  Tensor<double> rhs_elem_1_2(
      Range{10, 5},
      {11, 17, 75, 95, 66, 51, 95, 79, 10, 2,  43, 3,  85, 64, 67, 50, 32,
       8,  48, 58, 35, 20, 87, 82, 40, 46, 70, 39, 46, 37, 38, 81, 87, 64,
       31, 32, 7,  14, 94, 21, 33, 75, 67, 5,  80, 80, 36, 53, 99, 93});
  Tensor<double> rhs_elem_1_3(
      Range{11, 6},
      {64, 8,  79, 99, 13,  5,  64, 76, 2,  81, 78, 89, 88, 89, 83, 99, 71,
       50, 18, 59, 91, 100, 91, 99, 20, 54, 72, 9,  43, 21, 61, 57, 18, 80,
       12, 27, 95, 31, 92,  4,  6,  59, 27, 82, 98, 32, 82, 53, 52, 8,  31,
       32, 38, 63, 32, 47,  24, 86, 64, 29, 86, 46, 96, 79, 48, 58});
  matrix_il rhs_il{{rhs_elem_0_0, rhs_elem_0_1, rhs_elem_0_2, rhs_elem_0_3},
                   {rhs_elem_1_0, rhs_elem_1_1, rhs_elem_1_2, rhs_elem_1_3}};
  TiledRange rhs_trange{{0, 2}, {0, 2, 4}};
  dist_array_t rhs(world, rhs_trange, rhs_il);
  Tensor<double> corr_elem_0_0(
      Range{7, 2}, {825, 150, 5346, 1512, 7056, 1674, 7760, 6210, 17, 6204, 95,
                    486, 13, 2480});
  Tensor<double> corr_elem_0_1(
      Range{8, 3},
      {4510, 1911, 4740, 33,   3619, 3116, 5655, 1079, 4752, 468,  5900, 810,
       1040, 2090, 16,   2550, 2460, 2720, 4600, 468,  1014, 3864, 3055, 784});
  Tensor<double> corr_elem_1_0(
      Range{8, 3},
      {1007, 2024, 3744, 1116, 348,  7565, 3740, 60,  200,  1748, 1224, 1040,
       7623, 1105, 324,  3564, 2460, 648,  576,  966, 1560, 6375, 825,  2772});
  Tensor<double> corr_elem_1_1(
      Range{9, 4},
      {720,  1365, 348,  6132, 4845, 990,  2619, 4582, 112,  585,  352,  7110,
       2496, 9506, 2024, 160,  2175, 594,  72,   1050, 3024, 220,  3402, 1078,
       1060, 180,  1479, 3850, 2656, 5625, 240,  1400, 244,  6633, 1350, 3050});
  Tensor<double> corr_elem_2_0(
      Range{9, 4},
      {2223, 768,  1978, 1568, 550,  704,  9400, 2162, 170,  1804, 6468, 1518,
       5796, 1932, 732,  3286, 441,  7047, 57,   2520, 2257, 4200, 8370, 4823,
       1776, 1008, 280,  1449, 2058, 9700, 1173, 3652, 3744, 1786, 2904, 603});
  Tensor<double> corr_elem_2_1(
      Range{10, 5},
      {1023, 459,  2850, 1425, 5742, 4488, 4560, 1501, 540,  162,
       258,  180,  5950, 4800, 67,   1050, 1088, 48,   3552, 1508,
       175,  100,  6525, 1722, 1240, 2852, 3710, 702,  782,  518,
       722,  2673, 8352, 3584, 2914, 384,  210,  196,  8836, 651,
       825,  4425, 4824, 440,  5280, 7840, 2016, 4187, 1089, 4650});
  Tensor<double> corr_elem_3_0(
      Range{10, 5}, {1372, 322, 52,   9016, 2310, 700,  69,   6930, 1232, 3264,
                     710,  434, 370,  2310, 2760, 1620, 6675, 1305, 4212, 1416,
                     675,  585, 7968, 1550, 117,  6408, 770,  5580, 3920, 7980,
                     1935, 858, 2400, 1298, 1311, 100,  78,   891,  1026, 4664,
                     2937, 108, 2544, 322,  480,  4752, 752,  7700, 3348, 989});
  Tensor<double> corr_elem_3_1(
      Range{11, 6},
      {1728, 488,  2133, 6237, 585,  70,   5120, 1520, 146,  5994, 5772,
       801,  5192, 8188, 415,  396,  5538, 1350, 954,  5546, 6370, 7400,
       91,   4752, 600,  5238, 3672, 378,  3999, 1953, 4941, 5358, 1314,
       5360, 276,  2646, 5510, 527,  6900, 292,  552,  944,  1593, 410,
       8036, 704,  3526, 3074, 3536, 352,  837,  2208, 3002, 2646, 3168,
       2256, 1872, 1548, 576,  1827, 86,   2300, 864,  790,  3936, 2262});
  matrix_il corr_il{{corr_elem_0_0, corr_elem_0_1},
                    {corr_elem_1_0, corr_elem_1_1},
                    {corr_elem_2_0, corr_elem_2_1},
                    {corr_elem_3_0, corr_elem_3_1}};
  TiledRange corr_trange{{0, 2, 4}, {0, 2}};
  dist_array_t corr(world, corr_trange, corr_il);
  dist_array_t r0 = einsum(lhs("i,h;m,n"), rhs("h,i;m,n"), "i,h;m,n");
  dist_array_t r1;
  einsum(r1("i,h;m,n"), lhs("i,h;m,n"), rhs("h,i;m,n"));

  const bool are_equal = ToTArrayFixture::are_equal(r0, r1);
  BOOST_CHECK(are_equal);
}

BOOST_AUTO_TEST_SUITE_END()

// Eigen einsum indices
BOOST_AUTO_TEST_SUITE(einsum_index, TA_UT_LABEL_SERIAL)

#include "TiledArray/einsum/index.h"
#include "TiledArray/tensor/tensor.h"

BOOST_AUTO_TEST_CASE(einsum_index) {
  using ::Einsum::Index;
<<<<<<< HEAD
  Index<int> src({ 1, 2, 3, 4, 5, 6 });
  Index<int> dst({ 2, 4, 5, 3, 6, 1 });
=======
  Index<int> src({1, 2, 3, 4, 5, 6});
  Index<int> dst({2, 4, 5, 3, 6, 1});
>>>>>>> bde879d0
  auto p = permutation(src, dst);
  BOOST_CHECK(p.size() == 6);
  BOOST_CHECK(apply(p, src) == dst);
  BOOST_CHECK(apply_inverse(p, dst) = src);
  using TiledArray::Range;
  using TiledArray::Tensor;
  Tensor<double> t(Range{src});
  BOOST_CHECK((t.range().rank() == 6));
  auto u = TiledArray::apply(p, t);
  BOOST_CHECK((u.range() == Range{dst}));
  auto v = TiledArray::apply_inverse(p, u);
  BOOST_CHECK((v.range() == Range{src}));
}

BOOST_AUTO_TEST_SUITE_END()

#include "TiledArray/einsum/eigen.h"

template <typename TA, typename TB>
bool isApprox(const Eigen::TensorBase<TA, Eigen::ReadOnlyAccessors>& A,
              const Eigen::TensorBase<TB, Eigen::ReadOnlyAccessors>& B) {
  Eigen::Tensor<bool, 0> r = (derived(A) == derived(B)).all();
  return r.coeffRef();
}

// Eigen einsum expressions
BOOST_AUTO_TEST_SUITE(einsum_eigen, TA_UT_LABEL_SERIAL)

template <typename T = int, typename... Args>
auto random(Args... args) {
  Eigen::Tensor<T, sizeof...(Args)> t(args...);
  t.setRandom();
  return t;
}

template <typename T, int NA, int NB, size_t NI, size_t NC>
void einsum_eigen_contract_check(Eigen::Tensor<T, NA> A, Eigen::Tensor<T, NB> B,
                                 std::string expr,
                                 std::array<std::pair<int, int>, NI> i,
                                 std::array<int, NC> p) {
  using Eigen::einsum;
  using std::tuple;
  static_assert(NC == NA + NB - 2 * NI);
  auto C = Eigen::einsum<Eigen::Tensor<T, NC>>(expr, A, B);
  BOOST_CHECK(isApprox(C, A.contract(B, i).shuffle(p)));
}

template <typename T, int NA, int NB, size_t NI, size_t NC>
void einsum_eigen_hadamard_check(
    Eigen::Tensor<T, NA> A, Eigen::Tensor<T, NB> B, std::string expr,
    std::array<std::pair<int, int>, NI> i,  // contracted pairs
    std::array<std::pair<int, int>, 1> h,   // hadamard pairs
    std::array<int, NC> p) {
  static_assert(NC == NA + NB - 2 * NI - 1);
  auto [ha, hb] = h[0];
  size_t nh = A.dimension(ha);
  size_t hc = ha;
  // decrement internal indices above h-index
  for (auto& [ia, ib] : i) {
    if (ia < ha) --hc;
    if (ia > ha) ia -= 1;
    if (ib > hb) ib -= 1;
  }
  // shuffle C to A*B order
  std::vector<int> p_ab(p.size());
  for (size_t i = 0; i < p.size(); ++i) {
    p_ab.at(p[i]) = i;
  }
  auto C = Eigen::einsum<Eigen::Tensor<T, NC>>(expr, A, B);
  // validate h-dims
  eigen_assert(nh == A.dimension(ha));
  eigen_assert(nh == B.dimension(hb));
  eigen_assert(nh == C.dimension(p_ab.at(hc)));
  // validate
  for (size_t h = 0; h < nh; ++h) {
    auto ah = A.chip(h, ha);
    auto bh = B.chip(h, hb);
    auto result = C.shuffle(p_ab).chip(h, hc);
    auto expected = ah.contract(bh, i);
    BOOST_CHECK(isApprox(result, expected));
  }
}

BOOST_AUTO_TEST_CASE(einsum_eigen_ak_bk_ab) {
  using std::array;
  using std::pair;
  einsum_eigen_contract_check(random(11, 7), random(13, 7), "ak,bk->ab",
                              array{pair{1, 1}}, array{0, 1});
}

BOOST_AUTO_TEST_CASE(einsum_eigen_ka_bk_ba) {
  using std::array;
  using std::pair;
  einsum_eigen_contract_check(random(7, 11), random(13, 7), "ka,bk->ba",
                              array{pair{0, 1}}, array{1, 0});
}

BOOST_AUTO_TEST_CASE(einsum_eigen_abi_cdi_cdab) {
  using std::array;
  using std::pair;
  einsum_eigen_contract_check(random(21, 22, 3), random(24, 25, 3),
                              "abi,cdi->cdab", array{pair{2, 2}},
                              array{2, 3, 0, 1});
}

BOOST_AUTO_TEST_CASE(einsum_eigen_icd_ai_abcd) {
  using std::array;
  using std::pair;
  einsum_eigen_contract_check(random(3, 12, 13), random(14, 15, 3),
                              "icd,bai->abcd", array{pair{0, 2}},
                              array{3, 2, 0, 1});
}

BOOST_AUTO_TEST_CASE(einsum_eigen_cdji_ibja_abcd) {
  using std::array;
  using std::pair;
  einsum_eigen_contract_check(random(14, 15, 3, 5), random(5, 12, 3, 13),
                              "cdji,ibja->abcd", array{pair{3, 0}, pair{2, 2}},
                              array{3, 2, 0, 1});
}

BOOST_AUTO_TEST_CASE(einsum_eigen_hai_hbi_hab) {
  using std::array;
  using std::pair;
  einsum_eigen_hadamard_check(random(7, 14, 3), random(7, 15, 3),
                              "hai,hbi->hab", array{pair{2, 2}},
                              array{pair{0, 0}}, array{0, 1, 2});
}

BOOST_AUTO_TEST_CASE(einsum_eigen_iah_hib_bha) {
  using std::array;
  using std::pair;
  einsum_eigen_hadamard_check(random(7, 14, 3), random(3, 7, 15),
                              "iah,hib->bha", array{pair{0, 1}},
                              array{pair{2, 0}}, array{2, 1, 0});
}

BOOST_AUTO_TEST_CASE(einsum_eigen_iah_hib_abh) {
  using std::array;
  using std::pair;
  einsum_eigen_hadamard_check(random(7, 14, 3), random(3, 7, 15),
                              "iah,hib->abh", array{pair{0, 1}},
                              array{pair{2, 0}}, array{0, 2, 1});
}

BOOST_AUTO_TEST_CASE(einsum_eigen_hi_hi_h) {
  using std::array;
  using std::pair;
  einsum_eigen_hadamard_check(random(7, 14), random(7, 14), "hi,hi->h",
                              array{pair{1, 1}}, array{pair{0, 0}}, array{0});
}

BOOST_AUTO_TEST_CASE(einsum_eigen_hji_jih_hj) {
  using std::array;
  using T = int;
  Eigen::Index nh = 3, nj = 5, ni = 4;
  auto A = random<T>(nh, nj, ni);
  auto B = random<T>(nj, ni, nh);
  using R = Eigen::Tensor<T, 2>;
  R result = einsum<R>("hji,jih->hj", A, B);
  R reference =
      einsum<Eigen::Tensor<T, 1>>(
          "hi,hi->h", A.shuffle(array{0, 1, 2}).reshape(array{nh * nj, ni}),
          B.shuffle(array{2, 0, 1}).reshape(array{nh * nj, ni}))
          .reshape(array{nh, nj});
  BOOST_CHECK(isApprox(reference, result));
}

BOOST_AUTO_TEST_SUITE_END()

// TiledArray einsum expressions
BOOST_AUTO_TEST_SUITE(einsum_tiledarray)

using TiledArray::DensePolicy;
using TiledArray::SparsePolicy;

auto tiled_range(std::initializer_list<int> dims) {
  std::vector<TiledRange1> tr;
  for (int n : dims) {
    auto tr1 = (n < 2) ? TiledRange1{0, n} : TiledRange1{0, n / 2, n};
    // tr1 = TiledRange1{ 0, n };
    tr.push_back(tr1);
  }
  return TiledRange(tr);
}

template <typename Policy, typename T = Tensor<int>, typename... Args>
auto random(Args... args) {
  auto tr = tiled_range({args...});
  auto& world = TiledArray::get_default_world();
  TiledArray::DistArray<T, Policy> t(world, tr);
  t.fill_random();
  return t;
}

template <typename T = Tensor<int>, typename... Args>
auto sparse_zero(Args... args) {
  auto tr = tiled_range({args...});
  auto& world = TiledArray::get_default_world();
  TiledArray::SparsePolicy::shape_type shape(0.0f, tr);
  TiledArray::DistArray<T, TiledArray::SparsePolicy> t(world, tr, shape);
  t.fill(0);
  return t;
}

template <int NA, int NB, int NC, typename T, typename Policy>
void einsum_tiledarray_check(TiledArray::DistArray<T, Policy>&& A,
                             TiledArray::DistArray<T, Policy>&& B,
                             std::string expr) {
  using Eigen::Tensor;
  using U = typename T::value_type;
  using TC = Tensor<U, NC>;
  auto C = einsum(expr, A, B);
  BOOST_CHECK(rank(C) == NC);
  A.make_replicated();
  B.make_replicated();
  C.make_replicated();
  auto reference = einsum<TC>(expr, array_to_eigen_tensor<Tensor<U, NA>>(A),
                              array_to_eigen_tensor<Tensor<U, NB>>(B));
  auto result = array_to_eigen_tensor<TC>(C);
  // std::cout << "e=" << result << std::endl;
  BOOST_CHECK(isApprox(result, reference));
}

BOOST_AUTO_TEST_CASE(einsum_tiledarray_ak_bk_ab) {
  einsum_tiledarray_check<2, 2, 2>(random<SparsePolicy>(11, 7),
                                   random<SparsePolicy>(13, 7), "ak,bk->ab");
}

BOOST_AUTO_TEST_CASE(einsum_tiledarray_ka_bk_ba) {
  einsum_tiledarray_check<2, 2, 2>(random<SparsePolicy>(7, 11),
                                   random<SparsePolicy>(13, 7), "ka,bk->ba");
}

BOOST_AUTO_TEST_CASE(einsum_tiledarray_abi_cdi_cdab) {
  einsum_tiledarray_check<3, 3, 4>(random<SparsePolicy>(21, 22, 3),
                                   random<SparsePolicy>(24, 25, 3),
                                   "abi,cdi->cdab");
}

BOOST_AUTO_TEST_CASE(einsum_tiledarray_icd_ai_abcd) {
  einsum_tiledarray_check<3, 3, 4>(random<SparsePolicy>(3, 12, 13),
                                   random<SparsePolicy>(14, 15, 3),
                                   "icd,bai->abcd");
}

BOOST_AUTO_TEST_CASE(einsum_tiledarray_cdji_ibja_abcd) {
  einsum_tiledarray_check<4, 4, 4>(random<SparsePolicy>(14, 15, 3, 5),
                                   random<SparsePolicy>(5, 12, 3, 13),
                                   "cdji,ibja->abcd");
}

BOOST_AUTO_TEST_CASE(einsum_tiledarray_hai_hbi_hab) {
  einsum_tiledarray_check<3, 3, 3>(random<SparsePolicy>(7, 14, 3),
                                   random<SparsePolicy>(7, 15, 3),
                                   "hai,hbi->hab");
  einsum_tiledarray_check<3, 3, 3>(sparse_zero(7, 14, 3), sparse_zero(7, 15, 3),
                                   "hai,hbi->hab");
}

BOOST_AUTO_TEST_CASE(einsum_tiledarray_iah_hib_bha) {
  einsum_tiledarray_check<3, 3, 3>(random<SparsePolicy>(7, 14, 3),
                                   random<SparsePolicy>(3, 7, 15),
                                   "iah,hib->bha");
  einsum_tiledarray_check<3, 3, 3>(sparse_zero(7, 14, 3), sparse_zero(3, 7, 15),
                                   "iah,hib->bha");
}

BOOST_AUTO_TEST_CASE(einsum_tiledarray_iah_hib_abh) {
  einsum_tiledarray_check<3, 3, 3>(random<SparsePolicy>(7, 14, 3),
                                   random<SparsePolicy>(3, 7, 15),
                                   "iah,hib->abh");
  einsum_tiledarray_check<3, 3, 3>(sparse_zero(7, 14, 3), sparse_zero(3, 7, 15),
                                   "iah,hib->abh");
}

BOOST_AUTO_TEST_CASE(einsum_tiledarray_hiab_hci_habc) {
  einsum_tiledarray_check<4, 3, 4>(random<SparsePolicy>(9, 5, 7, 8),
                                   random<SparsePolicy>(9, 11, 5),
                                   "hiab,hci->habc");
  einsum_tiledarray_check<4, 3, 4>(sparse_zero(9, 5, 7, 8),
                                   sparse_zero(9, 11, 5), "hiab,hci->habc");
}

BOOST_AUTO_TEST_CASE(einsum_tiledarray_hi_hi_h) {
  einsum_tiledarray_check<2, 2, 1>(random<SparsePolicy>(7, 14),
                                   random<SparsePolicy>(7, 14), "hi,hi->h");
  einsum_tiledarray_check<2, 2, 1>(sparse_zero(7, 14), sparse_zero(7, 14),
                                   "hi,hi->h");
}

BOOST_AUTO_TEST_CASE(einsum_tiledarray_hji_jih_hj) {
  einsum_tiledarray_check<3, 3, 2>(random<SparsePolicy>(14, 7, 5),
                                   random<SparsePolicy>(7, 5, 14),
                                   "hji,jih->hj");
  einsum_tiledarray_check<3, 3, 2>(sparse_zero(14, 7, 5), sparse_zero(7, 5, 14),
                                   "hji,jih->hj");
}

BOOST_AUTO_TEST_CASE(einsum_tiledarray_replicated) {
  einsum_tiledarray_check<3, 3, 3>(replicated(random<DensePolicy>(7, 14, 3)),
                                   random<DensePolicy>(7, 15, 3),
                                   "hai,hbi->hab");
  einsum_tiledarray_check<3, 3, 3>(random<DensePolicy>(7, 14, 3),
                                   replicated(random<DensePolicy>(7, 15, 3)),
                                   "hai,hbi->hab");
  einsum_tiledarray_check<3, 3, 3>(replicated(random<DensePolicy>(7, 14, 3)),
                                   replicated(random<DensePolicy>(7, 15, 3)),
                                   "hai,hbi->hab");
  einsum_tiledarray_check<2, 2, 1>(replicated(random<SparsePolicy>(7, 14)),
                                   random<SparsePolicy>(7, 14), "hi,hi->h");
  einsum_tiledarray_check<2, 2, 1>(replicated(random<SparsePolicy>(7, 14)),
                                   replicated(random<SparsePolicy>(7, 14)),
                                   "hi,hi->h");
}

BOOST_AUTO_TEST_CASE(einsum_tiledarray_dot) {
  using TiledArray::dot;
  auto hik = random<DensePolicy>(4, 3, 5);
  auto hkj = random<DensePolicy>(4, 5, 6);
  auto hji = random<DensePolicy>(4, 6, 3);
  auto hik_hkj_hji = dot("hik,hkj,hji", hik, hkj, hji);
  auto hji_hik_hkj = dot("hji,hik,hkj", hji, hik, hkj);
  auto hkj_hji_hik = dot("hkj,hji,hik", hkj, hji, hik);
  auto AB = einsum("hik,hkj->hji", hik, hkj);
  BOOST_CHECK(dot(AB, hji) == hik_hkj_hji);
  BOOST_CHECK(hik_hkj_hji == hji_hik_hkj);
  BOOST_CHECK(hik_hkj_hji == hji_hik_hkj);
  BOOST_CHECK(hik_hkj_hji == hkj_hji_hik);
  TiledArray::get_default_world().gop.fence();
}

// BOOST_AUTO_TEST_CASE(einsum_tiledarray_dot) {
//   using TiledArray::dot;
//   auto hik = random<DensePolicy>(4,3,5);
//   auto hkj = random<DensePolicy>(4,5,6);
//   auto hji = random<DensePolicy>(4,6,3);
//   auto hik_hkj_hji = dot("hik,hkj,hji", hik, hkj, hji);
//   auto hji_hik_hkj = dot("hji,hik,hkj", hji, hik, hkj);
//   auto hkj_hji_hik = dot("hkj,hji,hik", hkj, hji, hik);
//   auto AB = einsum("hik,hkj->hji", hik, hkj);
//   BOOST_CHECK(dot(AB,hji) == hik_hkj_hji);
//   BOOST_CHECK(hik_hkj_hji == hji_hik_hkj);
//   BOOST_CHECK(hik_hkj_hji == hji_hik_hkj);
//   BOOST_CHECK(hik_hkj_hji == hkj_hji_hik);
// }

BOOST_AUTO_TEST_SUITE_END()<|MERGE_RESOLUTION|>--- conflicted
+++ resolved
@@ -724,13 +724,8 @@
 
 BOOST_AUTO_TEST_CASE(einsum_index) {
   using ::Einsum::Index;
-<<<<<<< HEAD
-  Index<int> src({ 1, 2, 3, 4, 5, 6 });
-  Index<int> dst({ 2, 4, 5, 3, 6, 1 });
-=======
   Index<int> src({1, 2, 3, 4, 5, 6});
   Index<int> dst({2, 4, 5, 3, 6, 1});
->>>>>>> bde879d0
   auto p = permutation(src, dst);
   BOOST_CHECK(p.size() == 6);
   BOOST_CHECK(apply(p, src) == dst);
