--- conflicted
+++ resolved
@@ -243,12 +243,6 @@
   BOOST_REQUIRE(check_manual_eval<ArrayToT>(
       "ijk;bc,j;d->kji;dcb", {{0, 1}, {0, 1}, {0, 1}}, {{0, 1}}, {2, 3}, {4}));
 
-<<<<<<< HEAD
-  // debug
-  // i_2,i_3,i_1;a_1i_1i_2,a_4i_2i_3
-  //   * i_1,i_3,i_2;a_4i_2i_3,a_2i_1i_2
-  //   = i_1,i_2;a_1i_1i_2,a_2i_1i_2
-
   // H+C;C
   BOOST_REQUIRE(check_manual_eval<ArrayToT>(
       "jki;ad,ikj;db->ij;ab",                                  //
@@ -256,7 +250,7 @@
       {{0, 1, 2, 3, 4}, {0, 1, 2, 3}, {0, 1, 2, 3, 4, 5, 6}},  //
       {3, 2},                                                  //
       {2, 4}));
-=======
+
   // H+C;C
   BOOST_REQUIRE(
       check_manual_eval<ArrayToT>("ijk;mo,kji;no->ik;nm",             //
@@ -272,8 +266,6 @@
                                   {{0, 2, 5}, {0, 1, 3}, {0, 3, 4}},  //
                                   {4, 2},                             //
                                   {3, 2}));
-
->>>>>>> 1ed7567e
 }
 
 BOOST_AUTO_TEST_CASE(different_nested_ranks) {
