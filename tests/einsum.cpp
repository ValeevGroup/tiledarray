--- conflicted
+++ resolved
@@ -723,13 +723,4 @@
   );
 }
 
-<<<<<<< HEAD
-BOOST_AUTO_TEST_CASE(make_replicated_bug) {
-  auto A = random<SparsePolicy>(1);
-  auto B = replicated(A);
-  TA_ASSERT(B.find({0}).get().size() != 0);
-}
-
-=======
->>>>>>> fdd74913
 BOOST_AUTO_TEST_SUITE_END()