#include <tiledarray.h>
#include <random>
#include "TiledArray/config.h"
//#include "range_fixture.h"
#include "unit_test_config.h"

#include "TiledArray/math/linalg/non-distributed/cholesky.h"
#include "TiledArray/math/linalg/non-distributed/heig.h"
#include "TiledArray/math/linalg/non-distributed/lu.h"
#include "TiledArray/math/linalg/non-distributed/svd.h"

#include "TiledArray/math/linalg/cholesky.h"
#include "TiledArray/math/linalg/heig.h"
#include "TiledArray/math/linalg/lu.h"
#include "TiledArray/math/linalg/svd.h"

namespace TA = TiledArray;
namespace non_dist = TA::math::linalg::non_distributed;

#if TILEDARRAY_HAS_SCALAPACK
namespace scalapack = TA::math::linalg::scalapack;
#include "TiledArray/math/linalg/scalapack/all.h"
#define TILEDARRAY_SCALAPACK_TEST(F, E)                           \
  GlobalFixture::world->gop.fence();                              \
  compare("TiledArray::scalapack", non_dist::F, scalapack::F, E); \
  GlobalFixture::world->gop.fence();                              \
  compare("TiledArray", non_dist::F, TiledArray::F, E);
#else
#define TILEDARRAY_SCALAPACK_TEST(...)
#endif

struct ReferenceFixture {
  size_t N;
  std::vector<double> htoeplitz_vector;
  std::vector<double> exact_evals;

  inline double matrix_element_generator(int64_t i, int64_t j) {
#if 0
    // Generates a Hankel matrix: absurd condition number
    return i+j;
#else
    // Generates a Circulant matrix: good condition number
    return htoeplitz_vector[std::abs(i - j)];
#endif
  }

  template <typename Tile>
  inline double make_ta_reference(Tile& t, TA::Range const& range) {
    t = Tile(range, 0.0);
    auto lo = range.lobound_data();
    auto up = range.upbound_data();
    for (auto m = lo[0]; m < up[0]; ++m) {
      for (auto n = lo[1]; n < up[1]; ++n) {
        t(m, n) = matrix_element_generator(m, n);
      }
    }

    return norm(t);
  };

  ReferenceFixture(int64_t N = 1000)
      : N(N), htoeplitz_vector(N), exact_evals(N) {
    // Generate an hermitian Circulant vector
    std::fill(htoeplitz_vector.begin(), htoeplitz_vector.begin(), 0);
    htoeplitz_vector[0] = 100;
    std::default_random_engine gen(0);
    std::uniform_real_distribution<> dist(0., 1.);
    for (int64_t i = 1; i <= (N / 2); ++i) {
      double val = dist(gen);
      htoeplitz_vector[i] = val;
      htoeplitz_vector[N - i] = val;
    }

    // Compute exact eigenvalues
    const double ff = 2. * M_PI / N;
    for (int64_t j = 0; j < N; ++j) {
      double val = htoeplitz_vector[0];
      ;
      for (int64_t k = 1; k < N; ++k)
        val += htoeplitz_vector[N - k] * std::cos(ff * j * k);
      exact_evals[j] = val;
    }

    std::sort(exact_evals.begin(), exact_evals.end());
  }
};

struct LinearAlgebraFixture : ReferenceFixture {
#if TILEDARRAY_HAS_SCALAPACK

  blacspp::Grid grid;
  scalapack::BlockCyclicMatrix<double> ref_matrix;  // XXX: Just double is fine?

  LinearAlgebraFixture(int64_t N = 1000, int64_t NB = 128)
      : ReferenceFixture(N),
        grid(blacspp::Grid::square_grid(MPI_COMM_WORLD)),  // XXX: Is this safe?
        ref_matrix(*GlobalFixture::world, grid, N, N, NB, NB) {
    for (size_t i = 0; i < N; ++i) {
      for (size_t j = 0; j < N; ++j) {
        if (ref_matrix.dist().i_own(i, j)) {
          auto [i_local, j_local] = ref_matrix.dist().local_indx(i, j);
          ref_matrix.local_mat()(i_local, j_local) =
              matrix_element_generator(i, j);
        }
      }
    }
  }
  template <class A>
  static void compare(const char* context, const A& non_dist, const A& result,
                      double e) {
<<<<<<< HEAD
    BOOST_TEST_CONTEXT(context);
=======
    BOOST_TEST_CONTEXT(context)
        ;
>>>>>>> 42a969f0
    auto diff_with_non_dist = (non_dist("i,j") - result("i,j")).norm().get();
    BOOST_CHECK_SMALL(diff_with_non_dist, e);
  }
#endif
};

TA::TiledRange gen_trange(size_t N, const std::vector<size_t>& TA_NBs) {
  TA_ASSERT(TA_NBs.size() > 0);

  std::default_random_engine gen(0);
  std::uniform_int_distribution<> dist(0, TA_NBs.size() - 1);
  auto rand_indx = [&]() { return dist(gen); };
  auto rand_nb = [&]() { return TA_NBs[rand_indx()]; };

  std::vector<size_t> t_boundaries = {0};
  auto TA_NB = rand_nb();
  while (t_boundaries.back() + TA_NB < N) {
    t_boundaries.emplace_back(t_boundaries.back() + TA_NB);
    TA_NB = rand_nb();
  }
  t_boundaries.emplace_back(N);

  std::vector<TA::TiledRange1> ranges(
      2, TA::TiledRange1(t_boundaries.begin(), t_boundaries.end()));

  return TA::TiledRange(ranges.begin(), ranges.end());
};

BOOST_FIXTURE_TEST_SUITE(linear_algebra_suite, LinearAlgebraFixture)

#if TILEDARRAY_HAS_SCALAPACK

BOOST_AUTO_TEST_CASE(bc_to_uniform_dense_tiled_array_test) {
  GlobalFixture::world->gop.fence();

  auto [M, N] = ref_matrix.dims();
  BOOST_REQUIRE_EQUAL(M, N);

  auto NB = ref_matrix.dist().nb();

  auto trange = gen_trange(N, {static_cast<size_t>(NB)});

  auto ref_ta = TA::make_array<TA::TArray<double>>(
      *GlobalFixture::world, trange,
      [this](TA::Tensor<double>& t, TA::Range const& range) -> double {
        return this->make_ta_reference(t, range);
      });

  GlobalFixture::world->gop.fence();
  auto test_ta =
      scalapack::block_cyclic_to_array<TA::TArray<double>>(ref_matrix, trange);
  GlobalFixture::world->gop.fence();

  auto norm_diff =
      (ref_ta("i,j") - test_ta("i,j")).norm(*GlobalFixture::world).get();

  BOOST_CHECK_SMALL(norm_diff, std::numeric_limits<double>::epsilon());

  GlobalFixture::world->gop.fence();
};

BOOST_AUTO_TEST_CASE(bc_to_uniform_dense_tiled_array_all_small_test) {
  GlobalFixture::world->gop.fence();

  auto [M, N] = ref_matrix.dims();
  BOOST_REQUIRE_EQUAL(M, N);

  auto NB = ref_matrix.dist().nb();

  auto trange = gen_trange(N, {static_cast<size_t>(NB / 2)});

  auto ref_ta = TA::make_array<TA::TArray<double>>(
      *GlobalFixture::world, trange,
      [this](TA::Tensor<double>& t, TA::Range const& range) -> double {
        return this->make_ta_reference(t, range);
      });

  GlobalFixture::world->gop.fence();
  auto test_ta =
      scalapack::block_cyclic_to_array<TA::TArray<double>>(ref_matrix, trange);
  GlobalFixture::world->gop.fence();

  auto norm_diff =
      (ref_ta("i,j") - test_ta("i,j")).norm(*GlobalFixture::world).get();

  BOOST_CHECK_SMALL(norm_diff, std::numeric_limits<double>::epsilon());

  GlobalFixture::world->gop.fence();
};

BOOST_AUTO_TEST_CASE(uniform_dense_tiled_array_to_bc_test) {
  GlobalFixture::world->gop.fence();

  auto [M, N] = ref_matrix.dims();
  BOOST_REQUIRE_EQUAL(M, N);

  auto NB = ref_matrix.dist().nb();

  auto trange = gen_trange(N, {static_cast<size_t>(NB)});

  auto ref_ta = TA::make_array<TA::TArray<double>>(
      *GlobalFixture::world, trange,
      [this](TA::Tensor<double>& t, TA::Range const& range) -> double {
        return this->make_ta_reference(t, range);
      });

  GlobalFixture::world->gop.fence();
  auto test_matrix = scalapack::array_to_block_cyclic(ref_ta, grid, NB, NB);
  GlobalFixture::world->gop.fence();

  double local_norm_diff =
      (test_matrix.local_mat() - ref_matrix.local_mat()).norm();
  local_norm_diff *= local_norm_diff;

  double norm_diff;
  MPI_Allreduce(&local_norm_diff, &norm_diff, 1, MPI_DOUBLE, MPI_SUM,
                MPI_COMM_WORLD);

  norm_diff = std::sqrt(norm_diff);

  BOOST_CHECK_SMALL(norm_diff, std::numeric_limits<double>::epsilon());

  GlobalFixture::world->gop.fence();
};

BOOST_AUTO_TEST_CASE(bc_to_random_dense_tiled_array_test) {
  GlobalFixture::world->gop.fence();

  auto [M, N] = ref_matrix.dims();
  BOOST_REQUIRE_EQUAL(M, N);

  [[maybe_unused]] auto NB = ref_matrix.dist().nb();

  auto trange = gen_trange(N, {107ul, 113ul, 211ul, 151ul});

  auto ref_ta = TA::make_array<TA::TArray<double>>(
      *GlobalFixture::world, trange,
      [this](TA::Tensor<double>& t, TA::Range const& range) -> double {
        return this->make_ta_reference(t, range);
      });

  GlobalFixture::world->gop.fence();
  auto test_ta =
      scalapack::block_cyclic_to_array<TA::TArray<double>>(ref_matrix, trange);
  GlobalFixture::world->gop.fence();

  auto norm_diff =
      (ref_ta("i,j") - test_ta("i,j")).norm(*GlobalFixture::world).get();

  BOOST_CHECK_SMALL(norm_diff, std::numeric_limits<double>::epsilon());

  GlobalFixture::world->gop.fence();
};

BOOST_AUTO_TEST_CASE(random_dense_tiled_array_to_bc_test) {
  GlobalFixture::world->gop.fence();

  auto [M, N] = ref_matrix.dims();
  BOOST_REQUIRE_EQUAL(M, N);

  auto NB = ref_matrix.dist().nb();

  auto trange = gen_trange(N, {107ul, 113ul, 211ul, 151ul});

  auto ref_ta = TA::make_array<TA::TArray<double>>(
      *GlobalFixture::world, trange,
      [this](TA::Tensor<double>& t, TA::Range const& range) -> double {
        return this->make_ta_reference(t, range);
      });

  GlobalFixture::world->gop.fence();
  auto test_matrix = scalapack::array_to_block_cyclic(ref_ta, grid, NB, NB);
  GlobalFixture::world->gop.fence();

  double local_norm_diff =
      (test_matrix.local_mat() - ref_matrix.local_mat()).norm();
  local_norm_diff *= local_norm_diff;

  double norm_diff;
  MPI_Allreduce(&local_norm_diff, &norm_diff, 1, MPI_DOUBLE, MPI_SUM,
                MPI_COMM_WORLD);

  norm_diff = std::sqrt(norm_diff);

  BOOST_CHECK_SMALL(norm_diff, std::numeric_limits<double>::epsilon());

  GlobalFixture::world->gop.fence();
};

BOOST_AUTO_TEST_CASE(bc_to_sparse_tiled_array_test) {
  GlobalFixture::world->gop.fence();

  auto [M, N] = ref_matrix.dims();
  BOOST_REQUIRE_EQUAL(M, N);

  auto NB = ref_matrix.dist().nb();

  auto trange = gen_trange(N, {static_cast<size_t>(NB)});

  // test with TA and btas tile
  using typelist_t =
      std::tuple<TA::Tensor<double>, btas::Tensor<double, TA::Range>>;
  typelist_t typevals;

  auto test = [&](const auto& typeval_ref) {
    using Tile = std::decay_t<decltype(typeval_ref)>;
    using Array = TA::DistArray<Tile, TA::SparsePolicy>;

    auto ref_ta = TA::make_array<Array>(
        *GlobalFixture::world, trange,
        [this](Tile& t, TA::Range const& range) -> double {
          return this->make_ta_reference(t, range);
        });

    GlobalFixture::world->gop.fence();
    auto test_ta = scalapack::block_cyclic_to_array<Array>(ref_matrix, trange);
    GlobalFixture::world->gop.fence();

    auto norm_diff =
        (ref_ta("i,j") - test_ta("i,j")).norm(*GlobalFixture::world).get();

    BOOST_CHECK_SMALL(norm_diff, std::numeric_limits<double>::epsilon());

    GlobalFixture::world->gop.fence();
  };

  test(std::get<0>(typevals));
  test(std::get<1>(typevals));
};

BOOST_AUTO_TEST_CASE(sparse_tiled_array_to_bc_test) {
  GlobalFixture::world->gop.fence();

  auto [M, N] = ref_matrix.dims();
  BOOST_REQUIRE_EQUAL(M, N);

  auto NB = ref_matrix.dist().nb();

  auto trange = gen_trange(N, {static_cast<size_t>(NB)});

  // test with TA and btas tile
  using typelist_t =
      std::tuple<TA::Tensor<double>, btas::Tensor<double, TA::Range>>;
  typelist_t typevals;

  auto test = [&](const auto& typeval_ref) {
    using Tile = std::decay_t<decltype(typeval_ref)>;
    using Array = TA::DistArray<Tile, TA::SparsePolicy>;

    auto ref_ta = TA::make_array<Array>(
        *GlobalFixture::world, trange,
        [this](Tile& t, TA::Range const& range) -> double {
          return this->make_ta_reference(t, range);
        });

    GlobalFixture::world->gop.fence();
    auto test_matrix = scalapack::array_to_block_cyclic(ref_ta, grid, NB, NB);
    GlobalFixture::world->gop.fence();

    double local_norm_diff =
        (test_matrix.local_mat() - ref_matrix.local_mat()).norm();
    local_norm_diff *= local_norm_diff;

    double norm_diff;
    MPI_Allreduce(&local_norm_diff, &norm_diff, 1, MPI_DOUBLE, MPI_SUM,
                  MPI_COMM_WORLD);

    norm_diff = std::sqrt(norm_diff);

    BOOST_CHECK_SMALL(norm_diff, std::numeric_limits<double>::epsilon());

    GlobalFixture::world->gop.fence();
  };

  test(std::get<0>(typevals));
  test(std::get<1>(typevals));
};

BOOST_AUTO_TEST_CASE(const_tiled_array_to_bc_test) {
  GlobalFixture::world->gop.fence();

  auto [M, N] = ref_matrix.dims();
  BOOST_REQUIRE_EQUAL(M, N);

  auto NB = ref_matrix.dist().nb();

  auto trange = gen_trange(N, {static_cast<size_t>(NB)});

  const TA::TArray<double> ref_ta = TA::make_array<TA::TArray<double>>(
      *GlobalFixture::world, trange,
      [this](TA::Tensor<double>& t, TA::Range const& range) -> double {
        return this->make_ta_reference(t, range);
      });

  GlobalFixture::world->gop.fence();
  auto test_matrix = scalapack::array_to_block_cyclic(ref_ta, grid, NB, NB);
  GlobalFixture::world->gop.fence();

  double local_norm_diff =
      (test_matrix.local_mat() - ref_matrix.local_mat()).norm();
  local_norm_diff *= local_norm_diff;

  double norm_diff;
  MPI_Allreduce(&local_norm_diff, &norm_diff, 1, MPI_DOUBLE, MPI_SUM,
                MPI_COMM_WORLD);

  norm_diff = std::sqrt(norm_diff);

  BOOST_CHECK_SMALL(norm_diff, std::numeric_limits<double>::epsilon());

  GlobalFixture::world->gop.fence();
};

#endif  // TILEDARRAY_HAS_SCALAPACK

BOOST_AUTO_TEST_CASE(heig_same_tiling) {
  GlobalFixture::world->gop.fence();

  auto trange = gen_trange(N, {128ul});

  const auto ref_ta = TA::make_array<TA::TArray<double>>(
      *GlobalFixture::world, trange,
      [this](TA::Tensor<double>& t, TA::Range const& range) -> double {
        return this->make_ta_reference(t, range);
      });

  auto [evals, evecs] = non_dist::heig(ref_ta);
  auto [evals_non_dist, evecs_non_dist] = non_dist::heig(ref_ta);
  // auto evals = heig( ref_ta );

  BOOST_CHECK(evecs.trange() == ref_ta.trange());

  // check eigenvectors against non_dist only, for now ...
  decltype(evecs) evecs_error;
  evecs_error("i,j") = evecs_non_dist("i,j") - evecs("i,j");
  // TODO need to fix phases of the eigenvectors to be able to compare ...
  // BOOST_CHECK_SMALL(evecs_error("i,j").norm().get(),
  //                  N * N * std::numeric_limits<double>::epsilon());

  // Check eigenvalue correctness
  double tol = N * N * std::numeric_limits<double>::epsilon();
  for (int64_t i = 0; i < N; ++i) {
    BOOST_CHECK_SMALL(std::abs(evals[i] - exact_evals[i]), tol);
    BOOST_CHECK_SMALL(std::abs(evals_non_dist[i] - exact_evals[i]), tol);
  }

  GlobalFixture::world->gop.fence();
}

BOOST_AUTO_TEST_CASE(heig_diff_tiling) {
  GlobalFixture::world->gop.fence();
  auto trange = gen_trange(N, {128ul});

  auto ref_ta = TA::make_array<TA::TArray<double>>(
      *GlobalFixture::world, trange,
      [this](TA::Tensor<double>& t, TA::Range const& range) -> double {
        return this->make_ta_reference(t, range);
      });

  auto new_trange = gen_trange(N, {64ul});
  auto [evals, evecs] = non_dist::heig(ref_ta, new_trange);
  auto [evals_non_dist, evecs_non_dist] = non_dist::heig(ref_ta, new_trange);

  BOOST_CHECK(evecs.trange() == new_trange);

  // check eigenvectors against non_dist only, for now ...
  decltype(evecs) evecs_error;
  evecs_error("i,j") = evecs_non_dist("i,j") - evecs("i,j");
  // TODO need to fix phases of the eigenvectors to be able to compare ...
  // BOOST_CHECK_SMALL(evecs_error("i,j").norm().get(),
  //                  N * N * std::numeric_limits<double>::epsilon());

  // Check eigenvalue correctness
  double tol = N * N * std::numeric_limits<double>::epsilon();
  for (int64_t i = 0; i < N; ++i) {
    BOOST_CHECK_SMALL(std::abs(evals[i] - exact_evals[i]), tol);
    BOOST_CHECK_SMALL(std::abs(evals_non_dist[i] - exact_evals[i]), tol);
  }

  GlobalFixture::world->gop.fence();
}

BOOST_AUTO_TEST_CASE(heig_generalized) {
  GlobalFixture::world->gop.fence();

  auto trange = gen_trange(N, {128ul});

  auto ref_ta = TA::make_array<TA::TSpArray<double>>(
      *GlobalFixture::world, trange,
      [this](TA::Tensor<double>& t, TA::Range const& range) -> double {
        return this->make_ta_reference(t, range);
      });

  auto dense_iden = TA::make_array<TA::TArray<double>>(
      *GlobalFixture::world, trange,
      [](TA::Tensor<double>& t, TA::Range const& range) -> double {
        t = TA::Tensor<double>(range, 0.0);
        auto lo = range.lobound_data();
        auto up = range.upbound_data();
        for (auto m = lo[0]; m < up[0]; ++m)
          for (auto n = lo[1]; n < up[1]; ++n)
            if (m == n) t(m, n) = 1.;

        return t.norm();
      });

  GlobalFixture::world->gop.fence();
  auto [evals, evecs] = non_dist::heig(ref_ta, dense_iden);
  // auto evals = heig( ref_ta );

  BOOST_CHECK(evecs.trange() == ref_ta.trange());

  // TODO: Check validity of eigenvectors, not crucial for the time being

  // Check eigenvalue correctness
  double tol = N * N * std::numeric_limits<double>::epsilon();
  for (int64_t i = 0; i < N; ++i)
    BOOST_CHECK_SMALL(std::abs(evals[i] - exact_evals[i]), tol);

  GlobalFixture::world->gop.fence();
}

BOOST_AUTO_TEST_CASE(cholesky) {
  GlobalFixture::world->gop.fence();

  auto trange = gen_trange(N, {128ul});

  auto A = TA::make_array<TA::TArray<double>>(
      *GlobalFixture::world, trange,
      [this](TA::Tensor<double>& t, TA::Range const& range) -> double {
        return this->make_ta_reference(t, range);
      });

  auto L = non_dist::cholesky(A);

  BOOST_CHECK(L.trange() == A.trange());

  decltype(A) A_minus_LLt;
  A_minus_LLt("i,j") = A("i,j") - L("i,k") * L("j,k").conj();

  BOOST_CHECK_SMALL(A_minus_LLt("i,j").norm().get(),
                    N * N * std::numeric_limits<double>::epsilon());

  // check against NON_DIST also
  auto L_ref = non_dist::cholesky(A);
  decltype(L) L_diff;
  L_diff("i,j") = L("i,j") - L_ref("i,j");

  BOOST_CHECK_SMALL(L_diff("i,j").norm().get(),
                    N * N * std::numeric_limits<double>::epsilon());

  GlobalFixture::world->gop.fence();
}

BOOST_AUTO_TEST_CASE(cholesky_linv) {
  GlobalFixture::world->gop.fence();

  auto trange = gen_trange(N, {128ul});

  auto A = TA::make_array<TA::TArray<double>>(
      *GlobalFixture::world, trange,
      [this](TA::Tensor<double>& t, TA::Range const& range) -> double {
        return this->make_ta_reference(t, range);
      });
  decltype(A) Acopy = A.clone();

  auto Linv = TA::cholesky_linv(A);

  BOOST_CHECK(Linv.trange() == A.trange());

  TA::TArray<double> tmp(*GlobalFixture::world, trange);
  tmp("i,j") = Linv("i,k") * A("k,j");
  A("i,j") = tmp("i,k") * Linv("j,k");

  TA::foreach_inplace(A, [](TA::Tensor<double>& tile) {
    auto range = tile.range();
    auto lo = range.lobound_data();
    auto up = range.upbound_data();
    for (auto m = lo[0]; m < up[0]; ++m)
      for (auto n = lo[1]; n < up[1]; ++n)
        if (m == n) {
          tile(m, n) -= 1.;
        }
  });

  double epsilon = N * N * std::numeric_limits<double>::epsilon();
  double norm = A("i,j").norm().get();

  BOOST_CHECK_SMALL(norm, epsilon);

  TILEDARRAY_SCALAPACK_TEST(cholesky_linv<false>(Acopy), epsilon);

  GlobalFixture::world->gop.fence();
}

BOOST_AUTO_TEST_CASE(cholesky_linv_retl) {
  GlobalFixture::world->gop.fence();

  auto trange = gen_trange(N, {128ul});

  auto A = TA::make_array<TA::TArray<double>>(
      *GlobalFixture::world, trange,
      [this](TA::Tensor<double>& t, TA::Range const& range) -> double {
        return this->make_ta_reference(t, range);
      });

  auto [L, Linv] = TA::cholesky_linv<true>(A);

  BOOST_CHECK(Linv.trange() == A.trange());
  BOOST_CHECK(L.trange() == A.trange());

  TA::TArray<double> tmp(*GlobalFixture::world, trange);
  tmp("i,j") = Linv("i,k") * L("k,j");

  TA::foreach_inplace(tmp, [](TA::Tensor<double>& tile) {
    auto range = tile.range();
    auto lo = range.lobound_data();
    auto up = range.upbound_data();
    for (auto m = lo[0]; m < up[0]; ++m)
      for (auto n = lo[1]; n < up[1]; ++n)
        if (m == n) {
          tile(m, n) -= 1.;
        }
  });

  double epsilon = N * N * std::numeric_limits<double>::epsilon();
  double norm = tmp("i,j").norm(*GlobalFixture::world).get();

  BOOST_CHECK_SMALL(norm, epsilon);

  // TILEDARRAY_SCALAPACK_TEST(cholesky_linv<true>(A), epsilon);

  GlobalFixture::world->gop.fence();
}

BOOST_AUTO_TEST_CASE(cholesky_solve) {
  GlobalFixture::world->gop.fence();

  auto trange = gen_trange(N, {128ul});

  auto A = TA::make_array<TA::TArray<double>>(
      *GlobalFixture::world, trange,
      [this](TA::Tensor<double>& t, TA::Range const& range) -> double {
        return this->make_ta_reference(t, range);
      });

  auto iden = non_dist::cholesky_solve(A, A);
  BOOST_CHECK(iden.trange() == A.trange());

  auto iden_non_dist = non_dist::cholesky_solve(A, A);
  decltype(iden) iden_error;
  iden_error("i,j") = iden("i,j") - iden_non_dist("i,j");
  BOOST_CHECK_SMALL(iden_error("i,j").norm().get(),
                    N * N * std::numeric_limits<double>::epsilon());

  TA::foreach_inplace(iden, [](TA::Tensor<double>& tile) {
    auto range = tile.range();
    auto lo = range.lobound_data();
    auto up = range.upbound_data();
    for (auto m = lo[0]; m < up[0]; ++m)
      for (auto n = lo[1]; n < up[1]; ++n)
        if (m == n) {
          tile(m, n) -= 1.;
        }
  });

  double norm = iden("i,j").norm(*GlobalFixture::world).get();
  BOOST_CHECK_SMALL(norm, N * N * std::numeric_limits<double>::epsilon());

  GlobalFixture::world->gop.fence();
}

BOOST_AUTO_TEST_CASE(cholesky_lsolve) {
  GlobalFixture::world->gop.fence();

  auto trange = gen_trange(N, {128ul});

  auto A = TA::make_array<TA::TArray<double>>(
      *GlobalFixture::world, trange,
      [this](TA::Tensor<double>& t, TA::Range const& range) -> double {
        return this->make_ta_reference(t, range);
      });

  // Should produce X = L**H
  auto [L, X] = non_dist::cholesky_lsolve(TA::NoTranspose, A, A);
  BOOST_CHECK(X.trange() == A.trange());
  BOOST_CHECK(L.trange() == A.trange());

  // first, test against NON_DIST
  auto [L_non_dist, X_non_dist] =
      non_dist::cholesky_lsolve(TA::NoTranspose, A, A);
  decltype(L) L_error;
  L_error("i,j") = L("i,j") - L_non_dist("i,j");
  BOOST_CHECK_SMALL(L_error("i,j").norm().get(),
                    N * N * std::numeric_limits<double>::epsilon());
  decltype(X) X_error;
  X_error("i,j") = X("i,j") - X_non_dist("i,j");
  BOOST_CHECK_SMALL(X_error("i,j").norm().get(),
                    N * N * std::numeric_limits<double>::epsilon());

  X("i,j") -= L("j,i");

  double norm = X("i,j").norm(*GlobalFixture::world).get();
  BOOST_CHECK_SMALL(norm, N * N * std::numeric_limits<double>::epsilon());

  GlobalFixture::world->gop.fence();
}

BOOST_AUTO_TEST_CASE(lu_solve) {
  GlobalFixture::world->gop.fence();

  auto trange = gen_trange(N, {128ul});

  auto ref_ta = TA::make_array<TA::TArray<double>>(
      *GlobalFixture::world, trange,
      [this](TA::Tensor<double>& t, TA::Range const& range) -> double {
        return this->make_ta_reference(t, range);
      });

  auto iden = non_dist::lu_solve(ref_ta, ref_ta);

  BOOST_CHECK(iden.trange() == ref_ta.trange());

  TA::foreach_inplace(iden, [](TA::Tensor<double>& tile) {
    auto range = tile.range();
    auto lo = range.lobound_data();
    auto up = range.upbound_data();
    for (auto m = lo[0]; m < up[0]; ++m)
      for (auto n = lo[1]; n < up[1]; ++n)
        if (m == n) {
          tile(m, n) -= 1.;
        }
  });

  double epsilon = N * N * std::numeric_limits<double>::epsilon();
  double norm = iden("i,j").norm(*GlobalFixture::world).get();

  BOOST_CHECK_SMALL(norm, epsilon);
  TILEDARRAY_SCALAPACK_TEST(lu_solve(ref_ta, ref_ta), epsilon);

  GlobalFixture::world->gop.fence();
}

BOOST_AUTO_TEST_CASE(lu_inv) {
  GlobalFixture::world->gop.fence();

  auto trange = gen_trange(N, {128ul});

  auto ref_ta = TA::make_array<TA::TArray<double>>(
      *GlobalFixture::world, trange,
      [this](TA::Tensor<double>& t, TA::Range const& range) -> double {
        return this->make_ta_reference(t, range);
      });

  TA::TArray<double> iden(*GlobalFixture::world, trange);

  auto Ainv = non_dist::lu_inv(ref_ta);
  iden("i,j") = Ainv("i,k") * ref_ta("k,j");

  BOOST_CHECK(iden.trange() == ref_ta.trange());

  TA::foreach_inplace(iden, [](TA::Tensor<double>& tile) {
    auto range = tile.range();
    auto lo = range.lobound_data();
    auto up = range.upbound_data();
    for (auto m = lo[0]; m < up[0]; ++m)
      for (auto n = lo[1]; n < up[1]; ++n)
        if (m == n) {
          tile(m, n) -= 1.;
        }
  });

  double epsilon = N * N * std::numeric_limits<double>::epsilon();
  double norm = iden("i,j").norm(*GlobalFixture::world).get();

  BOOST_CHECK_SMALL(norm, epsilon);
  TILEDARRAY_SCALAPACK_TEST(lu_inv(ref_ta), epsilon);

  GlobalFixture::world->gop.fence();
}

#if 1
BOOST_AUTO_TEST_CASE(svd_values_only) {
  GlobalFixture::world->gop.fence();

  auto trange = gen_trange(N, {128ul});

  auto ref_ta = TA::make_array<TA::TArray<double>>(
      *GlobalFixture::world, trange,
      [this](TA::Tensor<double>& t, TA::Range const& range) -> double {
        return this->make_ta_reference(t, range);
      });

  auto S = non_dist::svd<TA::SVD::ValuesOnly>(ref_ta, trange, trange);

  std::vector exact_singular_values = exact_evals;
  std::sort(exact_singular_values.begin(), exact_singular_values.end(),
            std::greater<double>());

  // Check singular value correctness
  double tol = N * N * std::numeric_limits<double>::epsilon();
  for (int64_t i = 0; i < N; ++i)
    BOOST_CHECK_SMALL(std::abs(S[i] - exact_singular_values[i]), tol);
  GlobalFixture::world->gop.fence();
}

BOOST_AUTO_TEST_CASE(svd_leftvectors) {
  GlobalFixture::world->gop.fence();

  auto trange = gen_trange(N, {128ul});

  auto ref_ta = TA::make_array<TA::TArray<double>>(
      *GlobalFixture::world, trange,
      [this](TA::Tensor<double>& t, TA::Range const& range) -> double {
        return this->make_ta_reference(t, range);
      });

  auto [S, U] = non_dist::svd<TA::SVD::LeftVectors>(ref_ta, trange, trange);

  std::vector exact_singular_values = exact_evals;
  std::sort(exact_singular_values.begin(), exact_singular_values.end(),
            std::greater<double>());

  // Check singular value correctness
  double tol = N * N * std::numeric_limits<double>::epsilon();
  for (int64_t i = 0; i < N; ++i)
    BOOST_CHECK_SMALL(std::abs(S[i] - exact_singular_values[i]), tol);
  GlobalFixture::world->gop.fence();
}

BOOST_AUTO_TEST_CASE(svd_rightvectors) {
  GlobalFixture::world->gop.fence();

  auto trange = gen_trange(N, {128ul});

  auto ref_ta = TA::make_array<TA::TArray<double>>(
      *GlobalFixture::world, trange,
      [this](TA::Tensor<double>& t, TA::Range const& range) -> double {
        return this->make_ta_reference(t, range);
      });

  auto [S, VT] = non_dist::svd<TA::SVD::RightVectors>(ref_ta, trange, trange);

  std::vector exact_singular_values = exact_evals;
  std::sort(exact_singular_values.begin(), exact_singular_values.end(),
            std::greater<double>());

  // Check singular value correctness
  double tol = N * N * std::numeric_limits<double>::epsilon();
  for (int64_t i = 0; i < N; ++i)
    BOOST_CHECK_SMALL(std::abs(S[i] - exact_singular_values[i]), tol);
  GlobalFixture::world->gop.fence();
}

BOOST_AUTO_TEST_CASE(svd_allvectors) {
  GlobalFixture::world->gop.fence();

  auto trange = gen_trange(N, {128ul});

  auto ref_ta = TA::make_array<TA::TArray<double>>(
      *GlobalFixture::world, trange,
      [this](TA::Tensor<double>& t, TA::Range const& range) -> double {
        return this->make_ta_reference(t, range);
      });

  auto [S, U, VT] = non_dist::svd<TA::SVD::AllVectors>(ref_ta, trange, trange);

  std::vector exact_singular_values = exact_evals;
  std::sort(exact_singular_values.begin(), exact_singular_values.end(),
            std::greater<double>());

  // Check singular value correctness
  double tol = N * N * std::numeric_limits<double>::epsilon();
  for (int64_t i = 0; i < N; ++i)
    BOOST_CHECK_SMALL(std::abs(S[i] - exact_singular_values[i]), tol);
  GlobalFixture::world->gop.fence();
}
#endif

<<<<<<< HEAD
=======
template <bool use_scalapack, typename ArrayT>
void householder_qr_q_only_test( const ArrayT& A, double tol ) {

  using value_type = typename ArrayT::element_type;

#if TILEDARRAY_HAS_SCALAPACK
  auto Q = use_scalapack ? scalapack::householder_qr<true>( A ) :
                         non_dist:: householder_qr<true>( A );
#else
  static_assert(not use_scalapack);
  auto Q = non_dist::householder_qr<true>( A );
#endif


  // Make sure the Q is orthogonal at least
  TA::TArray<double> Iden; Iden("i,j") = Q("k,i") * Q("k,j");
  Iden.make_replicated();
  auto I_eig = TA::array_to_eigen(Iden);
  const auto N = A.trange().dim(1).extent();
  BOOST_CHECK_SMALL( (I_eig - decltype(I_eig)::Identity(N,N)).norm(), tol );

}

template <bool use_scalapack, typename ArrayT>
void householder_qr_test( const ArrayT& A, double tol ) {

#if TILEDARRAY_HAS_SCALAPACK
  auto [Q,R] = use_scalapack ? scalapack::householder_qr<false>( A ) :
                              non_dist:: householder_qr<false>( A );
#else
  static_assert(not use_scalapack);
  auto [Q,R] = non_dist::householder_qr<false>( A );
#endif

  // Check reconstruction error
  TA::TArray<double> QR_ERROR;
  QR_ERROR("i,j") = A("i,j") - Q("i,k") * R("k,j");
  BOOST_CHECK_SMALL( QR_ERROR("i,j").norm().get(), tol );

  // Check orthonormality of Q
  TA::TArray<double> Iden; Iden("i,j") = Q("k,i") * Q("k,j");
  Iden.make_replicated();
  auto I_eig = TA::array_to_eigen(Iden);
  const auto N = A.trange().dim(1).extent();
  BOOST_CHECK_SMALL( (I_eig - decltype(I_eig)::Identity(N,N)).norm(), tol );
}

BOOST_AUTO_TEST_CASE(householder_qr_q_only) {
  GlobalFixture::world->gop.fence();

  auto trange = gen_trange(N, {128ul});

  auto ref_ta = TA::make_array<TA::TArray<double>>(
      *GlobalFixture::world, trange,
      [this](TA::Tensor<double>& t, TA::Range const& range) -> double {
        return this->make_ta_reference(t, range);
      });

  double tol = N * N * std::numeric_limits<double>::epsilon();
  householder_qr_q_only_test<false>( ref_ta, tol );
#if TILEDARRAY_HAS_SCALAPACK
  householder_qr_q_only_test<true>( ref_ta, tol );
#endif


  GlobalFixture::world->gop.fence();
}

BOOST_AUTO_TEST_CASE(householder_qr) {
  GlobalFixture::world->gop.fence();

  auto trange = gen_trange(N, {128ul});

  auto ref_ta = TA::make_array<TA::TArray<double>>(
      *GlobalFixture::world, trange,
      [this](TA::Tensor<double>& t, TA::Range const& range) -> double {
        return this->make_ta_reference(t, range);
      });


  double tol = N * N * std::numeric_limits<double>::epsilon();
  householder_qr_test<false>( ref_ta, tol );
#if TILEDARRAY_HAS_SCALAPACK
  householder_qr_test<true>( ref_ta, tol );
#endif

  GlobalFixture::world->gop.fence();
}






template <typename ArrayT>
void cholesky_qr_q_only_test( const ArrayT& A, double tol ) {

  using value_type = typename ArrayT::element_type;

  auto Q = TiledArray::math::linalg::cholesky_qr<true>( A );


  // Make sure the Q is orthogonal at least
  TA::TArray<double> Iden; Iden("i,j") = Q("k,i") * Q("k,j");
  Iden.make_replicated();
  auto I_eig = TA::array_to_eigen(Iden);
  const auto N = A.trange().dim(1).extent();
  BOOST_CHECK_SMALL( (I_eig - decltype(I_eig)::Identity(N,N)).norm(), tol );

}

template <typename ArrayT>
void cholesky_qr_test( const ArrayT& A, double tol ) {

  auto [Q,R] = TiledArray::math::linalg::cholesky_qr<false>( A );

  // Check reconstruction error
  TA::TArray<double> QR_ERROR;
  QR_ERROR("i,j") = A("i,j") - Q("i,k") * R("k,j");
  BOOST_CHECK_SMALL( QR_ERROR("i,j").norm().get(), tol );

  // Check orthonormality of Q
  TA::TArray<double> Iden; Iden("i,j") = Q("k,i") * Q("k,j");
  Iden.make_replicated();
  auto I_eig = TA::array_to_eigen(Iden);
  const auto N = A.trange().dim(1).extent();
  BOOST_CHECK_SMALL( (I_eig - decltype(I_eig)::Identity(N,N)).norm(), tol );
}

BOOST_AUTO_TEST_CASE(cholesky_qr_q_only) {
  GlobalFixture::world->gop.fence();

  auto trange = gen_trange(N, {128ul});

  auto ref_ta = TA::make_array<TA::TArray<double>>(
      *GlobalFixture::world, trange,
      [this](TA::Tensor<double>& t, TA::Range const& range) -> double {
        return this->make_ta_reference(t, range);
      });

  double tol = N * N * std::numeric_limits<double>::epsilon();
  cholesky_qr_q_only_test( ref_ta, tol );

  GlobalFixture::world->gop.fence();
}

BOOST_AUTO_TEST_CASE(cholesky_qr) {
  GlobalFixture::world->gop.fence();

  auto trange = gen_trange(N, {128ul});

  auto ref_ta = TA::make_array<TA::TArray<double>>(
      *GlobalFixture::world, trange,
      [this](TA::Tensor<double>& t, TA::Range const& range) -> double {
        return this->make_ta_reference(t, range);
      });


  double tol = N * N * std::numeric_limits<double>::epsilon();
  cholesky_qr_test( ref_ta, tol );

  GlobalFixture::world->gop.fence();
}

>>>>>>> 42a969f0
BOOST_AUTO_TEST_SUITE_END()<|MERGE_RESOLUTION|>--- conflicted
+++ resolved
@@ -108,12 +108,8 @@
   template <class A>
   static void compare(const char* context, const A& non_dist, const A& result,
                       double e) {
-<<<<<<< HEAD
-    BOOST_TEST_CONTEXT(context);
-=======
     BOOST_TEST_CONTEXT(context)
         ;
->>>>>>> 42a969f0
     auto diff_with_non_dist = (non_dist("i,j") - result("i,j")).norm().get();
     BOOST_CHECK_SMALL(diff_with_non_dist, e);
   }
@@ -893,8 +889,6 @@
 }
 #endif
 
-<<<<<<< HEAD
-=======
 template <bool use_scalapack, typename ArrayT>
 void householder_qr_q_only_test( const ArrayT& A, double tol ) {
 
@@ -1059,5 +1053,4 @@
   GlobalFixture::world->gop.fence();
 }
 
->>>>>>> 42a969f0
 BOOST_AUTO_TEST_SUITE_END()