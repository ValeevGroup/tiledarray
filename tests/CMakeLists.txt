#
#  This file is a part of TiledArray.
#  Copyright (C) 2013  Virginia Tech
#
#  This program is free software: you can redistribute it and/or modify
#  it under the terms of the GNU General Public License as published by
#  the Free Software Foundation, either version 3 of the License, or
#  (at your option) any later version.
#
#  This program is distributed in the hope that it will be useful,
#  but WITHOUT ANY WARRANTY; without even the implied warranty of
#  MERCHANTABILITY or FITNESS FOR A PARTICULAR PURPOSE.  See the
#  GNU General Public License for more details.
#
#  You should have received a copy of the GNU General Public License
#  along with this program.  If not, see <http://www.gnu.org/licenses/>.
#
#  Justus Calvin
#  Department of Chemistry, Virginia Tech
#
#  CMakeLists.txt
#  Jul 19, 2013
#

CONFIGURE_FILE(
  ${CMAKE_CURRENT_SOURCE_DIR}/unit_test_config.h.in
  ${PROJECT_BINARY_DIR}/tests/unit_test_config.h
)

# Create the ta_test executable
set(executable ta_test)
# N.B.: The order of files here represents the order in which the tests are run.
# N.B. 2: if you want to trim this down you may need to resolve linker errors due to missing fixture deps manually
set(ta_test_src_files  ta_test.cpp
    range1.cpp
    range.cpp
    tensor.cpp
    tensor_of_tensor.cpp
    tensor_tensor_view.cpp
    tensor_shift_wrapper.cpp
    tiled_range1.cpp
    tiled_range.cpp
    blocked_pmap.cpp
    round_robin_pmap.cpp
    hash_pmap.cpp
    cyclic_pmap.cpp
    replicated_pmap.cpp
    dense_shape.cpp
    sparse_shape.cpp
    distributed_storage.cpp
    tensor_impl.cpp
    array_impl.cpp
    index_list.cpp
    bipartite_index_list.cpp
    dist_array.cpp
    conversions.cpp
    eigen.cpp
    dist_op_dist_cache.cpp
    dist_op_group.cpp
    dist_op_communicator.cpp
    tile_op_noop.cpp
    tile_op_scal.cpp
    dist_eval_array_eval.cpp
    dist_eval_unary_eval.cpp
    tile_op_add.cpp
    tile_op_scal_add.cpp
    tile_op_subt.cpp
    tile_op_scal_subt.cpp
    dist_eval_binary_eval.cpp
    tile_op_mult.cpp
    tile_op_scal_mult.cpp
    tile_op_contract_reduce.cpp
    reduce_task.cpp
    proc_grid.cpp
    dist_eval_contraction_eval.cpp
    expressions.cpp
    expressions_sparse.cpp
    expressions_complex.cpp
    expressions_btas.cpp
    expressions_mixed.cpp
    foreach.cpp
    solvers.cpp
    initializer_list.cpp
    diagonal_array.cpp
    retile.cpp
    tot_dist_array_part1.cpp
    tot_dist_array_part2.cpp
    random.cpp
    trace.cpp
    tot_expressions.cpp
    annotation.cpp
    diagonal_array.cpp
    contraction_helpers.cpp
    s_t_t_contract_.cpp
    t_t_t_contract_.cpp
    t_s_t_contract_.cpp
  # t_tot_tot_contract_.cpp
  # tot_tot_tot_contract_.cpp
    einsum.cpp
    linalg.cpp
<<<<<<< HEAD
        cp.cpp
=======
    cp.cpp
>>>>>>> b70e348a
)

if(CUDA_FOUND)
    list(APPEND ta_test_src_files librett.cpp expressions_cuda_um.cpp tensor_um.cpp)
endif()

# if tiledarray library was compiled without exceptions, use TA header-only (see below)
if (NOT (TA_ASSERT_POLICY STREQUAL TA_ASSERT_THROW) AND NOT CUDA_FOUND AND FALSE)
  add_ta_executable(${executable} "${ta_test_src_files}" "MADworld;${TILEDARRAY_PRIVATE_LINK_LIBRARIES}")
  target_compile_definitions(${executable} PRIVATE TILEDARRAY_HEADER_ONLY=1)
  if (LAPACK_INCLUDE_DIRS)
    target_include_directories(${executable} PRIVATE ${LAPACK_INCLUDE_DIRS})
  endif(LAPACK_INCLUDE_DIRS)
  if (LAPACK_COMPILE_OPTIONS)
    target_compile_options(${executable} PRIVATE ${LAPACK_COMPILE_OPTIONS})
  endif(LAPACK_COMPILE_OPTIONS)
  if (LAPACK_COMPILE_DEFINITIONS)
    target_compile_definitions(${executable} PRIVATE ${LAPACK_COMPILE_DEFINITIONS})
  endif(LAPACK_COMPILE_DEFINITIONS)
else()
  add_ta_executable(${executable} "${ta_test_src_files}" "tiledarray")
endif()
# Add include directories and compiler flags for ta_test
target_include_directories(${executable} PRIVATE
    ${CMAKE_CURRENT_SOURCE_DIR}
    ${CMAKE_CURRENT_BINARY_DIR}
    ${PROJECT_BINARY_DIR}/tests
    )
# unit tests
# 1. should disable error messages
# N.B. used to manually define TA_EXCEPTION_ERROR here; since some code is now compiled (rather than is header-only) it
#      is too late to do this here; must set TA_ERROR=throw if want to run unit tests
target_compile_definitions(${executable} PRIVATE TILEDARRAY_NO_USER_ERROR_MESSAGES=1
    MADNESS_DISPLAY_EXCEPTION_BREAK_MESSAGE=0)
# optional dependencies
if (TARGET range-v3::range-v3)
  target_link_libraries(${executable} PRIVATE range-v3::range-v3)
  target_compile_definitions(${executable} PRIVATE TILEDARRAY_HAS_RANGEV3=1)
endif (TARGET range-v3::range-v3)

# Add targets
add_test(tiledarray/unit/build "${CMAKE_COMMAND}" --build ${PROJECT_BINARY_DIR} --target ${executable})
set_tests_properties(tiledarray/unit/build PROPERTIES FIXTURES_SETUP TA_UNIT_TESTS_EXEC)

# Add a test(s)
if(ENABLE_MPI)
  set (${executable}_np_1_args --run_test=!@distributed)
  set (${executable}_np_2_args --run_test=!@serial)
  foreach(p RANGE 1 2)
    add_test(
      NAME tiledarray/unit/run-np-${p}
      COMMAND ${MPIEXEC_EXECUTABLE} ${MPIEXEC_NUMPROC_FLAG} ${p}
        ${MPIEXEC_PREFLAGS}
        $<TARGET_FILE:${executable}> --log_level=unit_scope ${${executable}_np_${p}_args}
        ${MPIEXEC_POSTFLAGS}
      )
    # N.B. some CUDA unit tests require TA_CUDA_NUM_STREAMS=1 for now
    set_tests_properties(tiledarray/unit/run-np-${p}
            PROPERTIES FIXTURES_REQUIRED TA_UNIT_TESTS_EXEC
            ENVIRONMENT "MAD_NUM_THREADS=2;TA_CUDA_NUM_STREAMS=1"
            )

    if (p GREATER 1)
      set_tests_properties(tiledarray/unit/run-np-${p} PROPERTIES ENVIRONMENT TA_UT_DISTRIBUTED=1)
    endif()
  endforeach(p)
else()
  add_test(NAME tiledarray/unit/run-np-1
           COMMAND ${executable})
  # N.B. some CUDA unit tests require TA_CUDA_NUM_STREAMS=1 for now
  set_tests_properties(tiledarray/unit/run-np-1
          PROPERTIES FIXTURES_REQUIRED TA_UNIT_TESTS_EXEC
          ENVIRONMENT "MAD_NUM_THREADS=2;TA_CUDA_NUM_STREAMS=1"
          )
endif()<|MERGE_RESOLUTION|>--- conflicted
+++ resolved
@@ -98,11 +98,7 @@
   # tot_tot_tot_contract_.cpp
     einsum.cpp
     linalg.cpp
-<<<<<<< HEAD
-        cp.cpp
-=======
     cp.cpp
->>>>>>> b70e348a
 )
 
 if(CUDA_FOUND)
