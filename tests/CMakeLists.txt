--- conflicted
+++ resolved
@@ -85,12 +85,9 @@
     proc_grid.cpp
     dist_eval_contraction_eval.cpp
     expressions.cpp
-<<<<<<< HEAD
     expressions_mixed.cpp
-    )
-=======
-    foreach.cpp)
->>>>>>> b15932eb
+    foreach.cpp
+)
         
 if(ENABLE_ELEMENTAL)
     list(APPEND ta_test_src_files elemental.cpp)
