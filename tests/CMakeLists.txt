--- conflicted
+++ resolved
@@ -34,70 +34,6 @@
 set(ta_test_src_files  ta_test.cpp
     range1.cpp
     range.cpp
-<<<<<<< HEAD
-    # tensor.cpp
-    # tensor_of_tensor.cpp
-    # tensor_tensor_view.cpp
-    # tensor_shift_wrapper.cpp
-    # tiled_range1.cpp
-    # tiled_range.cpp
-    # blocked_pmap.cpp
-    # round_robin_pmap.cpp
-    # hash_pmap.cpp
-    # cyclic_pmap.cpp
-    # replicated_pmap.cpp
-    # dense_shape.cpp
-    # sparse_shape.cpp
-    # distributed_storage.cpp
-    # tensor_impl.cpp
-    # array_impl.cpp
-    # index_list.cpp
-    # bipartite_index_list.cpp
-    # dist_array.cpp
-    # conversions.cpp
-    # eigen.cpp
-    # dist_op_dist_cache.cpp
-    # dist_op_group.cpp
-    # dist_op_communicator.cpp
-    # tile_op_noop.cpp
-    # tile_op_scal.cpp
-    # dist_eval_array_eval.cpp
-    # dist_eval_unary_eval.cpp
-    # tile_op_add.cpp
-    # tile_op_scal_add.cpp
-    # tile_op_subt.cpp
-    # tile_op_scal_subt.cpp
-    # dist_eval_binary_eval.cpp
-    # tile_op_mult.cpp
-    # tile_op_scal_mult.cpp
-    # tile_op_contract_reduce.cpp
-    # reduce_task.cpp
-    # proc_grid.cpp
-    # dist_eval_contraction_eval.cpp
-    # expressions.cpp
-    # expressions_sparse.cpp
-    # expressions_complex.cpp
-    # expressions_btas.cpp
-    # expressions_mixed.cpp
-    # foreach.cpp
-    # solvers.cpp
-    # initializer_list.cpp
-    # diagonal_array.cpp
-    # retile.cpp
-    # tot_dist_array_part1.cpp
-    # tot_dist_array_part2.cpp
-    # random.cpp
-    # trace.cpp
-    # tot_expressions.cpp
-    # annotation.cpp
-    # diagonal_array.cpp
-    # contraction_helpers.cpp
-    # s_t_t_contract_.cpp
-    # t_t_t_contract_.cpp
-    # t_s_t_contract_.cpp
-    # # t_tot_tot_contract_.cpp
-    # # tot_tot_tot_contract_.cpp
-=======
     tensor.cpp
     tensor_of_tensor.cpp
     tensor_tensor_view.cpp
@@ -160,7 +96,6 @@
     t_s_t_contract_.cpp
   # t_tot_tot_contract_.cpp
   # tot_tot_tot_contract_.cpp
->>>>>>> fdd74913
     einsum.cpp
     # linalg.cpp
 )
